--- conflicted
+++ resolved
@@ -1020,13 +1020,10 @@
     list(APPEND HIP_CXX_FLAGS -DTHRUST_DEVICE_SYSTEM=THRUST_DEVICE_SYSTEM_HIP)
     list(APPEND HIP_CXX_FLAGS -std=c++17)
     list(APPEND HIP_CXX_FLAGS -DHIPBLAS_V2)
-<<<<<<< HEAD
-    list(APPEND HIP_HIPCC_FLAGS --offload-compress)
-=======
     if(HIPBLASLT_VEC_EXT)
       list(APPEND HIP_CXX_FLAGS -DHIPBLASLT_VEC_EXT)
     endif()
->>>>>>> 3398f9ac
+    list(APPEND HIP_HIPCC_FLAGS --offload-compress)
     if(HIP_NEW_TYPE_ENUMS)
       list(APPEND HIP_CXX_FLAGS -DHIP_NEW_TYPE_ENUMS)
     endif()
