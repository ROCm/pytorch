set(PYTORCH_FOUND_HIP FALSE)

IF(NOT DEFINED ENV{ROCM_PATH})
  SET(ROCM_PATH /opt/rocm)
ELSE()
  SET(ROCM_PATH $ENV{ROCM_PATH})
ENDIF()

# HIP_PATH
IF(NOT DEFINED ENV{HIP_PATH})
  SET(HIP_PATH ${ROCM_PATH}/hip)
ELSE()
  SET(HIP_PATH $ENV{HIP_PATH})
ENDIF()

IF(NOT EXISTS ${HIP_PATH})
  return()
ENDIF()

# HCC_PATH
IF(NOT DEFINED ENV{HCC_PATH})
  SET(HCC_PATH ${ROCM_PATH}/hcc)
ELSE()
  SET(HCC_PATH $ENV{HCC_PATH})
ENDIF()

# HSA_PATH
IF(NOT DEFINED ENV{HSA_PATH})
  SET(HSA_PATH ${ROCM_PATH}/hsa)
ELSE()
  SET(HSA_PATH $ENV{HSA_PATH})
ENDIF()

# ROCBLAS_PATH
IF(NOT DEFINED ENV{ROCBLAS_PATH})
  SET(ROCBLAS_PATH ${ROCM_PATH}/rocblas)
ELSE()
  SET(ROCBLAS_PATH $ENV{ROCBLAS_PATH})
ENDIF()

# ROCSPARSE_PATH
IF(NOT DEFINED ENV{ROCSPARSE_PATH})
  SET(ROCSPARSE_PATH ${ROCM_PATH}/rocsparse)
ELSE()
  SET(ROCSPARSE_PATH $ENV{ROCSPARSE_PATH})
ENDIF()

# ROCFFT_PATH
IF(NOT DEFINED ENV{ROCFFT_PATH})
  SET(ROCFFT_PATH ${ROCM_PATH}/rocfft)
ELSE()
  SET(ROCFFT_PATH $ENV{ROCFFT_PATH})
ENDIF()

# HIPSPARSE_PATH
IF(NOT DEFINED ENV{HIPSPARSE_PATH})
  SET(HIPSPARSE_PATH ${ROCM_PATH}/hipsparse)
ELSE()
  SET(HIPSPARSE_PATH $ENV{HIPSPARSE_PATH})
ENDIF()

# THRUST_PATH
IF(DEFINED ENV{THRUST_PATH})
  SET(THRUST_PATH $ENV{THRUST_PATH})
ELSE()
  SET(THRUST_PATH ${ROCM_PATH}/include)
ENDIF()

# HIPRAND_PATH
IF(NOT DEFINED ENV{HIPRAND_PATH})
  SET(HIPRAND_PATH ${ROCM_PATH}/hiprand)
ELSE()
  SET(HIPRAND_PATH $ENV{HIPRAND_PATH})
ENDIF()

# ROCRAND_PATH
IF(NOT DEFINED ENV{ROCRAND_PATH})
  SET(ROCRAND_PATH ${ROCM_PATH}/rocrand)
ELSE()
  SET(ROCRAND_PATH $ENV{ROCRAND_PATH})
ENDIF()

# MIOPENGEMM
IF(NOT DEFINED ENV{MIOPENGEMM_PATH})
  SET(MIOPENGEMM_PATH ${ROCM_PATH}/miopengemm)
ELSE()
  SET(MIOPENGEMM_PATH $ENV{MIOPENGEMM_PATH})
ENDIF()

# MIOPEN_PATH
IF(NOT DEFINED ENV{MIOPEN_PATH})
  SET(MIOPEN_PATH ${ROCM_PATH}/miopen)
ELSE()
  SET(MIOPEN_PATH $ENV{MIOPEN_PATH})
ENDIF()

<<<<<<< HEAD
=======
IF(NOT DEFINED ENV{HCC_AMDGPU_TARGET})
  SET(HCC_AMDGPU_TARGET gfx900)
ELSE()
  SET(HCC_AMDGPU_TARGET $ENV{HCC_AMDGPU_TARGET})
ENDIF()

# RCCL PATH
IF(NOT DEFINED ENV{RCCL_PATH})
  SET(RCCL_PATH ${ROCM_PATH}/rccl)
ELSE()
  SET(RCCL_PATH $ENV{RCCL_PATH})
ENDIF()

>>>>>>> 5b08ec8b
# Add HIP to the CMAKE Module Path
set(CMAKE_MODULE_PATH ${HIP_PATH}/cmake ${CMAKE_MODULE_PATH})

# Disable Asserts In Code (Can't use asserts on HIP stack.)
ADD_DEFINITIONS(-DNDEBUG)

macro(find_package_and_print_version PACKAGE_NAME)
  find_package("${PACKAGE_NAME}" ${ARGN})
  message("${PACKAGE_NAME} VERSION: ${${PACKAGE_NAME}_VERSION}")
endmacro()

# Find the HIP Package
find_package_and_print_version(HIP 1.0)

IF(HIP_FOUND)
  set(PYTORCH_FOUND_HIP TRUE)

  message("\n***** Library versions from dpkg *****\n")
  execute_process(COMMAND dpkg -l COMMAND grep rocm-dev COMMAND awk "{print $2 \" VERSION: \" $3}")
  execute_process(COMMAND dpkg -l COMMAND grep rocm-libs COMMAND awk "{print $2 \" VERSION: \" $3}")
  execute_process(COMMAND dpkg -l COMMAND grep hsakmt-roct COMMAND awk "{print $2 \" VERSION: \" $3}")
  execute_process(COMMAND dpkg -l COMMAND grep rocr-dev COMMAND awk "{print $2 \" VERSION: \" $3}")
  execute_process(COMMAND dpkg -l COMMAND grep -w hcc COMMAND awk "{print $2 \" VERSION: \" $3}")
  execute_process(COMMAND dpkg -l COMMAND grep hip_base COMMAND awk "{print $2 \" VERSION: \" $3}")
  execute_process(COMMAND dpkg -l COMMAND grep hip_hcc COMMAND awk "{print $2 \" VERSION: \" $3}")

  message("\n***** Library versions from cmake find_package *****\n")

  set(CMAKE_HCC_FLAGS_DEBUG ${CMAKE_CXX_FLAGS_DEBUG})
  set(CMAKE_HCC_FLAGS_RELEASE ${CMAKE_CXX_FLAGS_RELEASE})
  ### Remove setting of Flags when FindHIP.CMake PR #558 is accepted.###

  set(rocrand_DIR ${ROCRAND_PATH}/lib/cmake/rocrand)
  set(hiprand_DIR ${HIPRAND_PATH}/lib/cmake/hiprand)
  set(rocblas_DIR ${ROCBLAS_PATH}/lib/cmake/rocblas)
  set(miopengemm_DIR ${MIOPENGEMM_PATH}/lib/cmake/miopengemm)
  set(miopen_DIR ${MIOPEN_PATH}/lib/cmake/miopen)
  set(rocfft_DIR ${ROCFFT_PATH}/lib/cmake/rocfft)
  set(hipsparse_DIR ${HIPSPARSE_PATH}/lib/cmake/hipsparse)
  set(rocsparse_DIR ${ROCSPARSE_PATH}/lib/cmake/rocsparse)
  set(rccl_DIR ${RCCL_PATH}/lib/cmake/rccl)

  find_package_and_print_version(rocrand REQUIRED)
  find_package_and_print_version(hiprand REQUIRED)
  find_package_and_print_version(rocblas REQUIRED)
  find_package_and_print_version(miopen REQUIRED)
  find_package_and_print_version(miopengemm REQUIRED)
  find_package_and_print_version(rocfft REQUIRED)
  #find_package_and_print_version(hipsparse REQUIRED)
  find_package_and_print_version(rocsparse REQUIRED)
  find_package_and_print_version(rccl)

  # TODO: hip_hcc has an interface include flag "-hc" which is only
  # recognizable by hcc, but not gcc and clang. Right now in our
  # setup, hcc is only used for linking, but it should be used to
  # compile the *_hip.cc files as well.
  FIND_LIBRARY(PYTORCH_HIP_HCC_LIBRARIES hip_hcc HINTS ${HIP_PATH}/lib)
  # TODO: miopen_LIBRARIES should return fullpath to the library file,
  # however currently it's just the lib name
  FIND_LIBRARY(PYTORCH_MIOPEN_LIBRARIES ${miopen_LIBRARIES} HINTS ${MIOPEN_PATH}/lib)
  FIND_LIBRARY(PYTORCH_RCCL_LIBRARIES ${rccl_LIBRARIES} HINTS ${RCCL_PATH}/lib)
  FIND_LIBRARY(hiprand_LIBRARIES hiprand HINTS ${HIPRAND_PATH}/lib)
  FIND_LIBRARY(rocsparse_LIBRARIES rocsparse HINTS ${ROCSPARSE_PATH}/lib)
  FIND_LIBRARY(hipsparse_LIBRARIES hipsparse HINTS ${HIPSPARSE_PATH}/lib)


  # Necessary includes for building PyTorch since we include HIP headers that depend on hcc/hsa headers.
  set(hcc_INCLUDE_DIRS ${HCC_PATH}/include)
  set(hsa_INCLUDE_DIRS ${HSA_PATH}/include)

  set(thrust_INCLUDE_DIRS ${THRUST_PATH} ${THRUST_PATH}/thrust/system/cuda/detail/cub-hip)

ENDIF()<|MERGE_RESOLUTION|>--- conflicted
+++ resolved
@@ -94,14 +94,6 @@
   SET(MIOPEN_PATH $ENV{MIOPEN_PATH})
 ENDIF()
 
-<<<<<<< HEAD
-=======
-IF(NOT DEFINED ENV{HCC_AMDGPU_TARGET})
-  SET(HCC_AMDGPU_TARGET gfx900)
-ELSE()
-  SET(HCC_AMDGPU_TARGET $ENV{HCC_AMDGPU_TARGET})
-ENDIF()
-
 # RCCL PATH
 IF(NOT DEFINED ENV{RCCL_PATH})
   SET(RCCL_PATH ${ROCM_PATH}/rccl)
@@ -109,7 +101,6 @@
   SET(RCCL_PATH $ENV{RCCL_PATH})
 ENDIF()
 
->>>>>>> 5b08ec8b
 # Add HIP to the CMAKE Module Path
 set(CMAKE_MODULE_PATH ${HIP_PATH}/cmake ${CMAKE_MODULE_PATH})
 
