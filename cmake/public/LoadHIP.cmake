--- conflicted
+++ resolved
@@ -119,16 +119,6 @@
   set(ROCTHRUST_PATH $ENV{ROCTHRUST_PATH})
 endif()
 
-<<<<<<< HEAD
-# ROCSOLVER_PATH
-if(NOT DEFINED ENV{ROCSOLVER_PATH})
-  set(ROCSOLVER_PATH ${ROCM_PATH}/rocsolver)
-else()
-  set(ROCSOLVER_PATH $ENV{ROCSOLVER_PATH})
-endif()
-
-=======
->>>>>>> 70f36455
 # HIPSOLVER_PATH
 if(NOT DEFINED ENV{HIPSOLVER_PATH})
   set(HIPSOLVER_PATH ${ROCM_PATH}/hipsolver)
@@ -264,10 +254,6 @@
     set(rocprim_DIR ${ROCM_PATH}/lib/cmake/rocprim)
     set(hipcub_DIR ${ROCM_PATH}/lib/cmake/hipcub)
     set(rocthrust_DIR ${ROCM_PATH}/lib/cmake/rocthrust)
-<<<<<<< HEAD
-    set(rocsolver_DIR ${ROCM_PATH}/lib/cmake/rocsolver)
-=======
->>>>>>> 70f36455
     set(hipsolver_DIR ${ROCM_PATH}/lib/cmake/hipsolver)
   else()
     set(hip_DIR ${HIP_PATH}/lib/cmake/hip)
@@ -285,10 +271,6 @@
     set(rocprim_DIR ${ROCPRIM_PATH}/lib/cmake/rocprim)
     set(hipcub_DIR ${HIPCUB_PATH}/lib/cmake/hipcub)
     set(rocthrust_DIR ${ROCTHRUST_PATH}/lib/cmake/rocthrust)
-<<<<<<< HEAD
-    set(rocsolver_DIR ${ROCSOLVER_PATH}/lib/cmake/rocsolver)
-=======
->>>>>>> 70f36455
     set(hipsolver_DIR ${HIPSOLVER_PATH}/lib/cmake/hipsolver)
   endif()
 
@@ -309,15 +291,10 @@
   find_package_and_print_version(rocprim REQUIRED)
   find_package_and_print_version(hipcub REQUIRED)
   find_package_and_print_version(rocthrust REQUIRED)
-<<<<<<< HEAD
-  find_package_and_print_version(rocsolver REQUIRED)
   find_package_and_print_version(hipsolver REQUIRED)
 
   # Enabling HIP language support
   enable_language(HIP)
-=======
-  find_package_and_print_version(hipsolver REQUIRED)
->>>>>>> 70f36455
 
   if(HIP_COMPILER STREQUAL clang)
     set(hip_library_name amdhip64)
