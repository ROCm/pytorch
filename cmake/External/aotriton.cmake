if(NOT __AOTRITON_INCLUDED)
  set(__AOTRITON_INCLUDED TRUE)

  set(__AOTRITON_SOURCE_DIR "${CMAKE_CURRENT_BINARY_DIR}/aotriton/src")
  set(__AOTRITON_BUILD_DIR "${CMAKE_CURRENT_BINARY_DIR}/aotriton/build")
  set(__AOTRITON_INSTALL_DIR "${PROJECT_SOURCE_DIR}/torch")
  add_library(__caffe2_aotriton INTERFACE)
  # Note it is INSTALL"ED"
  if(DEFINED ENV{AOTRITON_INSTALLED_PREFIX})
    install(DIRECTORY
            $ENV{AOTRITON_INSTALLED_PREFIX}/lib
            $ENV{AOTRITON_INSTALLED_PREFIX}/include
            DESTINATION ${__AOTRITON_INSTALL_DIR})
    set(__AOTRITON_INSTALL_DIR "$ENV{AOTRITON_INSTALLED_PREFIX}")
    message(STATUS "Using Preinstalled AOTriton at ${__AOTRITON_INSTALL_DIR}")
  elseif(DEFINED ENV{AOTRITON_INSTALL_FROM_SOURCE})
    file(STRINGS "${CMAKE_CURRENT_SOURCE_DIR}/.ci/docker/aotriton_version.txt" __AOTRITON_CI_INFO)
    list(GET __AOTRITON_CI_INFO 3 __AOTRITON_CI_COMMIT)
    ExternalProject_Add(aotriton_external
      GIT_REPOSITORY https://github.com/ROCm/aotriton.git
      GIT_TAG ${__AOTRITON_CI_COMMIT}
      SOURCE_DIR ${__AOTRITON_SOURCE_DIR}
      BINARY_DIR ${__AOTRITON_BUILD_DIR}
      PREFIX ${__AOTRITON_INSTALL_DIR}
      CMAKE_ARGS -DCMAKE_INSTALL_PREFIX:PATH=${__AOTRITON_INSTALL_DIR}
      -DCMAKE_BUILD_TYPE=${CMAKE_BUILD_TYPE}
      -DAOTRITON_NO_PYTHON=ON
      -DAOTRITON_NO_SHARED=OFF
      # CONFIGURE_COMMAND ""
      BUILD_COMMAND ""  # No build, install command will repeat the build process due to problems in the build system.
      BUILD_BYPRODUCTS "${__AOTRITON_INSTALL_DIR}/lib/libaotriton_v2.so"
      USES_TERMINAL_DOWNLOAD TRUE
      USES_TERMINAL_CONFIGURE TRUE
      USES_TERMINAL_BUILD TRUE
      USES_TERMINAL_INSTALL TRUE
      # INSTALL_COMMAND ${MAKE_COMMAND} install
      )
    add_dependencies(__caffe2_aotriton aotriton_external)
    message(STATUS "Using AOTriton compiled from source directory ${__AOTRITON_SOURCE_DIR}")
  else()
    file(STRINGS "${CMAKE_CURRENT_SOURCE_DIR}/.ci/docker/aotriton_version.txt" __AOTRITON_CI_INFO)
    list(GET __AOTRITON_CI_INFO 0 __AOTRITON_VER)
    list(GET __AOTRITON_CI_INFO 1 __AOTRITON_MANYLINUX_LIST)
    list(GET __AOTRITON_CI_INFO 2 __AOTRITON_ROCM_LIST)
    list(GET __AOTRITON_CI_INFO 3 __AOTRITON_COMMIT)
    list(GET __AOTRITON_CI_INFO 4 __AOTRITON_SHA256_LIST)
    list(GET __AOTRITON_CI_INFO 5 __AOTRITON_Z)
    list(GET __AOTRITON_ROCM_LIST 0 __AOTRITON_ROCM_LOW_STR)
    list(GET __AOTRITON_ROCM_LIST -1 __AOTRITON_ROCM_HIGH_STR)
    # len("rocm") == 4
    string(SUBSTRING ${__AOTRITON_ROCM_LOW_STR} 4 -1 __AOTRITON_ROCM_LOW)
    string(SUBSTRING ${__AOTRITON_ROCM_HIGH_STR} 4 -1 __AOTRITON_ROCM_HIGH)
    set(__AOTRITON_SYSTEM_ROCM "${ROCM_VERSION_DEV_MAJOR}.${ROCM_VERSION_DEV_MINOR}")
    if(__AOTRITON_SYSTEM_ROCM VERSION_LESS __AOTRITON_ROCM_LOW)
      set(__AOTRITON_ROCM ${__AOTRITON_ROCM_LOW})
    elseif(__AOTRITON_SYSTEM_ROCM VERSION_GREATER __AOTRITON_ROCM_HIGH)
      set(__AOTRITON_ROCM ${__AOTRITON_ROCM_HIGH})
    else()
      set(__AOTRITON_ROCM ${__AOTRITON_SYSTEM_ROCM})
    endif()
<<<<<<< HEAD
    list(FIND __AOTRITON_ROCM_LIST "rocm${__AOTRITON_ROCM}" __AOTRITON_ROCM_INDEX)
    list(GET __AOTRITON_SHA256_LIST ${__AOTRITON_ROCM_INDEX} __AOTRITON_SHA256)
    list(GET __AOTRITON_MANYLINUX_LIST ${__AOTRITON_ROCM_INDEX} __AOTRITON_MANYLINUX)
    set(__AOTRITON_ARCH "x86_64")
=======
    list(FIND __AOTRITON_ROCM_LIST "rocm${__AOTRITON_ROCM}" __AOTRITON_SHA256_INDEX)
    list(GET __AOTRITON_SHA256_LIST ${__AOTRITON_SHA256_INDEX} __AOTRITON_SHA256)
    set(__AOTRITON_ARCH ${CMAKE_HOST_SYSTEM_PROCESSOR})
>>>>>>> fa1a2be9
    string(CONCAT __AOTRITON_FILE "aotriton-"
                                  "${__AOTRITON_VER}-${__AOTRITON_MANYLINUX}"
                                  "_${__AOTRITON_ARCH}-rocm${__AOTRITON_ROCM}"
                                  "-shared.tar.${__AOTRITON_Z}")
    string(CONCAT __AOTRITON_URL "https://github.com/ROCm/aotriton/releases/download/"
                                 "${__AOTRITON_VER}/${__AOTRITON_FILE}")
    ExternalProject_Add(aotriton_external
      URL "${__AOTRITON_URL}"
      URL_HASH SHA256=${__AOTRITON_SHA256}
      SOURCE_DIR ${CMAKE_CURRENT_BINARY_DIR}/aotriton_tarball
      CONFIGURE_COMMAND ""
      BUILD_COMMAND ""
      INSTALL_COMMAND ${CMAKE_COMMAND} -E copy_directory
      "${CMAKE_CURRENT_BINARY_DIR}/aotriton_tarball"
      "${__AOTRITON_INSTALL_DIR}"
      BUILD_BYPRODUCTS "${__AOTRITON_INSTALL_DIR}/lib/libaotriton_v2.so"
    )
    add_dependencies(__caffe2_aotriton aotriton_external)
    message(STATUS "Using AOTriton from pre-compiled binary ${__AOTRITON_URL}.\
    Set env variables AOTRITON_INSTALL_FROM_SOURCE=1 to build from source.")
  endif()
  target_link_libraries(__caffe2_aotriton INTERFACE ${__AOTRITON_INSTALL_DIR}/lib/libaotriton_v2.so)
  target_include_directories(__caffe2_aotriton INTERFACE ${__AOTRITON_INSTALL_DIR}/include)
  set(AOTRITON_FOUND TRUE)
endif() # __AOTRITON_INCLUDED<|MERGE_RESOLUTION|>--- conflicted
+++ resolved
@@ -58,16 +58,10 @@
     else()
       set(__AOTRITON_ROCM ${__AOTRITON_SYSTEM_ROCM})
     endif()
-<<<<<<< HEAD
     list(FIND __AOTRITON_ROCM_LIST "rocm${__AOTRITON_ROCM}" __AOTRITON_ROCM_INDEX)
     list(GET __AOTRITON_SHA256_LIST ${__AOTRITON_ROCM_INDEX} __AOTRITON_SHA256)
     list(GET __AOTRITON_MANYLINUX_LIST ${__AOTRITON_ROCM_INDEX} __AOTRITON_MANYLINUX)
-    set(__AOTRITON_ARCH "x86_64")
-=======
-    list(FIND __AOTRITON_ROCM_LIST "rocm${__AOTRITON_ROCM}" __AOTRITON_SHA256_INDEX)
-    list(GET __AOTRITON_SHA256_LIST ${__AOTRITON_SHA256_INDEX} __AOTRITON_SHA256)
     set(__AOTRITON_ARCH ${CMAKE_HOST_SYSTEM_PROCESSOR})
->>>>>>> fa1a2be9
     string(CONCAT __AOTRITON_FILE "aotriton-"
                                   "${__AOTRITON_VER}-${__AOTRITON_MANYLINUX}"
                                   "_${__AOTRITON_ARCH}-rocm${__AOTRITON_ROCM}"
