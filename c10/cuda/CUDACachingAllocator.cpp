#include <c10/cuda/CUDACachingAllocator.h>

#include <c10/core/impl/GPUTrace.h>
#include <c10/cuda/CUDAException.h>
#include <c10/cuda/CUDAFunctions.h>
#include <c10/cuda/CUDAGuard.h>
#include <c10/util/Gauge.h>
#include <c10/util/Logging.h>
#include <c10/util/ScopeExit.h>
#include <c10/util/UniqueVoidPtr.h>
#include <c10/util/env.h>
#include <c10/util/error.h>
#include <c10/util/flat_hash_map.h>
#include <c10/util/hash.h>
#include <c10/util/llvmMathExtras.h>
#include <c10/util/static_tracepoint.h>

#if !defined(USE_ROCM) && defined(PYTORCH_C10_DRIVER_API_SUPPORTED)
#include <c10/cuda/driver_api.h>
#include <sys/syscall.h>
#include <sys/types.h>
#include <unistd.h>
#endif

#include <c10/util/Exception.h>
#include <cuda_runtime_api.h>
#include <algorithm>
#include <cstddef>
#include <cstdint>
#include <deque>
#include <memory>
#include <mutex>
#include <new>
#include <regex>
#include <set>
#include <stack>
#include <thread>
#include <utility>
#include <vector>

TORCH_SDT_DEFINE_SEMAPHORE(malloc)
TORCH_SDT_DEFINE_SEMAPHORE(free)

// add these definitions so that we can compile with CUDA < 12.3
// borrowed from
// https://github.com/NVIDIA/nccl/blob/3ea7eedf3b9b94f1d9f99f4e55536dfcbd23c1ca/src/include/p2p.h#L20
#if CUDA_VERSION < 12030
#define CU_MEM_HANDLE_TYPE_FABRIC ((CUmemAllocationHandleType)0x8ULL)
#define CU_IPC_HANDLE_SIZE 64
typedef struct CUmemFabricHandle_st {
  unsigned char data[CU_IPC_HANDLE_SIZE];
} CUmemFabricHandle_v1;
typedef CUmemFabricHandle_v1 CUmemFabricHandle;
#endif

namespace c10 {

// NOLINTNEXTLINE(misc-use-internal-linkage)
C10_DEFINE_REGISTRY(FreeCudaMemoryCallbacksRegistry, FreeMemoryCallback)

namespace cuda::CUDACachingAllocator {

using namespace c10::CachingAllocator;
using namespace c10::CachingDeviceAllocator;

namespace Native {

//
// Yet another caching allocator for CUDA device allocations.
//
// - Allocations are associated with a stream. Once freed, blocks can be
//   re-allocated on the same stream, but not on any other stream.
// - The allocator attempts to find the smallest cached block that will fit the
//   requested size. If the block is larger than the requested size, it may be
//   split. If no block is found, the allocator will delegate to cudaMalloc.
// - If the cudaMalloc fails, the allocator will attempt to free one cached
//   block of sufficient size that is not split and retry the allocation.
//   If this also fails, the allocator will attempt to free all cached blocks
//   that are not split and retry the allocation.
// - Large (>1MB) and small allocations are stored in separate pools.
//   Small requests are packed into 2MB buffers. Large requests will use the
//   smallest available free block or allocate a new block using cudaMalloc.
// - To reduce fragmentation, requests between 1MB and 10MB will allocate and
//   split a 20MB block, if no free block of sufficient size is available.
// - To further reduce fragmentation, blocks >= max_split_size are not allowed
//   to be split. These oversize cached blocks will still satisfy requests
//   within 1MB of the oversize cached block size.
//
// With this allocator, allocations and frees should logically be considered
// "usages" of the memory segment associated with streams, just like kernel
// launches. The programmer must insert the proper synchronization if memory
// segments are used from multiple streams.
//
// The library provides a recordStream() function to help insert the correct
// synchronization when allocations are used on multiple streams. This will
// ensure that the block is not reused before each recorded stream completes
// work.
//

/**
 * Note [Interaction with CUDA graph capture]
 * ~~~~~~~~~~~~~~~~~~~~~~~~~~~~~~~~~~~~~~~~~~
 * Graph capture performs a dry run of a region of execution, freezing all CUDA
 * work (and virtual addresses used during that work) into a "graph." The graph
 * may be "replayed" like a single giant kernel, with greatly reduced CPU
 * overhead as well as modestly improved GPU performance.
 *
 * Because capture bakes in memory addresses, the memory used during capture
 * must be available for the graph to use during replay. DeviceCachingAllocator
 * assigns and frees memory eagerly and dynamically, so if we're not careful
 * about managing graphs' memory, at replay time those memory addresses could be
 * used by other tensors.
 *
 * To guarantee a graph's baked in addresses are safe to reuse in replay,
 * DeviceAllocator satisfies allocations from a graph-private memory pool during
 * capture, and doesn't begin cudaFreeing those addresses until the graph is
 * destroyed.
 *
 * Within the private pool, allocations are freed and reassigned as usual during
 * capture. Memory regions will be used in a consistent order during replay. So
 * a private pool doesn't use memory more wastefully than the default pools
 * during capture, but it does reserve its high-water mark of used memory away
 * from the default pools as long as the capture(s) it served survive
 * (regardless whether those captures are idle or replaying).
 *
 * CUDAGraph's requests for private pools are mediated by
 * DeviceAllocator::notifyCaptureBegin,
 *                  notifyCaptureAboutToEnd,
 *                  notifyCaptureEnded,
 *                  notifyCaptureDestroy.
 */

constexpr size_t kMinBlockSize =
    512; // all sizes are rounded to at least 512 bytes
constexpr size_t kSmallSize = 1048576; // largest "small" allocation is 1 MiB
constexpr size_t kSmallBuffer =
    2097152; // "small" allocations are packed in 2 MiB blocks
constexpr size_t kMinLargeAlloc =
    10485760; // allocations between 1 and 10 MiB may use kLargeBuffer
constexpr size_t kRoundLarge = 2097152; // round up large allocations to 2 MiB

static char SHAREABLE_HANDLE_VERSION = 2;
enum ShareableHandleType : char {
  SHAREABLE_CUDA_MALLOC = 'c',
  SHAREABLE_CUDA_EXPANDABLE_SEGMENT = 'e'
};

namespace {

using stream_set = ska::flat_hash_set<cuda::CUDAStream>;

void decrease_stat_array(
    StatArray& stat_array,
    size_t amount,
    const StatTypes& stat_types) {
  for_each_selected_stat_type(
      stat_types, [&stat_array, amount](size_t stat_type) {
        stat_array[stat_type].decrease(amount);
      });
}

struct Block;
struct PrivatePool;
typedef bool (*Comparison)(const Block*, const Block*);
static bool BlockComparatorSize(const Block* a, const Block* b);
static bool BlockComparatorAddress(const Block* a, const Block* b);

struct BlockPool {
  BlockPool(bool small, PrivatePool* private_pool = nullptr)
      : blocks(BlockComparatorSize),
        unmapped(BlockComparatorAddress),
        is_small(small),
        owner_PrivatePool(private_pool) {}

  // Do not insert a Block to blocks directly; use insert_into_blocks(),
  // instead.
  std::set<Block*, Comparison> blocks;
  std::set<Block*, Comparison> unmapped;
  // NOLINTNEXTLINE(cppcoreguidelines-avoid-const-or-ref-data-members)
  const bool is_small;
  PrivatePool* owner_PrivatePool;
  int64_t get_free_blocks_call_count{0};

  // Add a Block into blocks set with updating gc counter.
  std::pair<std::set<Block*, Comparison>::iterator, bool> insert_into_blocks(
      Block* block);

  MempoolId_t owner_MempoolId() const;
};

struct ExpandableSegment;

struct Block {
  c10::DeviceIndex device; // gpu
  cudaStream_t stream; // allocation stream
  stream_set stream_uses; // streams on which the block was used
  size_t size; // block size in bytes
  size_t requested_size; // memory originally requested
  BlockPool* pool{nullptr}; // owning memory pool
  void* ptr{nullptr}; // memory address
  bool allocated{false}; // in-use flag
  bool mapped{true}; // is the virtual address range this Block references
                     // backed by physical pages. Always true when
                     // expandable_segment_ is null. When false
                     // This Block will be aligned to the segment size
                     // of its expandable_segment_.
  Block* prev{nullptr}; // prev block if split from a larger allocation
  Block* next{nullptr}; // next block if split from a larger allocation
  int event_count{0}; // number of outstanding CUDA events
  int64_t gc_count_base{0}; // get_free_blocks_call_count when Block is inserted
  std::shared_ptr<GatheredContext> context_when_allocated;
  // only set for the first block in the segment (when prev == null)
  // this records the frame information when cudaMalloc was called
  // whereas context_when_allocated records the last time we handed this
  // memory out from our cache.
  std::shared_ptr<GatheredContext> context_when_segment_allocated;

  ExpandableSegment* expandable_segment_{nullptr};

  Block(
      c10::DeviceIndex device,
      cudaStream_t stream,
      size_t size,
      BlockPool* pool,
      void* ptr)
      : device(device),
        stream(stream),
        size(size),
        requested_size(0),
        pool(pool),
        ptr(ptr) {}

  // constructor for search key
  Block(c10::DeviceIndex device, cudaStream_t stream, size_t size)
      : device(device), stream(stream), size(size), requested_size(0) {}

  size_t gc_count() {
    TORCH_INTERNAL_ASSERT(pool);
    return static_cast<int>(pool->get_free_blocks_call_count - gc_count_base);
  }

  bool is_split() const {
    return (prev != nullptr) || (next != nullptr);
  }
  void splice(Block* before, Block* after) {
    if (before) {
      TORCH_INTERNAL_ASSERT(before->next == after);
      before->next = this;
    }
    prev = before;
    if (after) {
      TORCH_INTERNAL_ASSERT(after->prev == before);
      after->prev = this;
    }
    next = after;
  }
};

std::pair<std::set<Block*, Comparison>::iterator, bool> BlockPool::
    insert_into_blocks(Block* block) {
  block->gc_count_base = get_free_blocks_call_count;
  return blocks.insert(block);
}

struct SegmentRange {
  char* ptr;
  size_t size;
  SegmentRange(void* p, size_t s) : ptr(static_cast<char*>(p)), size(s) {}
};

#if !defined(USE_ROCM) && defined(PYTORCH_C10_DRIVER_API_SUPPORTED)

/*
Note [Expandable Segments]

Rationale

For large (>2MB) allocations, the allocator calls cudaMalloc to get allocations
that are the same size as what the user requests. In the future, parts of these
allocations can be reused for other requests if they are free. This works well
when the program makes many requests of exactly the same size or of sizes that
even multiples of that size. Many deep learning models follow this behavior.
However, one common exception is when the batch size changes slightly from one
iteration to the next, e.g. in batched inference. When the program runs
initially with batch size N, it will make allocations appropriate for that size.
If in the future, it runs at size N - 1, the existing allocations will still be
big enough. However, if it runs at size N + 1, then it will have to make new
allocations that are slightly larger. Not all the tensors are the same size.
Some might be (N + 1)*A and others (N + 1)*A*B where A and B are some non-batch
dimensions in the model. Because the allocator reuses existing allocations when
they are big enough, some number of (N + 1)*A allocations will actually fit in
the already existing N*B*A segments, though not perfectly. As the model runs it
will partially fill up all of these segments leaving unusable free slices of
memory at the end of these segments. The allocator at some point will need to
cudaMalloc a new (N + 1)*A*B segment. If there is not enough memory, there is
now no way to recover the slices of memory that are free at the end of existing
segments. With models 50+ layers deep, this pattern might repeat 50+ times
creating many slivers.

Approach

Expandable segments allows the allocator to create a segment initially and then
expand its size later when more memory is needed. Instead of making one segment
per allocation, it tries to make one segment (per stream) that grows as
necessary. Now when the N + 1 case runs, the allocations will tile nicely into
the one large segment until it fills up. Then more memory is requested and
appended to the end of the segment. This process does not create as many slivers
of unusable memory, so it is more likely to succeed at finding this memory.

Implementation

The expandable_segments:True option is used to enable/disable this behavior. We
use cuda's low-level memory APIs, which are similar to mmap, to extend the
memory segments. These APIs separate the allocation of physical memory
(cuMemCreate) from the allocation of virtual address space (cuMemAddressReserve)
and the associate between them cuMemMap/cuMemSetAccess.

When we allocate a new segment, we allocate enough address space to map
basically the entire physical memory of the GPU (there is 256TiB of address
space), but we only map enough physical memory to handle the current amount of
memory needed by the program. As more is requested, we add more physical memory
to the segment. This can work at the granularity of GPU pages which are 2MiB
currently.

If we end up out of memory, we can unmap all the memory in our segment
corresponding to empty physical pages, and return it to CUDA for use at another
address in the segment or in a segment for a different stream.

A current limitation of CUDA's API is that physical memory
(CUmemGenericAllocationHandle) cannot be split up after it is mapped even if the
handle holds multiple GPU pages. The cost to map/unmap memory is proportional to
the number of physical memory chunks that were allocated (mapping 10 separately
allocated 2MiB pages takes 10x time compared to mapping one 20MiB physical
allocation of 10 pages).  Changing memory mappings also appears to involve at
least some synchronous actions with the GPU and so should be considered an
expensive operation. To limit overhead, we use 2MiB pages for our small pool and
20MiB pages for our large pool. Initially allocation using expandable_blocks
will be slower than cudaMalloc, though still in the milliseconds range for
mapping the entire memory.

When mapping new memory to expand the segment, we look for the lowest address at
which we can fit a new allocation by adding new pages. Normally this will be at
the end of the block. But if have previously unmapped blocks earlier in the
segment during an OOM, it will first try to fill in those gaps to keep the
segment as a single block. By allocating at the lowest address we encourage
the split up parts of the block to merge into a single block again, reducing
fragmentation potential.

Allocation of blocks in the segment uses the same best-fit heuristics of the
rest of the allocator.

Expandable blocks can be enabled/disabled throughout the run of a program. When
disabled, the allocator will not put new allocations in an expandable block.

Limitations

* Slightly slower initial memory allocation speed.
* IPC of cuda tensors (e.g. for multiprocess dataloaders) is not supported.
However, it is possible to temporarily disable (expandable_segments:False) the
bevhavior for allocator tensors that need to be used cross-process.
* CUDA runtime APIs related to sharing memory across process
(cudaDeviceEnablePeerAccess) do not work for memory allocated with cuMemMap.
Instead these mapping have to be done manually. The allocator now has an
`enablePeerAccess` method to do this.
*/

struct ExpandableSegment {
  ExpandableSegment(
      c10::DeviceIndex device,
      std::optional<cudaStream_t> stream,
      size_t segment_size,
      std::vector<c10::DeviceIndex> peers)
      : device_(device),
        stream_(stream),
        // 2MB for small pool, 20MB for large pool
        segment_size_(segment_size),
        peers_(std::move(peers)) {
    cudaDeviceProp prop{};
    C10_CUDA_CHECK(cudaGetDeviceProperties(&prop, device_));
    // we allocate enough address space for 1 1/8 the total memory on the GPU.
    // This allows for some cases where we have to unmap pages earlier in the
    // segment to put them at the end.
    max_handles_ = numSegments(prop.totalGlobalMem + prop.totalGlobalMem / 8);
    C10_CUDA_DRIVER_CHECK(DriverAPI::get()->cuMemAddressReserve_(
        &ptr_, segment_size_ * max_handles_, 0ULL, 0, 0ULL));
  }
  ExpandableSegment(const ExpandableSegment&) = delete;
  ExpandableSegment(ExpandableSegment&&) = delete;
  ExpandableSegment operator=(const ExpandableSegment&) = delete;
  ExpandableSegment operator=(ExpandableSegment&&) = delete;

  // begin must be aligned to segment_size_.
  // returns the actual range mapped, which may be
  // greater than requested if size is not aligned to segment_size_.
  // return size of 0 indicates OOM
  // return nullptr indicates the handle type is not supported.
  SegmentRange map(SegmentRange range) {
    auto begin = segmentLeft(range.ptr);
    auto end = segmentRight(range.ptr + range.size);
    TORCH_INTERNAL_ASSERT(ptr() + begin * segment_size_ == range.ptr);
    if (begin == end) {
      return rangeFromHandles(begin, end);
    }

    // if the handle type is not specified, try to use fabric handle first.
    // if it fails, use posix file handle
    if (CUDAAllocatorConfig::expandable_segments_handle_type() ==
        Expandable_Segments_Handle_Type::UNSPECIFIED) {
      CUDAAllocatorConfig::set_expandable_segments_handle_type(
          Expandable_Segments_Handle_Type::FABRIC_HANDLE);
      auto output = map(range);
      if (output.ptr != nullptr) {
        return output;
      }
      // if fabric handle is not supported, use posix file handle.
      CUDAAllocatorConfig::set_expandable_segments_handle_type(
          Expandable_Segments_Handle_Type::POSIX_FD);
      return map(range);
    }

    while (end > handles_.size()) {
      handles_.emplace_back(std::nullopt);
    }
    for (auto i : c10::irange(begin, end)) {
      TORCH_INTERNAL_ASSERT(!handles_.at(i));
      CUmemGenericAllocationHandle handle = 0;
      CUmemAllocationProp prop = {};
      prop.type = CU_MEM_ALLOCATION_TYPE_PINNED;
#ifndef FBCODE_CAFFE2
      if (CUDAAllocatorConfig::expandable_segments_handle_type() !=
          Expandable_Segments_Handle_Type::FABRIC_HANDLE) {
        prop.requestedHandleTypes = CU_MEM_HANDLE_TYPE_POSIX_FILE_DESCRIPTOR;
      } else {
        prop.requestedHandleTypes = CU_MEM_HANDLE_TYPE_FABRIC;
      }
#endif
      int flag = 0;
      C10_CUDA_DRIVER_CHECK(DriverAPI::get()->cuDeviceGetAttribute_(
          &flag,
          CU_DEVICE_ATTRIBUTE_GPU_DIRECT_RDMA_WITH_CUDA_VMM_SUPPORTED,
          device_));
      if (flag)
        prop.allocFlags.gpuDirectRDMACapable = 1;
      prop.location.type = CU_MEM_LOCATION_TYPE_DEVICE;
      // NOLINTNEXTLINE(bugprone-signed-char-misuse)
      prop.location.id = static_cast<int>(device_);
      auto status =
          DriverAPI::get()->cuMemCreate_(&handle, segment_size_, &prop, 0);
      if (status != CUDA_SUCCESS) {
        if (status == CUDA_ERROR_OUT_OF_MEMORY) {
          for (auto j : c10::irange(begin, i)) {
            // NOLINTNEXTLINE(bugprone-unchecked-optional-access)
            auto h = handles_.at(j).value();
            handles_.at(j) = std::nullopt;
            C10_CUDA_DRIVER_CHECK(DriverAPI::get()->cuMemRelease_(h.handle));
          }
          trimHandles();
          return rangeFromHandles(begin, begin);
        } else if (
            CUDAAllocatorConfig::expandable_segments_handle_type() ==
            Expandable_Segments_Handle_Type::FABRIC_HANDLE) {
          // we are testing if we can use fabric handle.
          // if we can, we will use it.
          // if we can't, we will use posix file handle.
          // so we should not return an error here.
          // in practice, we can get CUDA_ERROR_NOT_SUPPORTED or
          // CUDA_ERROR_NOT_PERMITTED to be safe, any non out-of-memory error is
          // considered as the handle type is not supported. if the handle type
          // is not supported, return a null range to indicate it.
          return SegmentRange(nullptr, 0);
        } else {
          C10_CUDA_DRIVER_CHECK(status);
        }
      }
      handles_.at(i) = Handle{handle, std::nullopt};
    }
    mapAndSetAccess(begin, end);
    return rangeFromHandles(begin, end);
  }

  // unmaps all the completely empty segment_size_ segments between
  // [begin, begin + size), returns the offset where the range begin,
  // and the actual size unmapped (multiple of segment_size_)
  SegmentRange unmap(SegmentRange range) {
    auto begin = segmentRight(range.ptr);
    auto end = segmentLeft(range.ptr + range.size);
    if (begin >= end) {
      return SegmentRange{range.ptr, 0};
    }
    unmapHandles(begin, end);
    return rangeFromHandles(begin, end);
  }

  // Setup IPC sharing for range.
  // Returns the (larger) range that was actually shared.
  // Serializes data to std::ostream that can be passed to the
  // other process, and then restored as an exapandable segment
  // via ExpandableSegment::fromShared(istream);
  SegmentRange share(SegmentRange range, std::ostream& buf) {
    auto begin = segmentLeft(range.ptr);
    auto end = segmentRight(range.ptr + range.size);
    ShareHeader header{getpid(), segment_size_, end - begin};
    buf.write((const char*)&header, sizeof(ShareHeader));
    for (auto i : c10::irange(begin, end)) {
      // NOLINTNEXTLINE(bugprone-unchecked-optional-access)
      auto& handle = handles_.at(i).value();
      if (CUDAAllocatorConfig::expandable_segments_handle_type() !=
          Expandable_Segments_Handle_Type::FABRIC_HANDLE) {
        if (!handle.shareable_handle) {
          int fd = 0;
          C10_CUDA_DRIVER_CHECK(DriverAPI::get()->cuMemExportToShareableHandle_(
              &fd, handle.handle, CU_MEM_HANDLE_TYPE_POSIX_FILE_DESCRIPTOR, 0));
          handle.shareable_handle = fd;
          LOG(INFO) << "use posix fd to share expandable segments.";
        }
        TORCH_CHECK(
            handle.shareable_handle != std::nullopt,
            "shareable_handle is null");
        buf.write((const char*)&*handle.shareable_handle, sizeof(int));
      } else {
        if (!handle.shareable_handle) {
          CUmemFabricHandle fabric_handle;
          C10_CUDA_DRIVER_CHECK(DriverAPI::get()->cuMemExportToShareableHandle_(
              &fabric_handle, handle.handle, CU_MEM_HANDLE_TYPE_FABRIC, 0));
          handle.shareable_handle = fabric_handle;
          LOG(INFO) << "use fabric handle to share expandable segments.";
        }
        TORCH_CHECK(
            handle.shareable_handle != std::nullopt,
            "shareable_handle is null");
        buf.write(
            (const char*)&*handle.shareable_handle, sizeof(CUmemFabricHandle));
      }
    }
    return rangeFromHandles(begin, end);
  }

  static std::unique_ptr<ExpandableSegment> fromShared(
      c10::DeviceIndex device,
      std::vector<c10::DeviceIndex> peers,
      std::istream& buf) {
    ShareHeader header{};
    buf.read((char*)&header, sizeof(ShareHeader));
    auto segment = std::make_unique<ExpandableSegment>(
        device, std::nullopt, header.segment_size, std::move(peers));
// older build setups (e.g. multiwheels) do not have this syscall, added 2020
// but the kernel on the system might still support it.
#ifndef SYS_pidfd_open
#define SYS_pidfd_open 434
#endif
#ifndef SYS_pidfd_getfd
#define SYS_pidfd_getfd 438
#endif
    if (CUDAAllocatorConfig::expandable_segments_handle_type() !=
        Expandable_Segments_Handle_Type::FABRIC_HANDLE) {
      auto pidfd = syscall(SYS_pidfd_open, header.pid, 0);
      TORCH_CHECK(
          pidfd != -1 || errno != ENOSYS,
          "The kernel on this machine does not support the pidfd_open syscall needed to use IPC for CUDA tensors when expandable_segments:True is set. "
          "Consider using expandable_segments:False via torch.cuda.memory._set_allocator_settings('expandable_segments:False') for this allocation.");
      TORCH_CHECK(pidfd != -1, "pidfd_open:", c10::utils::str_error(errno));
      for (auto i : c10::irange(header.num_handles)) {
        (void)i;
        int fd = 0;
        buf.read((char*)&fd, sizeof(int));
        auto myfd = syscall(SYS_pidfd_getfd, pidfd, fd, 0);
        if (myfd == -1) {
          auto err = errno;
          close((int)pidfd);
          for (auto& h : segment->handles_) {
            C10_CUDA_DRIVER_CHECK(
                // NOLINTNEXTLINE(bugprone-unchecked-optional-access)
                DriverAPI::get()->cuMemRelease_(h.value().handle));
            h = std::nullopt;
          }
          TORCH_CHECK(
              err != ENOSYS,
              "The kernel on this machine does not support the pidfd_getfd syscall needed to use IPC for CUDA tensors when expandable_segments:True is set. "
              "Consider using expandable_segments:False via torch.cuda.memory._set_allocator_settings('expandable_segments:False') for this allocation.");
          TORCH_CHECK(false, "pidfd_getfd: ", c10::utils::str_error(err));
        }
        CUmemGenericAllocationHandle handle = 0;
        C10_CUDA_DRIVER_CHECK(DriverAPI::get()->cuMemImportFromShareableHandle_(
            &handle,
            // NOLINTNEXTLINE(performance-no-int-to-ptr)
            (void*)(uintptr_t)myfd,
            CU_MEM_HANDLE_TYPE_POSIX_FILE_DESCRIPTOR));
        LOG(INFO) << "use posix fd to import expandable segments.";
        close((int)myfd);
        segment->handles_.emplace_back(Handle{handle, std::nullopt});
      }
      close((int)pidfd);
    } else {
      for (auto i : c10::irange(header.num_handles)) {
        (void)i;
        CUmemFabricHandle fabric_handle;
        buf.read((char*)&fabric_handle, sizeof(CUmemFabricHandle));
        CUmemGenericAllocationHandle handle = 0;
        C10_CUDA_DRIVER_CHECK(DriverAPI::get()->cuMemImportFromShareableHandle_(
            &handle,
            // NOLINTNEXTLINE(performance-no-int-to-ptr)
            (void*)&fabric_handle,
            CU_MEM_HANDLE_TYPE_FABRIC));
        LOG(INFO) << "use fabric handle to import expandable segments.";
        segment->handles_.emplace_back(Handle{handle, std::nullopt});
      }
    }
    segment->mapAndSetAccess(0, header.num_handles);
    return segment;
  }

  char* ptr() const {
    // NOLINTNEXTLINE(performance-no-int-to-ptr)
    return reinterpret_cast<char*>(ptr_);
  }

  size_t size() const {
    return max_handles_ * segment_size_;
  }

  void addPeer(c10::DeviceIndex device) {
    peers_.push_back(device);
    forEachAllocatedRange(
        [&](size_t begin, size_t end) { setAccess(device, begin, end); });
  }

  ~ExpandableSegment() {
    forEachAllocatedRange(
        [&](size_t begin, size_t end) { unmapHandles(begin, end); });
    C10_CUDA_DRIVER_CHECK(DriverAPI::get()->cuMemAddressFree_(
        ptr_, segment_size_ * max_handles_));
  }

 private:
  void setAccess(c10::DeviceIndex device, size_t begin, size_t end) {
    CUmemAccessDesc desc;
    desc.location.type = CU_MEM_LOCATION_TYPE_DEVICE;
    // NOLINTNEXTLINE(bugprone-signed-char-misuse)
    desc.location.id = static_cast<int>(device);
    desc.flags = CU_MEM_ACCESS_FLAGS_PROT_READWRITE;
    C10_CUDA_DRIVER_CHECK(DriverAPI::get()->cuMemSetAccess_(
        ptr_ + begin * segment_size_, (end - begin) * segment_size_, &desc, 1));
  }

  void mapAndSetAccess(size_t begin, size_t end) {
    for (auto i : c10::irange(begin, end)) {
      C10_CUDA_DRIVER_CHECK(DriverAPI::get()->cuMemMap_(
          ptr_ + i * segment_size_,
          segment_size_,
          0,
          // NOLINTNEXTLINE(bugprone-unchecked-optional-access)
          handles_.at(i).value().handle,
          0ULL));
    }
    setAccess(device_, begin, end);
    for (auto p : peers_) {
      setAccess(p, begin, end);
    }
  }

  void unmapHandles(size_t begin, size_t end) {
    // note: unlike cudaFree, MemUnmap and MemRelease do
    // not appear to synchronize in all cases, so we have to wait for the
    // stream to finish before this memory is truly free.

    // cannot call c10::cuda::stream_synchronize because
    // it might grab the GIL which can lead to a deadlock
    // Locking order must be GIL -> Allocator Lock
    if (stream_) {
      C10_CUDA_CHECK(cudaStreamSynchronize(*stream_));
    } else {
      cuda::CUDAGuard device_guard(device_);
      C10_CUDA_CHECK(cudaDeviceSynchronize());
    }
    for (auto i : c10::irange(begin, end)) {
      // NOLINTNEXTLINE(bugprone-unchecked-optional-access)
      Handle h = handles_.at(i).value();
      handles_.at(i) = std::nullopt;
      C10_CUDA_DRIVER_CHECK(DriverAPI::get()->cuMemUnmap_(
          ptr_ + segment_size_ * i, segment_size_));
      if (h.shareable_handle) {
        close(std::get<int>(*h.shareable_handle));
      }
      C10_CUDA_DRIVER_CHECK(DriverAPI::get()->cuMemRelease_(h.handle));
    }
    trimHandles();
  }
  void trimHandles() {
    while (!handles_.empty() && !handles_.back()) {
      handles_.pop_back();
    }
  }
  void forEachAllocatedRange(const std::function<void(size_t, size_t)>& fn) {
    size_t start = 0;
    for (auto i : c10::irange(handles_.size())) {
      if (handles_.at(i) && (i == 0 || !handles_.at(i - 1))) {
        start = i;
      }
      if (handles_.at(i) && (i + 1 == handles_.size() || !handles_.at(i + 1))) {
        fn(start, i + 1);
      }
    }
  }
  size_t numSegments(size_t size) {
    return (size + segment_size_ - 1) / segment_size_;
  }
  size_t segmentLeft(char* p) {
    auto size = p - ptr();
    return size / segment_size_;
  }
  size_t segmentRight(char* p) {
    auto size = p - ptr();
    return numSegments(size);
  }
  SegmentRange rangeFromHandles(size_t begin, size_t end) {
    return SegmentRange(
        ptr() + segment_size_ * begin, segment_size_ * (end - begin));
  }
  c10::DeviceIndex device_;
  std::optional<cudaStream_t> stream_;
  CUdeviceptr ptr_{};
  size_t segment_size_;
  size_t max_handles_;
  struct Handle {
    CUmemGenericAllocationHandle handle;
    std::optional<std::variant<int, CUmemFabricHandle>> shareable_handle;
  };
  struct ShareHeader {
    pid_t pid;
    size_t segment_size;
    size_t num_handles;
  };
  std::vector<std::optional<Handle>> handles_;
  // devices on which this memory should be mapped in addition
  // to the device where the physical memory lives (device_).
  std::vector<c10::DeviceIndex> peers_;
};
#else
struct ExpandableSegment {
  ExpandableSegment(
      c10::DeviceIndex device,
      std::optional<cudaStream_t> stream,
      size_t segment_size,
      std::vector<c10::DeviceIndex> peers) {
    TORCH_INTERNAL_ASSERT(false, "expandable segment not supported");
  }
  SegmentRange map(SegmentRange range) {
    return SegmentRange(nullptr, 0);
  }
  SegmentRange unmap(SegmentRange range) {
    return SegmentRange(nullptr, 0);
  }
  SegmentRange share(SegmentRange range, std::ostream& ss) {
    return SegmentRange(nullptr, 0);
  }
  static std::unique_ptr<ExpandableSegment> fromShared(
      c10::DeviceIndex device,
      std::vector<c10::DeviceIndex> peers,
      std::istream& buf) {
    return {};
  }
  char* ptr() const {
    return nullptr;
  }
  size_t size() const {
    return 0;
  }
  void addPeer(c10::DeviceIndex device) {}
};
#endif

// BlockState, BlockPoolState, and PrivatePoolState contain the information
// needed to reconstruct a private pool to a previous state. See note
// [Checkpointing PrivatePoolState]
struct BlockState {
  c10::DeviceIndex device = 0;
  cudaStream_t stream = nullptr;
  stream_set stream_uses = {};
  size_t size = 0;
  void* ptr = nullptr;
  bool allocated = false;
  int64_t gc_count_base = 0;
  // maintain invariant that event_count == 0 ;
  // history will be left alone in checkpoint

  BlockState(Block* block);
};

struct SegmentState {
  std::vector<BlockState> blocks;
  bool is_small = false;

  SegmentState(Block* head);
};

struct PrivatePoolState : AllocatorState {
  // omitting use_count, and cudaMalloc_count as they remain the same
  MempoolId_t owner_id = {0, 0};

  std::vector<SegmentState> segments;

  PrivatePoolState(
      MempoolId_t pool_id,
      const std::vector<Block*>& private_pool_head_blocks);
};

struct RestoreResult {
  std::vector<void*> allocations_freed;
  std::vector<Block*> allocations_created;
};

static bool BlockComparatorSize(const Block* a, const Block* b) {
  if (a->stream != b->stream) {
    return (uintptr_t)a->stream < (uintptr_t)b->stream;
  }
  if (a->size != b->size) {
    return a->size < b->size;
  }
  return (uintptr_t)a->ptr < (uintptr_t)b->ptr;
}
static bool BlockComparatorAddress(const Block* a, const Block* b) {
  if (a->stream != b->stream) {
    return (uintptr_t)a->stream < (uintptr_t)b->stream;
  }
  return (uintptr_t)a->ptr < (uintptr_t)b->ptr;
}

struct AllocParams {
  AllocParams(
      c10::DeviceIndex device,
      size_t size,
      cudaStream_t stream,
      BlockPool* pool,
      size_t alloc_size)
      : search_key(device, stream, size), pool(pool), alloc_size(alloc_size) {}

  c10::DeviceIndex device() const {
    return search_key.device;
  }
  cudaStream_t stream() const {
    return search_key.stream;
  }
  size_t size() const {
    return search_key.size;
  }

  Block search_key;
  BlockPool* pool;
  size_t alloc_size;
  Block* block{nullptr};
  StatTypes stat_types = {false};
  cudaError_t err{cudaSuccess};
};

// Note: cudaEventCreate when concurrently invoked from multiple threads can be
// very expensive (at least on certain device/driver combinations). Thus, we a)
// serialize event creation at a per-device level, and b) pool the events to
// avoid constantly calling cudaEventCreate/cudaEventDestroy. This results in
// significant improvements in multithreaded workloads with high allocation
// rates.
class EventPool {
 public:
  using Event = std::unique_ptr<cudaEvent_t, std::function<void(cudaEvent_t*)>>;
  // TODO: Explicit device count
  EventPool() : pools_(at::cuda::device_count()) {}

  Event get(c10::DeviceIndex device) {
    TORCH_INTERNAL_ASSERT(0 <= device);
    TORCH_INTERNAL_ASSERT(device < static_cast<int>(pools_.size()));
    auto& pool = pools_[device];
    auto destructor = [&pool](cudaEvent_t* event) {
      std::lock_guard<std::mutex> g(pool.mutex_);
      pool.event_pool_.push_back(std::unique_ptr<cudaEvent_t>(event));
    };

    // Try to acquire an event from the per-device pool.
    {
      std::lock_guard<std::mutex> g(pool.mutex_);
      if (!pool.event_pool_.empty()) {
        auto* event = pool.event_pool_.back().release();
        pool.event_pool_.pop_back();
        return Event(event, destructor);
      }
    }
    // otherwise, allocate a new event that will be returned to the pool on
    // destruction.
    auto new_ptr = std::make_unique<cudaEvent_t>();
    C10_CUDA_CHECK(
        cudaEventCreateWithFlags(new_ptr.get(), cudaEventDisableTiming));

    return Event(new_ptr.release(), destructor);
  }

  void empty_cache() {
    for (auto& pool : pools_) {
      std::lock_guard<std::mutex> g(pool.mutex_);
      pool.event_pool_.clear();
    }
  }

 private:
  struct PerDevicePool {
    alignas(64) std::mutex mutex_;
    std::vector<std::unique_ptr<cudaEvent_t>> event_pool_;
  };
  std::vector<PerDevicePool> pools_;
};

// CUDA graphs helper
struct PrivatePool {
  PrivatePool(MempoolId_t id, CUDAAllocator* allocator = nullptr)
      : id(std::move(id)),
        allocator_(allocator),
        large_blocks(/*small=*/false, this),
        small_blocks(/*small=*/true, this) {}
  PrivatePool(const PrivatePool&) = delete;
  PrivatePool(PrivatePool&&) = delete;
  PrivatePool& operator=(const PrivatePool&) = delete;
  PrivatePool& operator=(PrivatePool&&) = delete;
  ~PrivatePool() = default;

  MempoolId_t id{0, 0};
  // Number of live graphs using this pool
  int use_count{1};
  // Number of unfreed cudaMallocs made for this pool. When use_count and
  // cudaMalloc_count drop to zero, we can delete this PrivatePool from
  // graph_pools.
  int cudaMalloc_count{0};
  // Instead of maintaining private BlockPools here, I could stuff all blocks
  // (private or no) into the top-level large_blocks and small_blocks, and
  // distinguish private blocks by adding a "pool id" check above the stream
  // check in BlockComparator. BlockComparator is performance- critical though,
  // I'd rather not add more logic to it.
  CUDAAllocator* allocator_;
  BlockPool large_blocks;
  BlockPool small_blocks;

 public:
  CUDAAllocator* allocator() {
    return allocator_;
  }
};

MempoolId_t BlockPool::owner_MempoolId() const {
  if (owner_PrivatePool) {
    return owner_PrivatePool->id;
  } else {
    return {0, 0};
  }
}

BlockState::BlockState(Block* block)
    : device(block->device),
      stream(block->stream),
      stream_uses(block->stream_uses),
      size(block->size),
      ptr(block->ptr),
      allocated(block->allocated),
      gc_count_base(block->gc_count_base) {
  TORCH_CHECK(
      block->event_count == 0,
      "Events should have synchronized when checkpointing block");
}

SegmentState::SegmentState(Block* head) {
  TORCH_INTERNAL_ASSERT(head->prev == nullptr && head->pool != nullptr);
  is_small = head->pool->is_small;

  for (Block* curr = head; curr != nullptr; curr = curr->next) {
    blocks.emplace_back(curr);
  }
}

PrivatePoolState::PrivatePoolState(
    MempoolId_t pool_id,
    const std::vector<Block*>& private_pool_head_blocks)
    : owner_id(std::move(pool_id)) {
  for (Block* head : private_pool_head_blocks) {
    segments.emplace_back(head);
  }
}

struct MempoolIdHash {
  std::size_t operator()(const MempoolId_t& mempool_id) const noexcept {
    return mempool_id.first != 0 ? mempool_id.first : mempool_id.second;
  }
};

cudaError_t allocPrimitive(void** ptr, size_t size, AllocParams& p) {
  if (p.pool->owner_PrivatePool && p.pool->owner_PrivatePool->allocator()) {
    *ptr = p.pool->owner_PrivatePool->allocator()->raw_alloc(size);
    return *ptr ? cudaSuccess : cudaErrorMemoryAllocation;
  } else {
    return C10_CUDA_ERROR_HANDLED(cudaMalloc(ptr, size));
  }
}

cudaError_t cudaMallocMaybeCapturing(void** ptr, size_t size, AllocParams& p) {
  if (at::cuda::currentStreamCaptureStatusMayInitCtx() ==
      at::cuda::CaptureStatus::None) {
    return allocPrimitive(ptr, size, p);
  } else {
    // It's ok to capture cudaMallocs, as long as we never cudaFree those
    // addresses before replay.
    // Capturing cudaMalloc behaves nicely: it gives the graph new VA,
    // but is ignored (won't leakily allocate new memory) in replays.
    at::cuda::CUDAStreamCaptureModeGuard g{cudaStreamCaptureModeRelaxed};
    return allocPrimitive(ptr, size, p);
  }
}

template <class T>
class RingBuffer {
 public:
  RingBuffer() {
    // alloc_trace is a pointer because we need to intentionally
    // leak this on deallocation it can hold references to Python
    // state which will already be destroyed when we are in exit handlers
    // NOLINTNEXTLINE(cppcoreguidelines-prefer-member-initializer)
    alloc_trace = new std::vector<T>();
  }

  void setMaxEntries(size_t size) {
    std::lock_guard<std::mutex> lk(alloc_trace_lock);
    alloc_trace_max_entries_ = std::max(size_t(1), size);
  }

  void insertEntries(const T& entry) {
    std::lock_guard<std::mutex> lk(alloc_trace_lock);
    if (alloc_trace->size() < alloc_trace_max_entries_) {
      alloc_trace->emplace_back(entry);
    } else {
      (*alloc_trace)[alloc_trace_next++] = entry;
      if (alloc_trace_next == alloc_trace_max_entries_) {
        alloc_trace_next = 0;
      }
    }
  }

  void getEntries(std::vector<T>& result) {
    std::lock_guard<std::mutex> lk(alloc_trace_lock);
    result.reserve(alloc_trace->size());
    result.insert(
        result.end(),
        alloc_trace->begin() +
            static_cast<typename std::vector<T>::difference_type>(
                alloc_trace_next),
        alloc_trace->end());
    result.insert(
        result.end(),
        alloc_trace->begin(),
        alloc_trace->begin() +
            static_cast<typename std::vector<T>::difference_type>(
                alloc_trace_next));
  }

  void clear() {
    std::lock_guard<std::mutex> lk(alloc_trace_lock);
    alloc_trace_next = 0;
    alloc_trace->clear();
  }

 private:
  size_t alloc_trace_max_entries_ = 1;

  // Both alloc_trace and alloc_trace_next needs to be used
  // under alloc_trace_lock.
  std::mutex alloc_trace_lock;
  size_t alloc_trace_next = 0;
  std::vector<T>*
      alloc_trace; // pointer because we need to intentionally leak this on
                   // deallocation it can hold references to Python state which
                   // will already be destroyed when we are in exit handlers
};
} // anonymous namespace
} // namespace Native

static std::string reportProcessMemoryInfo(c10::DeviceIndex device) {
#ifdef PYTORCH_C10_DRIVER_API_SUPPORTED
  void* nvml_handle = DriverAPI::get_nvml_handle();
  if (!nvml_handle) {
    return "";
  }
  static bool nvml_init [[maybe_unused]] = []() {
    TORCH_INTERNAL_ASSERT(NVML_SUCCESS == DriverAPI::get()->nvmlInit_v2_());
    return true;
  }();

  cudaDeviceProp prop{};
  C10_CUDA_CHECK(cudaGetDeviceProperties(&prop, device));

  // NOLINTNEXTLINE(*-c-arrays)
  char pci_id[80];
  snprintf(
      pci_id,
      sizeof(pci_id),
      NVML_DEVICE_PCI_BUS_ID_FMT,
      prop.pciDomainID,
      prop.pciBusID,
      prop.pciDeviceID);

  nvmlDevice_t nvml_device = nullptr;
  TORCH_INTERNAL_ASSERT(
      NVML_SUCCESS ==
      DriverAPI::get()->nvmlDeviceGetHandleByPciBusId_v2_(
          pci_id, &nvml_device));

  std::vector<nvmlProcessInfo_v1_t> procs(8);
  unsigned int size = procs.size();
  nvmlReturn_t r{};
  while ((r = DriverAPI::get()->nvmlDeviceGetComputeRunningProcesses_(
              nvml_device, &size, procs.data())) ==
         NVML_ERROR_INSUFFICIENT_SIZE) {
    procs.resize(size);
  }
  unsigned int self_pid = getpid();
  std::stringstream ss;
  TORCH_INTERNAL_ASSERT(NVML_SUCCESS == r);
  ss << "";
  for (auto i : c10::irange(size)) {
    auto& proc = procs[i];
    if (self_pid == proc.pid) {
      ss << "Including non-PyTorch memory, this process";
    } else {
      ss << "Process " << proc.pid;
    }
    ss << " has " << format_size(proc.usedGpuMemory) << " memory in use. ";
  }
  return ss.str();
#else
  return "";
#endif
}

namespace Native {

class DeviceCachingAllocator {
 private:
  // lock around all operations
  mutable std::recursive_mutex mutex;

  // device statistics
  DeviceStats stats;

  // unallocated cached blocks larger than 1 MB
  BlockPool large_blocks;

  // unallocated cached blocks 1 MB or smaller
  BlockPool small_blocks;

  // allocated or in use by a stream. Holds all active allocations,
  // whether they came from graph_pools or one of the BlockPools above.
  ska::flat_hash_set<Block*> active_blocks;

  // captures_underway tracks if we are diverting some
  // allocations to a specific pool.
  // Most of the time it's empty, in which case malloc can avoid calling
  // cudaStreamGetCaptureInfo in the hot path.
  std::vector<std::pair<MempoolId_t, std::function<bool(cudaStream_t)>>>
      captures_underway;

  // tracks which pools we can use as a last resort before ooming
  ska::flat_hash_set<MempoolId_t, MempoolIdHash> use_on_oom_pools;

  // Map of blocks whose freeing is deferred until after CUDA graph capture.
  //   - Key: Block* to be freed.
  //   - Value: List of "empty nodes" inserted as free markers during capture.
  //     If the vector is empty, the block must always be deferred until capture
  //     ends.
  ska::flat_hash_map<Block*, std::vector<cudaGraphNode_t>> deferred_blocks;

  // outstanding cuda events
  ska::flat_hash_map<
      cuda::CUDAStream,
      std::deque<std::pair<EventPool::Event, Block*>>>
      cuda_events;

  // record used memory.
  size_t total_allocated_memory = 0;

  size_t allowed_memory_maximum = 0;

  // all live expandable segments
  std::vector<ExpandableSegment*> expandable_segments_;
  std::vector<c10::DeviceIndex> devices_with_peer_access_;

  bool set_fraction = false;

  bool record_history = false;

  std::atomic<CreateContextFn> context_recorder_;
  RecordContext record_context_ = RecordContext::NEVER;

  // Ring buffer for memory snapshot TraceEntry's
  RingBuffer<TraceEntry> alloc_buffer;

  // Members specific to CUDA graphs

  // Private pools for CUDA graphs
  ska::flat_hash_map<MempoolId_t, std::unique_ptr<PrivatePool>, MempoolIdHash>
      graph_pools;
  // Pools no longer referenced by any graph. Their BlockPools are eligible for
  // free_blocks. Can't be a vector or deque because we might erase entries in
  // any order. Could be an std::list, but we don't care much, access and
  // insert/erase are rare.
  ska::flat_hash_map<MempoolId_t, PrivatePool*, MempoolIdHash>
      graph_pools_freeable;

  // XXX - maybe we should generalize and have multiple events
  std::vector<OutOfMemoryObserver> oom_observers_;

  std::vector<AllocatorTraceTracker> trace_trackers_;

  // mapping from block to a stream_set, containing streams on which the block
  // was used while cudagraph capturing
  std::unordered_map<Block*, stream_set> block_to_cudagraph_stream_uses;

  // thread local compile context for each device
  static thread_local std::stack<std::string> compile_context;

 public:
  // NOLINTNEXTLINE(cppcoreguidelines-pro-type-member-init)
  DeviceCachingAllocator()
      : large_blocks(/*small=*/false), small_blocks(/*small=*/true) {
    stats.max_split_size =
        static_cast<int64_t>(AcceleratorAllocatorConfig::max_split_size());
    context_recorder_.store(nullptr);
  }

  void recordHistory(
      bool enabled,
      CreateContextFn context_recorder,
      size_t alloc_buffer_max_entries,
      RecordContext when,
      bool clearHistory) {
    std::unique_lock<std::recursive_mutex> lock(mutex);
    TORCH_CHECK(when == RecordContext::NEVER || context_recorder);
    record_history = enabled;
    context_recorder_.store(record_history ? context_recorder : nullptr);
    alloc_buffer.setMaxEntries(alloc_buffer_max_entries);
    record_context_ = enabled ? when : RecordContext::NEVER;
    if (!enabled || clearHistory) {
      alloc_buffer.clear();
    }
  }

  bool isHistoryEnabled() {
    return record_history;
  }

  void pushCompileContext(std::string& md) {
    compile_context.push(md);
  }

  void popCompileContext() {
    if (!compile_context.empty()) {
      compile_context.pop();
    }
  }

  bool checkPoolLiveAllocations(
      MempoolId_t mempool_id,
      const std::unordered_set<void*>& expected_live_allocations) {
    std::unique_lock<std::recursive_mutex> lock(mutex);

    PrivatePool* pool = nullptr;
    auto pool_it = graph_pools.find(mempool_id);
    TORCH_CHECK(pool_it != graph_pools.end(), "Could not find pool of id");
    pool = pool_it->second.get();

    TORCH_INTERNAL_ASSERT(pool != nullptr);

    size_t allocated_pool_blocks = 0;

    for (Block* b : active_blocks) {
      TORCH_INTERNAL_ASSERT(b != nullptr);
      TORCH_INTERNAL_ASSERT(b->pool != nullptr);
      if (b->allocated && b->pool->owner_PrivatePool == pool) {
        if (!expected_live_allocations.count(b->ptr)) {
          return false;
        }

        allocated_pool_blocks += 1;
      }
    }

    return allocated_pool_blocks == expected_live_allocations.size();
  }

  void attachOutOfMemoryObserver(OutOfMemoryObserver observer) {
    oom_observers_.emplace_back(std::move(observer));
  }

  void attachAllocatorTraceTracker(AllocatorTraceTracker tracker) {
    std::unique_lock<std::recursive_mutex> lock(mutex);
    trace_trackers_.emplace_back(std::move(tracker));
  }

  // Must be called outside of `mutex` or deadlocks are possible with Python
  std::shared_ptr<GatheredContext> maybeGatherContext(RecordContext level) {
    if (record_context_ < level) {
      return nullptr;
    }
    return context_recorder_.load()();
  }

  // All public methods (except the above) acquire the allocator mutex.
  // Thus, do not call a public method from another public method.

  Block* malloc(
      c10::DeviceIndex device,
      size_t orig_size,
      cudaStream_t stream) {
    // done outside the lock because we don't know what locks the recorder needs
    // to have...
    auto context = maybeGatherContext(RecordContext::STATE);

    std::unique_lock<std::recursive_mutex> lock(mutex);

    if (C10_LIKELY(captures_underway.empty())) {
      // Processes end-of-life events for outstanding allocations used on
      // multiple streams (checks if their GPU-side uses are complete and
      // recycles their memory if so)
      //
      // Q. Why skip process_events if a capture might be underway?
      // A. process_events involves cudaEventQueries, illegal during CUDA graph
      //    capture.
      //    Dumb simple solution: defer reclaiming these allocations until after
      //    capture. Cross-stream memory use is uncommon, so the deferral's
      //    effect on memory use during capture should be small.
      process_events(context);
    } else {
      if (CUDAAllocatorConfig::graph_capture_record_stream_reuse()) {
<<<<<<< HEAD
        // We check if there is some block that is safe to free on this stream
=======
#ifndef USE_ROCM
        // We check if there is some block that is safe to reuse on this stream
>>>>>>> 6dc0d401
        free_safe_blocks_in_capture(context, stream);
      }
    }
    size_t size = round_size(orig_size);
    auto& pool = get_pool(size, stream);
    const size_t alloc_size = get_allocation_size(size);
    AllocParams params(device, size, stream, &pool, alloc_size);
    params.stat_types = get_stat_types_for_pool(pool);

    // First, try to get a block from the existing pool.
    bool block_found =
        // Search pool
        get_free_block(params)
        // Trigger callbacks and retry search
        || (trigger_free_memory_callbacks(params) && get_free_block(params));

    // Can't reuse an existing block; try to get a new one.
    if (!block_found) {
      // Do garbage collection if the flag is set.
      if (C10_UNLIKELY(
              set_fraction &&
              AcceleratorAllocatorConfig::garbage_collection_threshold() >
                  0.0)) {
        garbage_collect_cached_blocks(context);
      }
      // Attempt allocate
      // WARNING: alloc_block may release the allocator lock when calling
      // cudaMalloc. So far this function has not modified allocator state, but
      // keep in mind that any observed allocator state may change across calls
      // to alloc_block since it may release the lock.
      block_found = alloc_block(params, false, context, lock)
          // Free enough available cached blocks to satisfy alloc and retry
          // alloc.
          || (release_available_cached_blocks(params, context) &&
              alloc_block(params, false, context, lock))
          // Free all non-split cached blocks and retry alloc.
          || (C10_LIKELY(captures_underway.empty()) &&
              release_cached_blocks(context, {0, 0}) &&
              alloc_block(params, true, context, lock));
    }

    // we are about to oom, try to use existing mempools as a last resort
    if (!block_found && params.err == cudaErrorMemoryAllocation) {
      // if already trying to use a mempool, then just oom
      bool active_pool = params.pool->owner_PrivatePool;
      if (!active_pool) {
        for (MempoolId_t mempool_id : use_on_oom_pools) {
          auto tid = std::this_thread::get_id();
          auto filter = [tid](cudaStream_t) {
            return std::this_thread::get_id() == tid;
          };
          beginAllocateToPool(mempool_id, filter);
          auto& mempool = get_pool(size, stream);
          AllocParams mempool_params(
              device, size, stream, &mempool, alloc_size);
          mempool_params.stat_types = get_stat_types_for_pool(mempool);
          block_found = get_free_block(mempool_params);
          endAllocateToPool(mempool_id);
          releasePool(mempool_id);
          if (block_found) {
            params = mempool_params;
            break;
          }
        }
      }
    }

    if (!block_found) {
      // For any error code other than cudaErrorMemoryAllocation,
      // alloc_block should have thrown an exception already.
      TORCH_INTERNAL_ASSERT(params.err == cudaErrorMemoryAllocation);

      size_t device_free = 0;
      size_t device_total = 0;
      C10_CUDA_CHECK(cudaMemGetInfo(&device_free, &device_total));
      std::string allowed_info;

      if (set_fraction) {
        allowed_info = format_size(allowed_memory_maximum) + " allowed; ";
      }

      std::string proc_info = reportProcessMemoryInfo(device);

      record_trace(
          TraceEntry::OOM,
          device_free,
          params.size(),
          params.stream(),
          params.device(),
          params.pool->owner_MempoolId(),
          std::move(context));
      stats.num_ooms += 1;

      c10::reportOutOfMemoryToProfiler(
          static_cast<int64_t>(size),
          stats.allocated_bytes[static_cast<int64_t>(StatType::AGGREGATE)]
              .current,
          stats.reserved_bytes[static_cast<int64_t>(StatType::AGGREGATE)]
              .current,
          c10::Device(c10::DeviceType::CUDA, device));

      auto allocated_bytes =
          stats.allocated_bytes[static_cast<size_t>(StatType::AGGREGATE)]
              .current;
      auto reserved_bytes =
          stats.reserved_bytes[static_cast<size_t>(StatType::AGGREGATE)]
              .current;
      auto observers_local = oom_observers_;

      size_t allocated_in_private_pools = 0;
      auto get_size_block = [](const BlockPool& pool) {
        size_t res = 0;
        for (const auto& block : pool.blocks) {
          res += block->size;
        }
        return res;
      };
      for (const auto& p : graph_pools) {
        allocated_in_private_pools += get_size_block(p.second->large_blocks);
        allocated_in_private_pools += get_size_block(p.second->small_blocks);
      }

      std::string private_pool_msg;

      if (allocated_in_private_pools > 0) {
        private_pool_msg = "with " + format_size(allocated_in_private_pools) +
            " allocated in private pools (e.g., CUDA Graphs), ";
      }

      // Make sure we do not have the device lock before calling our
      // observers which might need hold the GIL
      // It is safe to release at this point because will no longer
      // be reading any allocator state.

      lock.unlock();

      for (const auto& obs : observers_local) {
        obs(device,
            alloc_size,
            set_fraction ? allowed_memory_maximum : device_total,
            device_free);
      }

      // "total capacity": total global memory on GPU
      // "allowed": memory is allowed to use, which set by fraction.
      // "already allocated": memory allocated by the program using the
      //                      caching allocator
      // "free": free memory as reported by the CUDA API
      // "cached": memory held by the allocator but not used by the program
      //
      // The "allocated" amount  does not include memory allocated outside
      // of the caching allocator, such as memory allocated by other programs
      // or memory held by the driver.
      //
      // The sum of "allocated" + "free" + "cached" may be less than the
      // total capacity due to memory held by the driver and usage by other
      // programs.
      //
      // Note that at this point free_cached_blocks has already returned all
      // possible "cached" memory to the driver. The only remaining "cached"
      // memory is split from a larger block that is partially in-use.
      TORCH_CHECK_WITH(
          OutOfMemoryError,
          false,
          "CUDA out of memory. Tried to allocate ",
          format_size(alloc_size),
          ". GPU ",
          static_cast<int>(device),
          " has a total capacity of ",
          format_size(device_total),
          " of which ",
          format_size(device_free),
          " is free. ",
          proc_info,
          allowed_info,
          "Of the allocated memory ",
          format_size(allocated_bytes + allocated_in_private_pools),
          " is allocated by PyTorch, ",
          private_pool_msg,
          "and ",
          format_size(
              reserved_bytes - allocated_bytes - allocated_in_private_pools),
          " is reserved by PyTorch but unallocated.",
          " If reserved but unallocated memory is large try setting",
          " PYTORCH_CUDA_ALLOC_CONF=expandable_segments:True to avoid"
          " fragmentation.  See documentation for Memory Management "
          " (https://pytorch.org/docs/stable/notes/cuda.html#environment-variables)");
    }

    bool split_remainder = should_split(params.block, params.size());
    return alloc_found_block(
        params, orig_size, std::move(context), split_remainder);
  }

  Block* alloc_found_block(
      const AllocParams& params,
      size_t orig_size,
      std::shared_ptr<GatheredContext> context,
      bool split_remainder) {
    auto size = params.size();
    auto device = params.device();
    auto pool = params.pool;
    auto stream = params.stream();

    TORCH_INTERNAL_ASSERT(
        params.err == cudaSuccess && params.block != nullptr &&
        params.block->ptr != nullptr);
    Block* block = params.block;
    Block* remaining = nullptr;

    const bool already_split = block->is_split();
    if (split_remainder) {
      remaining = block;

      block = new Block(device, stream, size, pool, block->ptr);
      block->expandable_segment_ = remaining->expandable_segment_;
      block->prev = remaining->prev;
      if (block->prev) {
        block->prev->next = block;
      }
      block->next = remaining;

      remaining->prev = block;
      remaining->ptr = static_cast<char*>(remaining->ptr) + size;
      remaining->size -= size;
      // NOLINTNEXTLINE(clang-analyzer-deadcode.DeadStores)
      bool inserted = pool->insert_into_blocks(remaining).second;
      TORCH_INTERNAL_ASSERT_DEBUG_ONLY(inserted);

      if (already_split && !block->expandable_segment_) {
        // An already-split inactive block is being shrunk by size bytes.
        decrease_stat_array(
            stats.inactive_split_bytes, block->size, params.stat_types);
      } else if (!block->expandable_segment_) {
        // A new split inactive block is being created from a previously unsplit
        // block, size remaining->size bytes.
        for_each_selected_stat_type(params.stat_types, [&](size_t stat_type) {
          stats.inactive_split_bytes[stat_type].increase(remaining->size);
          stats.inactive_split[stat_type].increase(1);
        });
      }

    } else if (already_split && !block->expandable_segment_) {
      // An already-split block is becoming active
      for_each_selected_stat_type(params.stat_types, [&](size_t stat_type) {
        stats.inactive_split_bytes[stat_type].decrease(block->size);
        stats.inactive_split[stat_type].decrease(1);
      });
    }

    block->allocated = true;
    block->requested_size = orig_size;

    block->context_when_allocated = std::move(context);
    record_trace(
        TraceEntry::ALLOC,
        int64_t(block->ptr),
        orig_size,
        block->stream,
        block->device,
        block->pool->owner_MempoolId(),
        block->context_when_allocated);

    // NOLINTNEXTLINE(clang-analyzer-deadcode.DeadStores)
    bool inserted = active_blocks.insert(block).second;
    TORCH_INTERNAL_ASSERT_DEBUG_ONLY(inserted);

    for_each_selected_stat_type(params.stat_types, [&](size_t stat_type) {
      stats.allocation[stat_type].increase(1);
      stats.allocated_bytes[stat_type].increase(block->size);
      stats.active[stat_type].increase(1);
      stats.active_bytes[stat_type].increase(block->size);
      stats.requested_bytes[stat_type].increase(block->requested_size);
    });
    if (block->size >= AcceleratorAllocatorConfig::max_split_size())
      stats.oversize_allocations.increase(1);

    auto allocated_bytes_gauge =
        STATIC_GAUGE(pytorch.CUDACachingAllocator.allocated_bytes);
    allocated_bytes_gauge.record(
        stats.allocated_bytes[static_cast<int64_t>(StatType::AGGREGATE)]
            .current);

    c10::reportMemoryUsageToProfiler(
        block->ptr,
        static_cast<int64_t>(block->size),
        stats.allocated_bytes[static_cast<size_t>(StatType::AGGREGATE)].current,
        stats.reserved_bytes[static_cast<size_t>(StatType::AGGREGATE)].current,
        c10::Device(c10::DeviceType::CUDA, device));

    return block;
  }

  // Insert "free marker" (empty nodes) into the CUDA graph for all streams that
  // have used the block, including the allocation stream. These nodes mark the
  // last use of the block in the capture graph. Returns a vector of the
  // inserted nodes, or an empty vector if any stream is not capturing.
  std::vector<cudaGraphNode_t> insert_free_marker(Block* block) {
    std::vector<cudaGraphNode_t> empty_nodes;

    auto try_add_empty_node = [&](cudaStream_t stream) -> bool {
      cudaStreamCaptureStatus status{};
      cudaGraph_t graph{};
      const cudaGraphNode_t* deps = nullptr;
      size_t num_deps = 0;
      C10_CUDA_CHECK(cudaStreamGetCaptureInfo_v2(
          stream, &status, nullptr, &graph, &deps, &num_deps));

      TORCH_INTERNAL_ASSERT(
          status != cudaStreamCaptureStatusInvalidated,
          "Invalid stream capture status");

      if (status == cudaStreamCaptureStatusNone) {
        return false;
      }

      cudaGraphNode_t node{};
      C10_CUDA_CHECK(cudaGraphAddEmptyNode(&node, graph, deps, num_deps));
      C10_CUDA_CHECK(cudaStreamUpdateCaptureDependencies(
          stream, &node, 1, cudaStreamSetCaptureDependencies));
      empty_nodes.push_back(node);
      return true;
    };

    // If any stream is not currently capturing, return an empty node vector.
    // An empty vector indicates that the block should be deferred for freeing
    // until after capture.

    // Attempt to add an empty node for the allocation stream.
    if (!try_add_empty_node(block->stream)) {
      return {};
    }
    // Attempt to add empty nodes for all streams that have used the block.
    for (const auto& s : block->stream_uses) {
      if (!try_add_empty_node(s.stream())) {
        return {};
      }
    }
    return empty_nodes;
  }

  // Returns the current set of "terminal" nodes in the CUDA graph for a given
  // stream. These represent the current endpoints of the stream, and may
  // include additional nodes if the graph branches. Any new work captured will
  // be attached after one or more of these terminals.
  std::vector<cudaGraphNode_t> get_terminals(cudaStream_t stream) {
    std::vector<cudaGraphNode_t> result;

    cudaStreamCaptureStatus status{};
    cudaGraph_t graph{};
    const cudaGraphNode_t* dependencies = nullptr;
    size_t num_dependencies = 0;

    C10_CUDA_CHECK(cudaStreamGetCaptureInfo_v2(
        stream,
        &status,
        /*id=*/nullptr,
        &graph,
        &dependencies,
        &num_dependencies));

    TORCH_INTERNAL_ASSERT(
        status == cudaStreamCaptureStatusActive,
        "Invalid stream capture status");

    for (size_t i = 0; i < num_dependencies; i++) {
      auto node = dependencies[i];
      if (node != nullptr) {
        result.push_back(node);
      }
    }

    return result;
  }

  // Returns the set of "reusable" free markers (empty nodes) in the current
  // CUDA graph capture. A free marker is considered reusable if it is a
  // predecessor of every terminal node.
  // This ensures that all future captured work will occur after the free
  // marker, making it safe to reuse.
  ska::flat_hash_set<cudaGraphNode_t> get_reusable_empty_nodes(
      cudaStream_t stream) {
    auto terminals = get_terminals(stream);
    if (terminals.empty()) {
      // No terminal nodes found; nothing to free.
      return {};
    }

    // Helper to retrieve all parent nodes (dependencies) of a given node.
    auto get_parents = [](cudaGraphNode_t n) -> std::vector<cudaGraphNode_t> {
      size_t count = 0;
      C10_CUDA_CHECK(
          cudaGraphNodeGetDependencies(n, /*pDependencies=*/nullptr, &count));
      std::vector<cudaGraphNode_t> out(count);
      if (count) {
        C10_CUDA_CHECK(cudaGraphNodeGetDependencies(n, out.data(), &count));
        out.resize(count);
      }
      return out;
    };

    // Helper to determine if a node is an empty node (used as a free marker).
    auto is_empty_node = [](cudaGraphNode_t n) -> bool {
      cudaGraphNodeType type{};
      C10_CUDA_CHECK(cudaGraphNodeGetType(n, &type));
      return type == cudaGraphNodeTypeEmpty;
    };

    // For each terminal node, perform a reverse DFS to count, for each empty
    // node, how many terminals it can reach (i.e., for how many terminals it is
    // a predecessor). An empty node is reusable if it is a predecessor of all
    // terminal nodes.
    ska::flat_hash_map<cudaGraphNode_t, size_t> num_terminals_reachable;

    for (auto terminal : terminals) {
      ska::flat_hash_set<cudaGraphNode_t> visited;
      ska::flat_hash_set<cudaGraphNode_t> empty_nodes;

      std::function<void(cudaGraphNode_t)> reverse_dfs =
          [&](cudaGraphNode_t node) {
            if (!visited.insert(node).second)
              return;

            if (is_empty_node(node)) {
              num_terminals_reachable[node]++;
              empty_nodes.insert(node);
            }
            auto parents = get_parents(node);
            for (auto p : parents) {
              reverse_dfs(p);
            }
          };

      reverse_dfs(terminal);
    }

    ska::flat_hash_set<cudaGraphNode_t> reusable_empty_nodes;
    for (auto [node, count] : num_terminals_reachable) {
      if (count == terminals.size()) {
        reusable_empty_nodes.insert(node);
      }
    }

    return reusable_empty_nodes;
  }

  // A block is considered reusable during CUDA graph capture if every free
  // marker (empty node) associated with the block is a predecessor of every
  // terminal node.
  //
  // This ensures that any new operation added to the graph will be attached
  // after all terminal nodes, which themselves are after all free markers. As a
  // result, all future work is guaranteed to occur after the block's last use
  // on every stream, so the block's previous lifetime ends before any new
  // lifetime begins. This check relies solely on the DAG topology and does not
  // require event queries, making it safe to use during capture.
  //
  // This function iterates over all deferred blocks, determines if their empty
  // nodes are reusable according to the above criteria, and frees the block if
  // so.
  void free_safe_blocks_in_capture(
      const std::shared_ptr<GatheredContext>& context,
      cudaStream_t stream) {
    auto reusable_empty_nodes = get_reusable_empty_nodes(stream);

    // If there are no reusable empty nodes (e.g., not currently capturing),
    // there is nothing to do.
    if (reusable_empty_nodes.empty()) {
      return;
    }

    std::vector<Block*> blocks_to_erase;

    for (auto& [block, inserted_empty_nodes] : deferred_blocks) {
      // Skip this block if it has no empty nodes, as we defer its freeing until
      // after graph capture. Also skip if the block was not allocated on the
      // current stream; such blocks will be freed when
      // free_safe_blocks_in_capture is attempted on that stream.
      if (inserted_empty_nodes.empty() || block->stream != stream) {
        continue;
      }

      bool is_reusable = true;

      for (const auto& node : inserted_empty_nodes) {
        if (reusable_empty_nodes.find(node) == reusable_empty_nodes.end()) {
          is_reusable = false;
          break;
        }
      }

      if (is_reusable) {
        // Clear stream uses since the graph ensures proper synchronization.
        // No need to insert events.
        block->stream_uses.clear();

        free_block(block, context);
        blocks_to_erase.push_back(block);
      }
    }

    // Remove blocks that were freed from the deferred_blocks map.
    for (auto* block : blocks_to_erase) {
      deferred_blocks.erase(block);
    }
  }

  void free(Block* block) {
    std::shared_ptr<GatheredContext> context =
        maybeGatherContext(RecordContext::ALL);
    std::lock_guard<std::recursive_mutex> lock(mutex);

    block->allocated = false;

    // following logic might modifying underlying Block, causing the size
    // changed. We store ahead for reporting
    auto orig_block_ptr = block->ptr;
    auto orig_block_size = block->size;

    StatTypes stat_types = get_stat_types_for_pool(*block->pool);
    for_each_selected_stat_type(stat_types, [&](size_t stat_type) {
      stats.allocation[stat_type].decrease(1);
      stats.allocated_bytes[stat_type].decrease(block->size);
    });
    auto allocated_bytes_gauge =
        STATIC_GAUGE(pytorch.CUDACachingAllocator.allocated_bytes);
    allocated_bytes_gauge.record(
        stats.allocated_bytes[static_cast<int64_t>(StatType::AGGREGATE)]
            .current);

    record_trace(
        TraceEntry::FREE_REQUESTED,
        int64_t(block->ptr),
        block->requested_size,
        block->stream,
        block->device,
        block->pool->owner_MempoolId(),
        context ? context : block->context_when_allocated);

    if (block->size >= AcceleratorAllocatorConfig::max_split_size())
      stats.oversize_allocations.decrease(1);

    // If the block has been used on more than one stream, handle accordingly.
    if (!block->stream_uses.empty()) {
      if (C10_UNLIKELY(!captures_underway.empty())) {
        if (CUDAAllocatorConfig::graph_capture_record_stream_reuse()) {
<<<<<<< HEAD
=======
#ifndef USE_ROCM
          // insert_free_marker returns a vector of free markers,
          // or an empty vector if any associated stream is not currently
          // capturing. The empty vector means that we will defer the free until
          // capture is finished.
>>>>>>> 6dc0d401
          deferred_blocks.emplace(block, insert_free_marker(block));
        } else {
          // If graph_capture_record_stream_reuse is not enabled, always defer
          // the free until capture is finished.
          deferred_blocks.emplace(block, std::vector<cudaGraphNode_t>{});
        }
      } else {
        // If not in a capture, insert events for the block.
        insert_events(block);
      }
    } else {
      free_block(block, context);
    }

    c10::reportMemoryUsageToProfiler(
        orig_block_ptr,
        -static_cast<int64_t>(orig_block_size),
        stats.allocated_bytes[static_cast<size_t>(StatType::AGGREGATE)].current,
        stats.reserved_bytes[static_cast<size_t>(StatType::AGGREGATE)].current,
        c10::Device(c10::DeviceType::CUDA, block->device));
  }

  void* getBaseAllocation(Block* block, size_t* outSize) {
    std::lock_guard<std::recursive_mutex> lock(mutex);
    TORCH_CHECK(
        !block->expandable_segment_,
        "Tensors allocated with expandable_segments:True cannot be shared between processes. Consider using expandable_segments:False in data loading workers via torch.cuda.memory._set_allocator_settings('expandable_segments:False')");
    while (block->prev) {
      block = block->prev;
    }
    void* basePtr = block->ptr;
    if (outSize) {
      size_t size = 0;
      while (block) {
        size += block->size;
        block = block->next;
      }
      *outSize = size;
    }
    return basePtr;
  }

  ShareableHandle shareIpcHandle(Block* block) {
    std::lock_guard<std::recursive_mutex> lock(mutex);
    std::ostringstream ss;
    ss.put(SHAREABLE_HANDLE_VERSION);
    ptrdiff_t offset = 0;
    if (!block->expandable_segment_) {
      ss.put(SHAREABLE_CUDA_MALLOC);
      Block* base_block = block;
      while (base_block->prev) {
        base_block = base_block->prev;
      }
      offset = (char*)block->ptr - (char*)base_block->ptr;
      cudaIpcMemHandle_t handle;
      C10_CUDA_CHECK(cudaIpcGetMemHandle(&handle, base_block->ptr));
      ss.write((char*)&handle, CUDA_IPC_HANDLE_SIZE);
    } else {
      ss.put(SHAREABLE_CUDA_EXPANDABLE_SEGMENT);
      auto full_range = block->expandable_segment_->share(
          SegmentRange(block->ptr, block->size), ss);
      offset = (char*)block->ptr - (char*)full_range.ptr;
    }
    return ShareableHandle{offset, ss.str()};
  }

  void recordStream(Block* block, cuda::CUDAStream stream) {
    std::lock_guard<std::recursive_mutex> lock(mutex);
    if (stream.stream() == block->stream) {
      // ignore uses on the allocation stream, since those don't require any
      // special synchronization
      return;
    }
    block->stream_uses.insert(stream);
    if (C10_UNLIKELY(!captures_underway.empty())) {
      block_to_cudagraph_stream_uses[block].insert(stream);
    }
  }

  /** get memory fraction limiting maximum allocated memory **/
  double getMemoryFraction() {
    if (!set_fraction) {
      return 1.0;
    }

    size_t device_free = 0;
    size_t device_total = 0;
    C10_CUDA_CHECK(cudaMemGetInfo(&device_free, &device_total));
    return static_cast<double>(allowed_memory_maximum) /
        static_cast<double>(device_total);
  }

  /** set memory fraction to limit maximum allocated memory **/
  void setMemoryFraction(double fraction) {
    size_t device_free = 0;
    size_t device_total = 0;
    C10_CUDA_CHECK(cudaMemGetInfo(&device_free, &device_total));
    allowed_memory_maximum =
        static_cast<size_t>(fraction * static_cast<double>(device_total));
    set_fraction = true;
  }

  /** returns cached blocks to the system allocator **/
  void emptyCache(MempoolId_t mempool_id) {
    auto context = maybeGatherContext(RecordContext::ALL);
    std::lock_guard<std::recursive_mutex> lock(mutex);
    release_cached_blocks(context, mempool_id);
  }

  /** Retrieves size of largest unused block held by the memory cache **/
  void cacheInfo(size_t* largest) {
    std::lock_guard<std::recursive_mutex> lock(mutex);
    if (*largest ==
        0) { // make an initial guess if a zero *largest is passed in
      size_t tmp_bytes = 0;
      C10_CUDA_CHECK(cudaMemGetInfo(
          largest, // Use free memory as an optimistic initial guess of *largest
          &tmp_bytes));
    }
    cache_info_aux(large_blocks, largest);
    cache_info_aux(small_blocks, largest);
    for (const auto& gp : graph_pools) {
      cache_info_aux(gp.second->large_blocks, largest);
      cache_info_aux(gp.second->small_blocks, largest);
    }
  }

  /** Returns a copy of the memory allocator stats **/
  DeviceStats getStats() {
    std::lock_guard<std::recursive_mutex> lock(mutex);
    return stats;
  }

  /** Resets the historical accumulation stats for the device **/
  void resetAccumulatedStats() {
    std::lock_guard<std::recursive_mutex> lock(mutex);

    for (const auto statType :
         c10::irange(static_cast<size_t>(StatType::NUM_TYPES))) {
      stats.allocation[statType].reset_accumulated();
      stats.segment[statType].reset_accumulated();
      stats.active[statType].reset_accumulated();
      stats.inactive_split[statType].reset_accumulated();
      stats.allocated_bytes[statType].reset_accumulated();
      stats.reserved_bytes[statType].reset_accumulated();
      stats.active_bytes[statType].reset_accumulated();
      stats.inactive_split_bytes[statType].reset_accumulated();
      stats.requested_bytes[statType].reset_accumulated();
    }

    stats.num_alloc_retries = 0;
    stats.num_ooms = 0;
    stats.num_sync_all_streams = 0;
    stats.num_device_alloc = 0;
    stats.num_device_free = 0;
    stats.oversize_allocations.reset_accumulated();
    stats.oversize_segments.reset_accumulated();
  }

  /** Resets the historical peak stats for the device **/
  void resetPeakStats() {
    std::lock_guard<std::recursive_mutex> lock(mutex);

    for (const auto statType :
         c10::irange(static_cast<size_t>(StatType::NUM_TYPES))) {
      stats.allocation[statType].reset_peak();
      stats.segment[statType].reset_peak();
      stats.active[statType].reset_peak();
      stats.inactive_split[statType].reset_peak();
      stats.allocated_bytes[statType].reset_peak();
      stats.reserved_bytes[statType].reset_peak();
      stats.active_bytes[statType].reset_peak();
      stats.inactive_split_bytes[statType].reset_peak();
      stats.requested_bytes[statType].reset_peak();
    }
    stats.oversize_allocations.reset_peak();
    stats.oversize_segments.reset_peak();
  }

  /* Checkpoint the state of a private pool necessary to return it to its
   * current state */
  std::unique_ptr<PrivatePoolState> getCheckpointState(MempoolId_t id) {
    auto context = maybeGatherContext(RecordContext::ALL);
    std::lock_guard<std::recursive_mutex> lock(mutex);
    insert_events_deferred_until_no_capture(context);

    auto pool = graph_pools.find(id);
    if (pool != graph_pools.end()) {
      auto private_pool_head_blocks =
          get_private_pool_head_blocks(pool->second.get());
      return std::make_unique<PrivatePoolState>(id, private_pool_head_blocks);
    } else if (graph_pools_freeable.count(id)) {
      TORCH_CHECK(false, "Not expected to checkpoint freeable graph");
    } else {
      TORCH_CHECK(false, "Could not find pool of id");
    }
  }

  void freeBlocksAllocatedToPool(PrivatePool* private_pool, RestoreResult& rr) {
    auto pool_blocks = get_private_pool_head_blocks(private_pool);

    std::vector<Block*> head_blocks;
    for (Block* block : pool_blocks) {
      if (block->prev == nullptr) {
        head_blocks.push_back(block);
      }
    }

    for (Block* block : head_blocks) {
      Block* curr = block;

      while (curr) {
        // When we free a block, its pointer should never change
        // only its adjacent blocks, so free, then look at pointer
        if (curr->allocated) {
          TORCH_CHECK(
              curr->event_count == 0,
              "Events should have synchronized when setting checkpointed block");
          rr.allocations_freed.push_back(curr->ptr);
          free(curr);
          TORCH_CHECK(!curr->allocated)
        }
        curr = curr->next;
      }
    }

    for (Block* b : get_private_pool_head_blocks(private_pool)) {
      Block* curr = b;
      while (curr) {
        TORCH_CHECK(!curr->allocated);
        curr = curr->next;
      }
    }
  }

  // checkpoint the state of an allocation that may have been
  // split into multiple blocks
  void setSegmentStateToCheckpoint(
      Block* block,
      SegmentState& segment,
      const std::shared_ptr<GatheredContext>& context,
      RestoreResult& rr) {
    Block* curr_block = block;
    Block* last_block = block;

    TORCH_INTERNAL_ASSERT(block->pool);
    BlockPool& pool = *block->pool;
    const auto segment_len = segment.blocks.size();

    // allocate all blocks in the segment
    for (size_t i = 0; i < segment_len; ++i) {
      // The last block in every expandable segment is the remaining amount of
      // available unmapped virtual address space. We shouldn't change it but
      // instead check it is correctly formed then skip over allocating it.
      if (i == segment_len - 1 && curr_block->expandable_segment_) {
        TORCH_CHECK(curr_block->next == nullptr);
        TORCH_CHECK(!curr_block->mapped);
        TORCH_CHECK(curr_block->allocated == false);
        continue;
      }

      auto& block_state = segment.blocks.at(i);
      AllocParams params(
          block_state.device,
          block_state.size,
          block_state.stream,
          &pool,
          block_state.size);
      pool.blocks.erase(curr_block);
      params.block = curr_block;
      params.stat_types = get_stat_types_for_pool(pool);

      // splitting a block depends on `max_split_size`, which may have changed
      // between when checkpoint was taken and now, so we make sure to recreate
      // the behavior from the checkpoint. Keep splitting as long as there is
      // space left in the block because the block is already the size of how it
      // appears in the segment, so any leftover space belongs to the next
      // block.
      bool split = curr_block->size > block_state.size;

      // curr_block will become next pointer if it is split, so reassign with
      // the returned value
      curr_block = alloc_found_block(params, block_state.size, context, split);

      TORCH_CHECK(curr_block->ptr == block_state.ptr);
      TORCH_CHECK(curr_block->size == block_state.size);

      last_block = curr_block;
      curr_block = curr_block->next;

      TORCH_CHECK((curr_block != nullptr) == ((i + 1) < (segment_len)));
    }

    while (last_block->prev) {
      last_block = last_block->prev;
    }

    // free blocks that are not allocated in the checkpoint
    curr_block = last_block;

    for (size_t i = 0; i < segment_len; ++i, curr_block = curr_block->next) {
      if (i == segment_len - 1 && curr_block->expandable_segment_) {
        TORCH_CHECK(curr_block->next == nullptr);
        TORCH_CHECK(!curr_block->mapped);
        TORCH_CHECK(curr_block->allocated == false);
        continue;
      }

      auto& block_state = segment.blocks.at(i);
      TORCH_INTERNAL_ASSERT(curr_block != nullptr);

      if (block_state.allocated) {
        rr.allocations_created.push_back(curr_block);
        continue;
      }

      free(curr_block);

      TORCH_CHECK(curr_block->ptr == block_state.ptr);
      TORCH_CHECK(curr_block->allocated == block_state.allocated);
      TORCH_CHECK(curr_block->size == block_state.size);
    }
  }

  /**
   * Note [Checkpointing PrivatePoolState]
   *
   * Refer above to Note [Interaction with CUDA graph capture]. Allocations made
   * during graph capture are made from a separate private pool. During graph
   * capture allocations behave as usual. During graph replay the allocator
   * state does not change even as new tensors are created. The private pool
   * will not free its blocks to the main caching allocator until cuda graph use
   * is finished to prevent an allocation from eager clobbering the memory from
   * a live but unaccounted for tensor that was created during replay.
   *
   * `make_graphed_callables`, a series of separate callables chained in
   * successive cuda graphs, can share a memory pool because after a cuda graph
   * recording the allocations in the shared private pool exactly reflect the
   * tensors that are allocated.
   *
   * We would like to extend callable chaining to support a graphed callable
   * tree. In this scenario, we have a tree of callable chains which will be
   * captured with cuda graphs. In the diagram below, we have a tree with four
   * callables, A, B, C, and D. Suppose we have captured, and subsequently
   * replayed, A, B, and C. Then on a new invocation, we replay A and B, but
   * would now like to record D. At this point the private pool will not reflect
   * any of the live tensors created during graph replay. Allocations made
   * during a new recording with the pool could overwrite those live tensors.
   *
   * In order to record a new graph capture after replaying prior callables in
   * the tree, we need the allocator to reflect the state of the live tensors.
   * We checkpoint the state of the private pool after each recording, and then
   * reapply it when we are starting a new recording chain. Additionally, we
   * must free the allocations for any tensors that died between the end of our
   * previous graph replaying and our new recording. All of the allocated
   * segments that existed in the checkpointed state must still exist in the
   * pool. There may also exist new allocated blocks.
   * (TODO : link note [live tensors between iterations] when it exists). For
   * every block that is currently allocated but no allocated in the snapshot,
   * we will return a pointer to their block.
   *.
   *
   *
   *  ---------------> A ---------------> B ---------------> C
   *                                      |
   *                                      |
   *                                      |
   *                                      |
   *                                      ╰ ---------------> D
   */
  RestoreResult setCheckpointPoolState(PrivatePoolState& pps) {
    // To reset the caching allocator state we will
    // - Free all the blocks currently allocated to the pool (see [live tensors
    // between iterations])
    // - Allocate all the blocks in a checkpointed segment, whether they are
    // live or not
    // - Free the blocks in a checkpointed segment which are not live
    // This could be optimized, but it nicely reuses exiting apis, and this
    // is not on the hot path.

    // following `done outside the lock because we don't know what locks the
    // recorder needs to have...`

    std::shared_ptr<GatheredContext> context =
        maybeGatherContext(RecordContext::STATE);

    std::lock_guard<std::recursive_mutex> lock(mutex);

    RestoreResult rr;

    TORCH_CHECK(
        !graph_pools_freeable.count(pps.owner_id),
        "Not expected to checkpoint freeable graph");

    auto pool = graph_pools.find(pps.owner_id);
    TORCH_CHECK(pool != graph_pools.end(), "Could not find private pool id");

    PrivatePool* private_pool = pool->second.get();

    freeBlocksAllocatedToPool(private_pool, rr);

    std::unordered_map<void*, Block*> ptrs_to_blocks;
    // at this point, all of the blocks should be free, so they will all be in
    // the block set
    for (Block* block : private_pool->small_blocks.blocks) {
      ptrs_to_blocks[block->ptr] = block;
    }
    for (Block* block : private_pool->large_blocks.blocks) {
      ptrs_to_blocks[block->ptr] = block;
    }

    for (auto& segment : pps.segments) {
      auto ptr = segment.blocks.at(0).ptr;
      TORCH_CHECK(ptrs_to_blocks.count(ptr), " could not find ", ptr)
      auto block = ptrs_to_blocks[ptr];

      setSegmentStateToCheckpoint(block, segment, context, rr);
    }
    return rr;
  }

  /** Dump a complete snapshot of the memory held by the allocator. Potentially
   * VERY expensive. **/
  std::vector<SegmentInfo> snapshot(MempoolId_t mempool_id) {
    std::lock_guard<std::recursive_mutex> lock(mutex);

    std::vector<Block*> all_blocks;

    if (mempool_id.first != 0 || mempool_id.second != 0) {
      // If there is an active mempool, we find the corresponding PrivatePool
      // in graph_pools and only return the blocks from it.
      auto pool = graph_pools.find(mempool_id);
      if (pool != graph_pools.end()) {
        all_blocks = get_private_pool_head_blocks(pool->second.get());
      }
    } else {
      // When snapshot is called with non-default mempool_id, we return
      // all the blocks in the CUDACachingAllocator (as returned by
      // get_all_blocks).
      all_blocks = get_all_blocks();
    }

    size_t total_active = 0;
    std::vector<SegmentInfo> result;

    for (const Block* const head_block : all_blocks) {
      // For expandable segments, we report one segment for each contiguous
      // mapped range of memory
      if (head_block->prev && head_block->prev->mapped) {
        continue;
      }
      result.emplace_back();
      SegmentInfo& segment_info = result.back();
      segment_info.device = head_block->device;
      segment_info.address = reinterpret_cast<size_t>(head_block->ptr);
      segment_info.stream = head_block->stream;
      segment_info.is_large = (!head_block->pool->is_small);
      segment_info.is_expandable = head_block->expandable_segment_;
      segment_info.context_when_allocated =
          head_block->context_when_segment_allocated;
      MempoolId_t id = head_block->pool->owner_MempoolId();
      if ((mempool_id.first == 0 && mempool_id.second == 0) ||
          id == mempool_id) {
        segment_info.owner_private_pool_id = id;
      }

      const Block* block = head_block;
      while (block != nullptr && block->mapped) {
        segment_info.blocks.emplace_back();
        BlockInfo& block_info = segment_info.blocks.back();

        block_info.size = block->size;
        block_info.requested_size = block->requested_size;
        block_info.allocated = block->allocated;
        block_info.active = block->allocated || (block->event_count > 0) ||
            !block->stream_uses.empty();

        segment_info.total_size += block_info.size;
        if (block_info.allocated) {
          segment_info.allocated_size += block_info.size;
        }
        if (block_info.active) {
          segment_info.active_size += block_info.size;
          segment_info.requested_size += block_info.requested_size;
        }
        block_info.context_when_allocated = block->context_when_allocated;
        block = block->next;
      }
      total_active += segment_info.active_size;
    }

    std::sort(
        result.begin(),
        result.end(),
        [](const SegmentInfo& a, const SegmentInfo& b) {
          return a.address < b.address;
        });

    record_trace(
        TraceEntry::SNAPSHOT, 0, total_active, nullptr, 0, mempool_id, nullptr);
    return result;
  }

  std::vector<TraceEntry> trace(
      const std::function<time_t(approx_time_t)>& tsc_to_us) {
    std::lock_guard<std::recursive_mutex> lock(mutex);
    std::vector<TraceEntry> result;
    alloc_buffer.getEntries(result);

    // Convert all the timestamps from tsc to epoch time in microseconds.
    for (auto& te : result) {
      te.time_.t_ = tsc_to_us(te.time_.approx_t_);
    }
    return result;
  }

  // This function takes the size and number of divisions argument and rounds
  // up the size argument for the nearest power-of-2 division.
  // For example, if we need to round-up 1200 and number of divisions is 4,
  // the size 1200 lies between 1024 and 2048 and if we do 4 divisions between
  // them, the values are 1024, 1280, 1536, and 1792. So the function will
  // return 1280 as the nearest ceiling of power-2 division.
  static size_t roundup_power2_next_division(size_t size, size_t divisions) {
    if (llvm::isPowerOf2_64(size)) {
      return size;
    }

    TORCH_CHECK(divisions >= 2, "Only 2 or more divisions are supported");

    // divide the space between these 2's power into equal divisions
    // If division is zero, return the power-of-2 ceiling.
    size_t power2_floor = llvm::PowerOf2Floor(size);
    size_t power2_divison =
        power2_floor >> (63 - llvm::countLeadingZeros(divisions));
    if (C10_UNLIKELY(power2_divison == 0)) {
      return (power2_floor << 1);
    }
    size_t round_size_floor = size & (~(power2_divison - 1));
    return (round_size_floor == size) ? size
                                      : round_size_floor + power2_divison;
  }

  static size_t round_size(size_t size) {
    if (size < kMinBlockSize) {
      return kMinBlockSize;
    } else {
      auto divisions =
          AcceleratorAllocatorConfig::roundup_power2_divisions(size);
      if (divisions > 1 && size > (kMinBlockSize * divisions)) {
        return roundup_power2_next_division(size, divisions);
      } else {
        return kMinBlockSize * ((size + kMinBlockSize - 1) / kMinBlockSize);
      }
    }
  }

  void createOrIncrefPool(MempoolId_t mempool_id, CUDAAllocator* allocator) {
    // Create a PrivatePool object if it does not exist yet
    // and increment its use_count
    std::lock_guard<std::recursive_mutex> lock(mutex);
    create_or_incref_pool(mempool_id, allocator);
  }

  void setUseOnOOM(MempoolId_t mempool_id) {
    // Choose if this pool should be used as a last resort before ooming
    std::lock_guard<std::recursive_mutex> lock(mutex);
    use_on_oom_pools.insert(mempool_id);
  }

  // See Note [Interaction with CUDA graph capture]

  // Called by CUDAGraph::capture_begin
  void beginAllocateToPool(
      MempoolId_t mempool_id,
      std::function<bool(cudaStream_t)> filter) {
    std::lock_guard<std::recursive_mutex> lock(mutex);
    create_or_incref_pool(mempool_id);
    for (auto it2 = captures_underway.begin(); it2 != captures_underway.end();
         ++it2) {
      TORCH_CHECK(
          it2->first != mempool_id,
          "beginAllocateToPool: already recording to mempool_id");
    }
    captures_underway.emplace_back(mempool_id, std::move(filter));
  }

  // Called by CUDAGraph::capture_end
  void endAllocateToPool(MempoolId_t mempool_id) {
    std::lock_guard<std::recursive_mutex> lock(mutex);
    for (auto it = captures_underway.begin(); it != captures_underway.end();
         ++it) {
      if (it->first == mempool_id) {
        captures_underway.erase(it);
        return;
      }
    }
    TORCH_CHECK(
        false, "endAllocatePool: not currently recording to mempool_id");
  }

  // Called by CUDAGraph::reset and MemPool::~MemPool()
  void releasePool(MempoolId_t mempool_id) {
    std::lock_guard<std::recursive_mutex> lock(mutex);
    // The instantiated cudaGraphExec_t has been destroyed. We can't blindly
    // delete and cudaFree the mempool its capture used, because
    //  1. other graph(s) might share the same pool
    //  2. the user might still hold references to output tensors allocated
    //  during capture.
    // To handle 1 and 2, we track the number of graphs using this particular
    // mempool. When the count reaches 0, we tell free_cached_blocks it may now
    // cudaFree blocks from this graph's pool when it discovers they're unused
    // (unsplit).
    auto pp = get_private_pool(mempool_id);
    auto uc = --(pp->use_count);
    TORCH_INTERNAL_ASSERT(uc >= 0);
    if (uc == 0) {
      // Allows free_cached_blocks to begin cudaFreeing this pool's memory,
      // and makes sure this pool wasn't somehow made freeable already.
      // NOLINTNEXTLINE(clang-analyzer-deadcode.DeadStores)
      bool inserted = graph_pools_freeable.insert({mempool_id, pp}).second;
      TORCH_INTERNAL_ASSERT(inserted);
    }
  }

  int getPoolUseCount(MempoolId_t mempool_id) {
    std::lock_guard<std::recursive_mutex> lock(mutex);
    auto pp = get_private_pool(mempool_id);
    return pp->use_count;
  }

  void addPeerAccess(c10::DeviceIndex dev_to_access) {
    std::lock_guard<std::recursive_mutex> lock(mutex);
    if (std::find(
            devices_with_peer_access_.begin(),
            devices_with_peer_access_.end(),
            dev_to_access) != devices_with_peer_access_.end()) {
      return;
    }
    devices_with_peer_access_.push_back(dev_to_access);
    for (auto& es : expandable_segments_) {
      es->addPeer(dev_to_access);
    }
  }
  std::vector<c10::DeviceIndex> peers() const {
    std::lock_guard<std::recursive_mutex> lock(mutex);
    return devices_with_peer_access_;
  }

  bool hasAllocatedExpandableSegments() const {
    return !expandable_segments_.empty();
  }

 private:
  // All private methods do not acquire the allocator mutex.

  std::vector<Block*> get_all_blocks() const {
    std::vector<Block*> blocks;
    blocks.insert(
        blocks.end(), small_blocks.blocks.begin(), small_blocks.blocks.end());
    blocks.insert(
        blocks.end(), large_blocks.blocks.begin(), large_blocks.blocks.end());
    for (const auto& gp : graph_pools) {
      blocks.insert(
          blocks.end(),
          gp.second->small_blocks.blocks.begin(),
          gp.second->small_blocks.blocks.end());
      blocks.insert(
          blocks.end(),
          gp.second->large_blocks.blocks.begin(),
          gp.second->large_blocks.blocks.end());
    }
    blocks.insert(blocks.end(), active_blocks.begin(), active_blocks.end());
    return blocks;
  }

  std::vector<Block*> get_private_pool_head_blocks(PrivatePool* pool) const {
    std::vector<Block*> blocks;
    for (Block* b : active_blocks) {
      if ((b->pool == &pool->small_blocks || b->pool == &pool->large_blocks) &&
          b->prev == nullptr) {
        blocks.push_back(b);
      }
    }

    for (Block* b : pool->small_blocks.blocks) {
      if (b->prev == nullptr) {
        blocks.push_back(b);
      }
    }
    for (Block* b : pool->large_blocks.blocks) {
      if (b->prev == nullptr) {
        blocks.push_back(b);
      }
    }

    return blocks;
  }

  void create_or_incref_pool(
      MempoolId_t mempool_id,
      CUDAAllocator* allocator = nullptr) {
    auto it = graph_pools.find(mempool_id);
    if (it == graph_pools.end()) {
      // mempool_id does not reference an existing pool.
      // Make a new pool for CUDAGraph capture or torch.cuda.use_mem_pool
      // usage. use_count is initially 1, which means the pool is
      // being used since somebody called createOrIncrefPool.
      graph_pools.emplace(
          mempool_id, std::make_unique<PrivatePool>(mempool_id, allocator));
    } else {
      // mempool_id references an existing pool, which the current CUDAGraph
      // capture or torch.cuda.use_mem_pool will
      // share. Check this pool is live (at least one other capture already
      // references it). Increment it to establish the usage.
      TORCH_INTERNAL_ASSERT(it->second->use_count > 0);
      TORCH_INTERNAL_ASSERT(allocator == nullptr);
      it->second->use_count++;
    }
  }

  PrivatePool* get_private_pool(MempoolId_t mempool_id) {
    auto it = graph_pools.find(mempool_id);
    TORCH_INTERNAL_ASSERT(it != graph_pools.end());
    return it->second.get();
  }

  // returns the smallest possible address in any segment
  // where there is enough free address space to fit size
  // may be composed of free and unmapped segments
  Block* find_expandable_block(
      c10::DeviceIndex device,
      cudaStream_t stream,
      BlockPool* pool,
      size_t size) {
    Block key(device, stream, 0);

    auto allocatable = [](Block* b) {
      return b && !b->allocated && b->event_count == 0 &&
          b->stream_uses.empty();
    };
    auto has_available_address_space = [&](Block* b) {
      size_t bytes = 0;
      while (bytes < size && allocatable(b)) {
        bytes += b->size;
        b = b->next;
      }
      return bytes >= size;
    };
    for (auto it = pool->unmapped.lower_bound(&key);
         it != pool->unmapped.end() && (*it)->stream == stream;
         ++it) {
      Block* c = *it;
      // we found the lowest address of an unmapped segment
      // but there might be a free segment we can also use
      // right before it
      if (allocatable(c->prev)) {
        c = c->prev;
      }
      if (has_available_address_space(c)) {
        return c;
      }
    }
    auto segment_size = pool->is_small ? kSmallBuffer : kLargeBuffer;
    expandable_segments_.emplace_back(new ExpandableSegment(
        device, stream, segment_size, devices_with_peer_access_));

    ExpandableSegment* es = expandable_segments_.back();
    Block* candidate = new Block(device, stream, es->size(), pool, es->ptr());
    candidate->mapped = false;
    candidate->expandable_segment_ = es;
    pool->unmapped.insert(candidate);
    return candidate;
  }

  bool map_block(
      Block* to_map,
      size_t size,
      const std::shared_ptr<GatheredContext>& ctx) {
    TORCH_INTERNAL_ASSERT(!to_map->mapped && size <= to_map->size);
    TORCH_INTERNAL_ASSERT(
        !to_map->context_when_allocated); // unmapped blocks should not keep
                                          // history
    auto mapped_range =
        to_map->expandable_segment_->map(SegmentRange{to_map->ptr, size});
    // failed to map the memory
    if (mapped_range.size == 0) {
      return false;
    }
    TORCH_INTERNAL_ASSERT(
        mapped_range.ptr == to_map->ptr && mapped_range.size >= size);

    BlockPool& pool = *to_map->pool;
    pool.unmapped.erase(to_map);
    to_map->mapped = true;

    if (mapped_range.size < to_map->size) {
      // to_map -> remaining -> to_map->next(?)
      Block* remaining = new Block(
          to_map->device,
          to_map->stream,
          to_map->size - mapped_range.size,
          &pool,
          static_cast<char*>(to_map->ptr) + mapped_range.size);
      remaining->mapped = false;
      remaining->expandable_segment_ = to_map->expandable_segment_;
      remaining->splice(to_map, to_map->next);
      pool.unmapped.insert(remaining);
      to_map->size = mapped_range.size;
    }

    try_merge_blocks(to_map, to_map->prev, pool);
    try_merge_blocks(to_map, to_map->next, pool);

    pool.insert_into_blocks(to_map);

    // update statistics
    total_allocated_memory += mapped_range.size;
    StatTypes stat_types = get_stat_types_for_pool(*to_map->pool);
    for_each_selected_stat_type(stat_types, [&](size_t stat_type) {
      stats.reserved_bytes[stat_type].increase(mapped_range.size);
    });
    auto reserved_bytes_gauge =
        STATIC_GAUGE(pytorch.CUDACachingAllocator.reserved_bytes);
    reserved_bytes_gauge.record(
        stats.reserved_bytes[static_cast<int64_t>(StatType::AGGREGATE)]
            .current);

    stats.num_device_alloc++;
    record_trace(
        TraceEntry::SEGMENT_MAP,
        int64_t(mapped_range.ptr),
        mapped_range.size,
        to_map->stream,
        to_map->device,
        to_map->pool->owner_MempoolId(),
        ctx);
    if (!to_map->prev && !to_map->context_when_segment_allocated) {
      to_map->context_when_segment_allocated = ctx;
    }

    return true;
  }

  Block* try_allocate_expandable_block(
      c10::DeviceIndex device,
      cudaStream_t stream,
      BlockPool* pool,
      size_t size,
      const std::shared_ptr<GatheredContext>& ctx) {
    Block* candidate = find_expandable_block(device, stream, pool, size);
    // Candidate is now a list free/unmapped blocks with at least size room:
    // unmapped -> null
    // unmapped -> free -> *
    // free -> unmapped -> *

    if (!candidate->mapped &&
        !map_block(candidate, std::min(candidate->size, size), ctx)) {
      return nullptr;
    }
    TORCH_INTERNAL_ASSERT(candidate->mapped);

    while (candidate->size < size) {
      // invariant: free -> unmapped -> *
      // map_block will map some of unmapped and merge with free
      auto remaining = size - candidate->size;
      auto new_candidate = candidate->next;
      if (!map_block(
              new_candidate, std::min(remaining, candidate->next->size), ctx)) {
        return nullptr;
      }
      candidate = new_candidate;
    }
    pool->blocks.erase(candidate);
    return candidate;
  }

  /** moves a block into a pool of cached free blocks */
  void free_block(
      Block* block,
      const std::shared_ptr<GatheredContext>& context) {
    TORCH_INTERNAL_ASSERT(
        !block->allocated && block->event_count == 0 &&
        block->stream_uses.empty());

    record_trace(
        TraceEntry::FREE_COMPLETED,
        int64_t(block->ptr),
        block->requested_size,
        block->stream,
        block->device,
        block->pool->owner_MempoolId(),
        context ? context : block->context_when_allocated);

    block->context_when_allocated = nullptr;
    size_t original_block_size = block->size;
    size_t requested_size = block->requested_size;

    auto& pool = *block->pool;
    int64_t net_change_inactive_split_blocks = 0;
    int64_t net_change_inactive_split_size = 0;

    const std::array<Block*, 2> merge_candidates = {block->prev, block->next};
    for (Block* merge_candidate : merge_candidates) {
      const auto subsumed_size = try_merge_blocks(block, merge_candidate, pool);
      if (subsumed_size > 0) {
        net_change_inactive_split_blocks -= 1;
        net_change_inactive_split_size -= static_cast<int64_t>(subsumed_size);
      }
    }

    active_blocks.erase(block);
    // Makes sure the Block* isn't already present in the pool we're freeing it
    // back into.
    // NOLINTNEXTLINE(clang-analyzer-deadcode.DeadStores)
    bool inserted = pool.insert_into_blocks(block).second;
    TORCH_INTERNAL_ASSERT(inserted);

    if (block->is_split()) {
      net_change_inactive_split_blocks += 1;
      net_change_inactive_split_size += static_cast<int64_t>(block->size);
    }

    StatTypes stat_types = get_stat_types_for_pool(pool);

    for_each_selected_stat_type(stat_types, [&](size_t stat_type) {
      // inactive_split tries to capture the idea that blocks
      // cannot be freed when requested, but fully free pages
      // of expandable blocks can always be freed.
      // The logic to track this as statistic is pretty involved,
      // so we simply just exclude expandable segments from
      // inactive_split
      if (!block->expandable_segment_) {
        if (net_change_inactive_split_blocks > 0) {
          stats.inactive_split[stat_type].increase(
              static_cast<size_t>(net_change_inactive_split_blocks));
        } else if (net_change_inactive_split_blocks < 0) {
          stats.inactive_split[stat_type].decrease(
              static_cast<size_t>(-net_change_inactive_split_blocks));
        }
        if (net_change_inactive_split_size > 0) {
          stats.inactive_split_bytes[stat_type].increase(
              static_cast<size_t>(net_change_inactive_split_size));
        } else if (net_change_inactive_split_size < 0) {
          stats.inactive_split_bytes[stat_type].decrease(
              static_cast<size_t>(-net_change_inactive_split_size));
        }
      }
      stats.active[stat_type].decrease(1);
      stats.active_bytes[stat_type].decrease(original_block_size);
      stats.requested_bytes[stat_type].decrease(requested_size);
    });
  }

  /** combine previously split blocks. returns the size of the subsumed block,
   * or 0 on failure. */
  size_t try_merge_blocks(Block* dst, Block* src, BlockPool& pool) {
    if (!src || src->allocated || src->event_count > 0 ||
        !src->stream_uses.empty() || dst->mapped != src->mapped) {
      return 0;
    }

    AT_ASSERT(dst->is_split() && src->is_split());

    if (dst->prev == src) { // [src dst]
      dst->ptr = src->ptr;
      dst->prev = src->prev;
      if (dst->prev) {
        dst->prev->next = dst;
      }
      dst->context_when_segment_allocated =
          std::move(src->context_when_segment_allocated);
    } else { // [dest src]
      dst->next = src->next;
      if (dst->next) {
        dst->next->prev = dst;
      }
    }
    const size_t subsumed_size = src->size;
    dst->size += subsumed_size;
    // NOLINTNEXTLINE(clang-analyzer-deadcode.DeadStores)
    auto erased =
        src->mapped ? pool.blocks.erase(src) : pool.unmapped.erase(src);
    TORCH_INTERNAL_ASSERT_DEBUG_ONLY(erased == 1);
    delete src;

    return subsumed_size;
  }

  BlockPool& get_pool(size_t size, cudaStream_t stream) {
    // captures_underway is a conservative guess that the current stream may be
    // capturing. It's only non-empty if some thread has begun and not yet ended
    // a capture, so it's usually 0, and we can short-circuit
    // cudaStreamCaptureStatus (which does a TLS lookup).
    if (C10_UNLIKELY(!captures_underway.empty())) {
      for (auto& entry : captures_underway) {
        if (entry.second(stream)) {
          auto it1 = graph_pools.find(entry.first);
          TORCH_INTERNAL_ASSERT(it1 != graph_pools.end());
          if (size <= kSmallSize) {
            return it1->second->small_blocks;
          } else {
            return it1->second->large_blocks;
          }
        }
      }
    }
    if (size <= kSmallSize) {
      return small_blocks;
    } else {
      return large_blocks;
    }
  }

  StatTypes get_stat_types_for_pool(const BlockPool& pool) {
    StatTypes stat_types = {false};
    stat_types[static_cast<size_t>(StatType::AGGREGATE)] = true;
    stat_types[static_cast<size_t>(
        pool.is_small ? StatType::SMALL_POOL : StatType::LARGE_POOL)] = true;
    return stat_types;
  }

  bool should_split(const Block* block, size_t size) {
    size_t remaining = block->size - size;
    if (block->pool->is_small || CUDAAllocatorConfig::expandable_segments()) {
      return remaining >= kMinBlockSize;
    } else {
      return (size < AcceleratorAllocatorConfig::max_split_size()) &&
          (remaining > kSmallSize);
    }
  }

  static size_t get_allocation_size(size_t size) {
    if (size <= kSmallSize) {
      return kSmallBuffer;
    } else if (size < kMinLargeAlloc) {
      return kLargeBuffer;
    } else {
      return kRoundLarge * ((size + kRoundLarge - 1) / kRoundLarge);
    }
  }

  bool get_free_block(AllocParams& p) {
    BlockPool& pool = *p.pool;

    if (C10_UNLIKELY(
            set_fraction &&
            AcceleratorAllocatorConfig::garbage_collection_threshold() > 0.0)) {
      // Track block reuse interval only when garbage collection is enabled.
      ++pool.get_free_blocks_call_count;
    }
    auto it = pool.blocks.lower_bound(&p.search_key);
    if (it == pool.blocks.end() || (*it)->stream != p.stream())
      return false;

    if ((*it)->expandable_segment_) {
      if (CUDAAllocatorConfig::expandable_segments()) {
        // if we are allocated to the part of the block that is expandable
        // for the purposes of "best fit" we consider its size to be the size it
        // can expand to, not the size it currently is. This means that we
        // sometimes have to search for blocks with bigger 'size' before
        // choosing this segment.
        auto expandable_size = [](Block* b) {
          return b->size + (b->next && !b->next->mapped ? b->next->size : 0);
        };
        auto next = it;
        next++;
        while ((*it)->expandable_segment_ && next != pool.blocks.end() &&
               (*next)->stream == p.stream() &&
               expandable_size(*next) < expandable_size(*it)) {
          it = next++;
        }
      } else {
        // Rarely expandable segments has been turned off after we have
        // already allocated some blocks as expandable. For instance,
        // since we cannot share expandable memory via IPC, someone might
        // temporarily disable it. In this case we need to honor this request
        // by only finding non-expandable blocks
        do {
          it++;
        } while (it != pool.blocks.end() && (*it)->expandable_segment_ &&
                 (*it)->stream == p.stream());
        if (it == pool.blocks.end() || (*it)->stream != p.stream()) {
          return false;
        }
      }
    }

    // Do not return an oversized block for a large request
    if ((p.size() < AcceleratorAllocatorConfig::max_split_size()) &&
        ((*it)->size >= AcceleratorAllocatorConfig::max_split_size()))
      return false;
    // Allow oversized block size to be rounded up but within a limit
    if ((p.size() >= AcceleratorAllocatorConfig::max_split_size()) &&
        ((*it)->size >=
         p.size() + AcceleratorAllocatorConfig::max_non_split_rounding_size()))
      return false;
    p.block = *it;
    pool.blocks.erase(it);
    return true;
  }

  bool trigger_free_memory_callbacks(AllocParams& p) {
    bool freed_memory = false;
    for (const auto& name : FreeCudaMemoryCallbacksRegistry()->Keys()) {
      freed_memory |=
          FreeCudaMemoryCallbacksRegistry()->Create(name)->Execute();
    }
    return freed_memory;
  }

  void garbage_collect_cached_blocks(
      const std::shared_ptr<GatheredContext>& context) {
    // Free unused cached blocks to reclaim GPU memory.
    // Unlike release_cached_blocks(), this does not enforce synchronization and
    // therefore should be of less overheads.

    size_t gc_threshold = static_cast<size_t>(
        AcceleratorAllocatorConfig::garbage_collection_threshold() *
        static_cast<double>(allowed_memory_maximum));
    // No need to trigger GC yet
    if (total_allocated_memory <= gc_threshold) {
      return;
    }
    const auto target_size = total_allocated_memory - gc_threshold;
    size_t gc_reclaimed = 0;

    // Calculate the total age of the free-able blocks. We'll use it later to
    // get "avg age" threshold.
    size_t total_age = 0.0;
    int freeable_block_count = 0;
    for (auto& b : large_blocks.blocks) {
      if (!b->is_split()) {
        total_age += b->gc_count();
        ++freeable_block_count;
      }
    }
    // No free-able blocks?
    if (freeable_block_count == 0) {
      return;
    }

    // Repeat GC until we reach reclaim > target size.
    bool block_freed = true;
    while (gc_reclaimed < target_size && block_freed == true &&
           freeable_block_count > 0) {
      // Free blocks exceeding this age threshold first.
      double age_threshold =
          static_cast<double>(total_age) / freeable_block_count;
      // Stop iteration if we can no longer free a block.
      block_freed = false;

      // Free blocks of > avg age. Don't stop upon reaching the target_size,
      // we don't want this GC to be triggered frequently.
      auto it = large_blocks.blocks.begin();
      while (it != large_blocks.blocks.end()) {
        Block* block = *it;
        ++it;
        if (!block->is_split() && !block->expandable_segment_ &&
            static_cast<double>(block->gc_count()) >= age_threshold) {
          block_freed = true;
          gc_reclaimed += block->size;
          total_age -= block->gc_count(); // Decrement the age
          freeable_block_count--; // One less block that can be freed
          release_block(block, context);
        }
      }
    }
  }

  // This function assumes that global lock has been taken while calling into
  // this function. We do cudaMalloc sync call in this function which
  // can be expensive while holding the lock. Hence, we pass-in the lock to the
  // function to temporarily release the lock before cudaMalloc call and acquire
  // it back again after the call so that other threads dont get blocked.
  bool alloc_block(
      AllocParams& p,
      bool isRetry,
      const std::shared_ptr<GatheredContext>& ctx,
      std::unique_lock<std::recursive_mutex>& lock) {
    // Defensively checks for preexisting CUDA error state.
    C10_CUDA_CHECK(cudaGetLastError());

    size_t size = p.alloc_size;
    void* ptr = nullptr;

    if (isRetry) {
      stats.num_alloc_retries += 1;
    }
#ifdef FBCODE_CAFFE2
    bool in_fbcode = true;
#else
    bool in_fbcode = false;
#endif

    bool active_pool =
        p.pool->owner_PrivatePool && p.pool->owner_PrivatePool->allocator();
    if (set_fraction &&
        total_allocated_memory + size > allowed_memory_maximum) {
      p.err = cudaErrorMemoryAllocation;
      return false;
      // Temporarily disable checkpointing & cudagraphs internally
    } else if (
        CUDAAllocatorConfig::expandable_segments() &&
        !(in_fbcode && p.pool->owner_PrivatePool)) {
      TORCH_CHECK(
          !active_pool,
          "torch.cuda.MemPool doesn't currently support expandable_segments.");
      p.block = try_allocate_expandable_block(
          p.device(), p.stream(), p.pool, p.size(), ctx);
      if (p.block) {
        p.err = cudaSuccess;
        if (p.pool->owner_PrivatePool) {
          // The block is for a CUDA graph's PrivatePool.
          p.pool->owner_PrivatePool->cudaMalloc_count++;
        }
      } else {
        p.err = cudaErrorMemoryAllocation;
      }
      return bool(p.block);
    } else {
      if (CUDAAllocatorConfig::release_lock_on_cudamalloc()) {
        // At scope exit, acquire the lock again. This provides safety against
        // any potential exceptions in the cudaMallocMaybeCapturing function.
        auto sg = c10::make_scope_exit([&]() { lock.lock(); });
        lock.unlock();
        p.err = cudaMallocMaybeCapturing(&ptr, size, p);
      } else {
        p.err = cudaMallocMaybeCapturing(&ptr, size, p);
      }
      if (CUDAAllocatorConfig::release_lock_on_cudamalloc()) {
        TORCH_CHECK(
            lock.owns_lock(), "Failed to acquire lock after cudaMalloc");
      }

      if (p.err != cudaSuccess) {
        if (p.err == cudaErrorMemoryAllocation) {
          // If this is the first attempt (!isRetry), we can forgive and clear
          // CUDA's internal error state.
          //
          // If this is the second attempt (isRetry), malloc's TORCH_CHECK_WITH
          // will take over to throw a helpful exception. The user can choose
          // to catch the exception, free some stuff in their script, and
          // attempt the allocation again. In this case, we can also forgive and
          // clear CUDA's internal error state.
          (void)cudaGetLastError();
        } else {
          // If the error's unrelated to memory allocation, we should throw
          // immediately.
          C10_CUDA_CHECK(p.err);
        }
        return false;
      }
    }

    if (p.pool->owner_PrivatePool) {
      // The block is for a CUDA graph's PrivatePool.
      p.pool->owner_PrivatePool->cudaMalloc_count++;
    }

    total_allocated_memory += size;
    p.block = new Block(p.device(), p.stream(), size, p.pool, (char*)ptr);
    for_each_selected_stat_type(p.stat_types, [&](size_t stat_type) {
      stats.segment[stat_type].increase(1);
      stats.reserved_bytes[stat_type].increase(size);
    });
    if (size >= AcceleratorAllocatorConfig::max_split_size())
      stats.oversize_segments.increase(1);
    auto reserved_bytes_gauge =
        STATIC_GAUGE(pytorch.CUDACachingAllocator.reserved_bytes);
    reserved_bytes_gauge.record(
        stats.reserved_bytes[static_cast<int64_t>(StatType::AGGREGATE)]
            .current);

    // p.block came from new, not cudaMalloc. It should not be nullptr here.
    TORCH_INTERNAL_ASSERT(p.block != nullptr && p.block->ptr != nullptr);
    stats.num_device_alloc++;
    record_trace(
        TraceEntry::SEGMENT_ALLOC,
        int64_t(p.block->ptr),
        p.block->size,
        p.stream(),
        p.device(),
        p.pool->owner_MempoolId(),
        ctx);
    p.block->context_when_segment_allocated = ctx;
    return true;
  }

  /** Free one or more oversize blocks to the system allocator.  But only enough
   * **/
  /** to satisfy the target size **/
  bool release_available_cached_blocks(
      const AllocParams& p,
      const std::shared_ptr<GatheredContext>& context) {
    if (AcceleratorAllocatorConfig::max_split_size() ==
        std::numeric_limits<size_t>::max())
      return false;
    BlockPool& pool = *p.pool;

    // because of std::unique_ptr, block cannot be trivially copied
    // Use constructor for search key.
    Block key(p.search_key.device, p.search_key.stream, p.search_key.size);
    key.size = (key.size < AcceleratorAllocatorConfig::max_split_size())
        ? AcceleratorAllocatorConfig::max_split_size()
        : key.size;
    auto it = pool.blocks.lower_bound(&key);
    if (it == pool.blocks.end() || (*it)->stream != p.stream() ||
        (*it)->expandable_segment_) {
      // No single block is large enough; free multiple oversize blocks,
      // starting with the largest
      if (it == pool.blocks.begin())
        return false;
      size_t totalReleased = 0;
      --it; // Back up one item.  Now on the largest block for the correct
            // stream
      while ((totalReleased < key.size) &&
             ((*it)->size >= AcceleratorAllocatorConfig::max_split_size()) &&
             ((*it)->stream == p.stream())) {
        auto cur = it;
        bool is_first = cur == pool.blocks.begin();
        if (!is_first) {
          --it;
        }
        if (!(*cur)->expandable_segment_) {
          release_block(*cur, context);
          totalReleased += (*cur)->size;
        }
        if (is_first) {
          break;
        }
      }
      if (totalReleased < key.size)
        return false;
    } else {
      release_block(*it, context);
    }
    return true;
  }

  bool release_cached_blocks(
      const std::shared_ptr<GatheredContext>& context,
      MempoolId_t mempool_id) {
    if (mempool_id.first == 0 && mempool_id.second == 0 &&
        captures_underway.empty()) {
      // If there is no active mempool, we work on releasing *all* blocks.

      // First ensure that all blocks that can't currently be allocated due to
      // outstanding events are returned to the pool.
      synchronize_and_free_events(context);

      // Free all non-split cached blocks to system allocator
      release_blocks(large_blocks, context);
      release_blocks(small_blocks, context);
    }

    for (auto it = graph_pools_freeable.begin();
         it != graph_pools_freeable.end();) {
      if (mempool_id.first != 0 || mempool_id.second != 0) {
        if (it->first == mempool_id) {
          // If there is an active mempool, we sync only the events
          // associated with the pool
          synchronize_and_free_events(context, it->second);
        } else {
          // otherwise we move on
          ++it;
          continue;
        }
      }
      // See notifyCaptureDestroy for the strategy here.
      TORCH_INTERNAL_ASSERT(it->second->use_count == 0);
      release_blocks(it->second->small_blocks, context);
      release_blocks(it->second->large_blocks, context);
      if (it->second->cudaMalloc_count == 0) {
        auto erase_count = graph_pools.erase(it->first);
        TORCH_INTERNAL_ASSERT(erase_count == 1);
        it = graph_pools_freeable.erase(it);
      } else {
        ++it;
      }
    }

    return true;
  }

  void release_expandable_segment(Block* block) {
    TORCH_INTERNAL_ASSERT(
        block->size == block->expandable_segment_->size(),
        "block disagrees with segment");
    TORCH_INTERNAL_ASSERT(!block->mapped);
    auto it = std::find(
        expandable_segments_.begin(),
        expandable_segments_.end(),
        block->expandable_segment_);
    TORCH_INTERNAL_ASSERT(it != expandable_segments_.end());
    expandable_segments_.erase(it);
    block->pool->unmapped.erase(block);
    delete block->expandable_segment_;
    delete block;
  }

  void release_block(
      Block* block,
      const std::shared_ptr<GatheredContext>& context) {
    TORCH_INTERNAL_ASSERT(!block->expandable_segment_);
    stats.num_device_free++;
    record_trace(
        TraceEntry::SEGMENT_FREE,
        int64_t(block->ptr),
        block->size,
        block->stream,
        block->device,
        block->pool->owner_MempoolId(),
        context ? context : block->context_when_segment_allocated);

    auto* pool = block->pool;
    if (pool->owner_PrivatePool && pool->owner_PrivatePool->allocator()) {
      // If there is an active mempool with a given allocator,
      // we use the given allocator's delete function.
      pool->owner_PrivatePool->allocator()->raw_delete((void*)block->ptr);
    } else {
      C10_CUDA_CHECK(cudaFree((void*)block->ptr));
    }
    total_allocated_memory -= block->size;

    if (pool->owner_PrivatePool) {
      // The cudaFreed block belonged to a CUDA graph's PrivatePool.
      TORCH_INTERNAL_ASSERT(pool->owner_PrivatePool->cudaMalloc_count > 0);
      pool->owner_PrivatePool->cudaMalloc_count--;
    }

    StatTypes stat_types = get_stat_types_for_pool(*pool);
    for_each_selected_stat_type(stat_types, [&](size_t stat_type) {
      stats.segment[stat_type].decrease(1);
      stats.reserved_bytes[stat_type].decrease(block->size);
    });
    auto reserved_bytes_gauge =
        STATIC_GAUGE(pytorch.CUDACachingAllocator.reserved_bytes);
    reserved_bytes_gauge.record(
        stats.reserved_bytes[static_cast<int64_t>(StatType::AGGREGATE)]
            .current);

    if (block->size >= AcceleratorAllocatorConfig::max_split_size())
      stats.oversize_segments.decrease(1);
    pool->blocks.erase(block);
    delete block;
  }

  void unmap_block(
      Block* block,
      const std::shared_ptr<GatheredContext>& context) {
    auto unmapped = block->expandable_segment_->unmap(
        SegmentRange{block->ptr, block->size});
    if (unmapped.size == 0) {
      return;
    }
    block->pool->blocks.erase(block);

    ptrdiff_t before_size =
        static_cast<char*>(unmapped.ptr) - static_cast<char*>(block->ptr);
    if (before_size > 0) {
      // prev? -> before_free -> block
      Block* before_free = new Block(
          block->device, block->stream, before_size, block->pool, block->ptr);
      before_free->expandable_segment_ = block->expandable_segment_;
      before_free->splice(block->prev, block);
      block->pool->insert_into_blocks(before_free);
    }

    auto after_size = block->size - (before_size + unmapped.size);
    if (after_size > 0) {
      // block -> after_free -> next?
      Block* after_free = new Block(
          block->device,
          block->stream,
          after_size,
          block->pool,
          static_cast<char*>(unmapped.ptr) + unmapped.size);
      after_free->expandable_segment_ = block->expandable_segment_;
      after_free->splice(block, block->next);
      block->pool->insert_into_blocks(after_free);
    }

    block->ptr = unmapped.ptr;
    block->size = unmapped.size;
    block->mapped = false;

    try_merge_blocks(block, block->prev, *block->pool);
    try_merge_blocks(block, block->next, *block->pool);
    block->pool->unmapped.insert(block);

    // update statistics
    total_allocated_memory -= unmapped.size;
    StatTypes stat_types = get_stat_types_for_pool(*block->pool);
    for_each_selected_stat_type(stat_types, [&](size_t stat_type) {
      stats.reserved_bytes[stat_type].decrease(unmapped.size);
    });
    auto reserved_bytes_gauge =
        STATIC_GAUGE(pytorch.CUDACachingAllocator.reserved_bytes);
    reserved_bytes_gauge.record(
        stats.reserved_bytes[static_cast<int64_t>(StatType::AGGREGATE)]
            .current);

    if (block->pool->owner_PrivatePool) {
      // The cudaFreed block belonged to a CUDA graph's PrivatePool.
      TORCH_INTERNAL_ASSERT(
          block->pool->owner_PrivatePool->cudaMalloc_count > 0);
      block->pool->owner_PrivatePool->cudaMalloc_count--;
    }

    stats.num_device_free++;
    record_trace(
        TraceEntry::SEGMENT_UNMAP,
        int64_t(unmapped.ptr),
        unmapped.size,
        block->stream,
        block->device,
        block->pool->owner_MempoolId(),
        context ? context : block->context_when_segment_allocated);
  }
  void release_blocks(
      BlockPool& pool,
      const std::shared_ptr<GatheredContext>& context) {
    std::vector<Block*> to_unmap;
    // Frees all non-split blocks
    auto it = pool.blocks.begin();
    while (it != pool.blocks.end()) {
      Block* block = *it;
      ++it;
      if (block->expandable_segment_) {
        // unmapping will mutate the free pool
        // so just gather what needs to be freed
        // to avoid invalidating the iterator
        to_unmap.push_back(block);
      } else if (!block->prev && !block->next) {
        release_block(block, context);
      }
    }
    for (Block* block : to_unmap) {
      unmap_block(block, context);
      if (!block->prev && !block->next) {
        release_expandable_segment(block);
      }
    }
  }

  EventPool::Event create_event_internal(c10::DeviceIndex idx) {
    // Leak the event pool to avoid shutdown issues.
    static auto* event_pool = new EventPool();
    return event_pool->get(idx);
  }

  void synchronize_and_free_events(
      const std::shared_ptr<GatheredContext>& context,
      PrivatePool* pool = nullptr) {
    // Synchronize on outstanding events and then free associated blocks.
    stats.num_sync_all_streams++;

    // This function syncs, so capture should not be underway. Might as well
    // make sure capture-deferred end of life events get processed too.
    TORCH_INTERNAL_ASSERT(captures_underway.empty());
    insert_events_deferred_until_no_capture(context);

    for (auto it = cuda_events.begin(); it != cuda_events.end();) {
      for (auto e = it->second.begin(); e != it->second.end();) {
        Block* block = e->second;

        // If a pool was passed, only synchronize the events
        // that are associated with the pool, otherwise move on
        if (pool && block->pool->owner_PrivatePool != pool) {
          ++e;
          continue;
        }

        EventPool::Event event = std::move(e->first);

        C10_CUDA_CHECK(cudaEventSynchronize(*event));

        block->event_count--;
        if (block->event_count == 0) {
          free_block(block, context);
        }
        // We are done with the event, so erase it from the deque
        e = it->second.erase(e);
      }

      // If the events deque is empty, only then erase the
      // cuda event from the events map
      if (it->second.empty()) {
        it = cuda_events.erase(it);
      } else {
        it++;
      }
    }
  }

  void remove_cudagraph_stream_uses(Block* block) {
    // remove stream uses added during cudagraph capture
    // (i.e., block->stream_uses - block->cudagraph_stream_uses)
    if (C10_UNLIKELY(
            block_to_cudagraph_stream_uses.find(block) !=
            block_to_cudagraph_stream_uses.end())) {
      stream_set streams(std::move(block->stream_uses));
      AT_ASSERT(block->stream_uses.empty());
      for (auto& stream : streams) {
        if (block_to_cudagraph_stream_uses[block].find(stream) ==
            block_to_cudagraph_stream_uses[block].end()) {
          block->stream_uses.insert(stream);
        }
      }
      block_to_cudagraph_stream_uses.erase(block);
    }
  }

  void insert_events(Block* block) {
    c10::DeviceIndex prev_device = 0;
    C10_CUDA_CHECK(c10::cuda::GetDevice(&prev_device));

    stream_set streams(std::move(block->stream_uses));
    AT_ASSERT(block->stream_uses.empty());
    for (auto& stream : streams) {
      C10_CUDA_CHECK(c10::cuda::SetDevice(stream.device_index()));

      EventPool::Event event = create_event_internal(stream.device_index());
      C10_CUDA_CHECK(cudaEventRecord(*event, stream.stream()));

      block->event_count++;
      cuda_events[stream].emplace_back(std::move(event), block);
    }

    C10_CUDA_CHECK(c10::cuda::MaybeSetDevice(prev_device));
  }

  void insert_events_deferred_until_no_capture(
      const std::shared_ptr<GatheredContext>& context) {
    if (C10_UNLIKELY(!deferred_blocks.empty())) {
      for (auto& [block, inserted_empty_nodes] : deferred_blocks) {
        TORCH_INTERNAL_ASSERT(!block->stream_uses.empty());
        // only streams recorded before cudagraph will be used to insert events
        // since we know all streams recorded during cudagraph must have
        // completed (refer to Section 3.2.8.7.3.1 Cross-stream Dependencies and
        // Events in CUDA Programming Guide).
        remove_cudagraph_stream_uses(block);
        insert_events(block);
        if (block->event_count == 0) {
          free_block(block, context);
        }
      }
      deferred_blocks.clear();
    }
  }

  void process_events(const std::shared_ptr<GatheredContext>& context) {
    insert_events_deferred_until_no_capture(context);

    // Process outstanding cudaEvents. Events that are completed are
    // removed from the queue, and the 'event_count' for the
    // corresponding allocation is decremented. We maintain a separate
    // list of events per stream to avoid head-of-line delays if one
    // or more streams has long-running operations.

    // Iterate over different streams.
    for (auto it = cuda_events.begin(); it != cuda_events.end();) {
      // Iterate over this stream's (event, block) pairs.
      while (!it->second.empty()) {
        auto& e = it->second.front();
        EventPool::Event event = std::move(e.first);
        Block* block = e.second;

        cudaError_t err = C10_CUDA_ERROR_HANDLED(cudaEventQuery(*event));
        if (err == cudaErrorNotReady) {
          // ignore and clear the error if not ready
          (void)cudaGetLastError();
          // Return the ownership of the Event (unique ptr)
          e.first = std::move(event);
          break;
        } else if (err != cudaSuccess) {
          C10_CUDA_CHECK(err);
        }

        block->event_count--;
        if (block->event_count == 0) {
          free_block(block, context);
        }
        it->second.pop_front();
      }

      if (it->second.empty()) {
        it = cuda_events.erase(it);
      } else {
        it++;
      }
    }
  }

  // Iterates over sizes of all memory blocks for given device in given pool
  void cache_info_aux(const BlockPool& pool, size_t* largest) {
    for (const auto& block : pool.blocks) {
      const auto blocksize = block->size;
      if (blocksize > *largest) {
        *largest = blocksize;
      }
    }
  }

  void record_trace(
      TraceEntry::Action action,
      size_t addr,
      size_t size,
      cudaStream_t stream,
      c10::DeviceIndex device,
      MempoolId_t mempool_id,
      std::shared_ptr<GatheredContext> context) {
    if (!record_history && trace_trackers_.empty())
      return;
    std::string compile_string = "N/A";
    if (!compile_context.empty()) {
      compile_string = compile_context.top();
    }
    auto te = TraceEntry(
        action,
        device,
        addr,
        size,
        stream,
        mempool_id,
        getApproximateTime(),
        record_context_ >= RecordContext::ALLOC ? std::move(context) : nullptr,
        compile_string);

    // Callbacks should not include any Pytorch call
    for (const auto& cb : trace_trackers_) {
      cb(te);
    }

    if (record_history) {
      alloc_buffer.insertEntries(te);
    }
  }
};

// Returns whether to force all allocations to bypass the caching allocator and
// go straight to cudaMalloc.  This setting is useful when debugging GPU memory
// errors, since the caching allocator foils cuda-memcheck.
static bool forceUncachedAllocator() {
  // Allow either CUDA or HIP name for env var for maximum user comfort
  // the CUDA env var avoids being hipified in cuda_to_hip_mappings.py
  static auto has_cuda_env =
      c10::utils::check_env("PYTORCH_NO_CUDA_MEMORY_CACHING") == true;
  static auto has_rocm_env =
      c10::utils::check_env("PYTORCH_NO_HIP_MEMORY_CACHING") == true;
  static bool force_uncached = has_cuda_env || has_rocm_env;
  return force_uncached;
}

static void* uncached_allocate(size_t size) {
  void* devPtr = nullptr;
  // Deliberately don't use cudaMallocMaybeCapturing here, to force an error
  // if someone tries to use forceUncachedAllocator while capturing.
  C10_CUDA_CHECK(cudaMalloc(&devPtr, size));
  const c10::impl::PyInterpreter* interp = c10::impl::GPUTrace::get_trace();
  if (C10_UNLIKELY(interp)) {
    (*interp)->trace_gpu_memory_allocation(
        c10::kCUDA, reinterpret_cast<uintptr_t>(devPtr));
  }
  return devPtr;
}

static void uncached_delete(void* ptr) {
  if (TORCH_SDT_IS_ENABLED(free)) {
    TORCH_SDT_WITH_SEMAPHORE(free, ptr);
  }

  const c10::impl::PyInterpreter* interp = c10::impl::GPUTrace::get_trace();
  if (C10_UNLIKELY(interp)) {
    (*interp)->trace_gpu_memory_deallocation(
        c10::kCUDA, reinterpret_cast<uintptr_t>(ptr));
  }
  C10_CUDA_CHECK(cudaFree(ptr));
}

static void local_raw_delete(void* ptr);
thread_local std::stack<std::string> DeviceCachingAllocator::compile_context;
#ifdef __cpp_lib_hardware_interference_size
using std::hardware_destructive_interference_size;
#else
static constexpr std::size_t hardware_destructive_interference_size = 64;
#endif

class NativeCachingAllocator : public CUDAAllocator {
 private:
  // allows this allocator to be turned on and off programmatically
  bool enable_ = true;

  // Shard allocation region to have independent mutexes to reduce contention.
  static constexpr size_t kNumMutexShard = 67;

  struct alignas(hardware_destructive_interference_size) AlignedMutex {
    std::mutex m;
  };

  std::array<AlignedMutex, kNumMutexShard> mutex;

  // allocated blocks by device pointer
  std::array<ska::flat_hash_map<void*, Block*>, kNumMutexShard>
      allocated_blocks;

  static size_t get_mutex_shard_id(void* ptr) {
    return twang_mix64((size_t)ptr) % kNumMutexShard;
  }

  void add_allocated_block(Block* block) {
    // NOLINTNEXTLINE(clang-analyzer-core.CallAndMessage)
    const auto mutex_shard_id = get_mutex_shard_id(block->ptr);
    std::lock_guard<std::mutex> lock(mutex[mutex_shard_id].m);
    allocated_blocks[mutex_shard_id][block->ptr] = block;
  }

  // Variables by memory snapshot
  c10::ApproximateClockToUnixTimeConverter clock_converter;
  bool record_history = false;
  RingBuffer<AnnotationEntry> annotation_buffer;

 public:
  std::vector<std::unique_ptr<DeviceCachingAllocator>> device_allocator;

  Block* get_allocated_block(void* ptr, bool remove = false) {
    const auto mutex_shard_id = get_mutex_shard_id(ptr);
    std::lock_guard<std::mutex> lock(mutex[mutex_shard_id].m);
    auto it = allocated_blocks[mutex_shard_id].find(ptr);
    if (it == allocated_blocks[mutex_shard_id].end()) {
      return nullptr;
    }
    Block* block = it->second;
    if (remove) {
      allocated_blocks[mutex_shard_id].erase(it);
    }
    return block;
  }

  void init(int device_count) override {
    const auto size = static_cast<int64_t>(device_allocator.size());
    if (size < device_count) {
      device_allocator.resize(device_count);
      for (const auto i : c10::irange(size, device_count)) {
        device_allocator[i] = std::make_unique<DeviceCachingAllocator>();
      }
    }
  }

  bool initialized() override {
    return !device_allocator.empty();
  }

  /** allocates a block which is safe to use from the provided stream */
  void malloc(
      void** devPtr,
      c10::DeviceIndex device,
      size_t size,
      cudaStream_t stream) {
    TORCH_INTERNAL_ASSERT(
        0 <= device && static_cast<size_t>(device) < device_allocator.size(),
        "Allocator not initialized for device ",
        device,
        ": did you call init?");
    Block* block = device_allocator[device]->malloc(device, size, stream);
    add_allocated_block(block);
    *devPtr = (void*)block->ptr;
    const c10::impl::PyInterpreter* interp = c10::impl::GPUTrace::get_trace();
    if (C10_UNLIKELY(interp)) {
      (*interp)->trace_gpu_memory_allocation(
          c10::kCUDA, reinterpret_cast<uintptr_t>(*devPtr));
    }
  }

  void free(void* ptr) {
    if (!ptr) {
      return;
    }
    Block* block = get_allocated_block(ptr, true /* remove */);
    if (!block) {
      TORCH_CHECK(false, "invalid device pointer: ", ptr);
    }
    const c10::impl::PyInterpreter* interp = c10::impl::GPUTrace::get_trace();
    if (C10_UNLIKELY(interp)) {
      (*interp)->trace_gpu_memory_deallocation(
          c10::kCUDA, reinterpret_cast<uintptr_t>(block->ptr));
    }
    device_allocator[block->device]->free(block);
  }

  double getMemoryFraction(c10::DeviceIndex device) override {
    TORCH_INTERNAL_ASSERT(
        0 <= device && static_cast<size_t>(device) < device_allocator.size(),
        "Allocator not initialized for device ",
        device,
        ": did you call init?");
    C10_CUDA_CHECK(c10::cuda::SetDevice(device));
    return device_allocator[device]->getMemoryFraction();
  }

  void setMemoryFraction(double fraction, c10::DeviceIndex device) override {
    TORCH_CHECK(
        0 <= device && static_cast<size_t>(device) < device_allocator.size(),
        "Allocator not initialized for device ",
        device,
        ": did you call init?");
    TORCH_CHECK(
        0 <= fraction && fraction <= 1,
        "invalid fraction:",
        fraction,
        ". Please set within [0, 1].");
    C10_CUDA_CHECK(c10::cuda::SetDevice(device));
    device_allocator[device]->setMemoryFraction(fraction);
  }

  void recordHistory(
      bool enabled,
      CreateContextFn context_recorder,
      size_t alloc_buffer_max_entries,
      RecordContext when,
      bool clearHistory) override {
    record_history = enabled;
    annotation_buffer.setMaxEntries(alloc_buffer_max_entries);
    annotation_buffer.clear();
    for (auto& allocator : device_allocator) {
      allocator->recordHistory(
          enabled,
          context_recorder,
          alloc_buffer_max_entries,
          when,
          clearHistory);
    }
  }

  void recordAnnotation(
      const std::vector<std::pair<std::string, std::string>>& md) override {
    if (!record_history) {
      return;
    }
    c10::DeviceIndex device = 0;
    C10_CUDA_CHECK(c10::cuda::GetDevice(&device));
    auto ae = AnnotationEntry(
        /*device=*/device,
        /*time=*/getApproximateTime());
    for (const auto& md_pair : md) {
      ae.recordUserMetadata(md_pair.first, md_pair.second);
    }
    annotation_buffer.insertEntries(ae);
  }

  void pushCompileContext(std::string& md) override {
    if (!record_history) {
      return;
    }
    c10::DeviceIndex device = 0;
    C10_CUDA_CHECK(c10::cuda::GetDevice(&device));
    device_allocator[device]->pushCompileContext(md);
  }

  void popCompileContext() override {
    if (!record_history) {
      return;
    }
    c10::DeviceIndex device = 0;
    C10_CUDA_CHECK(c10::cuda::GetDevice(&device));
    device_allocator[device]->popCompileContext();
  }

  bool isHistoryEnabled() override {
    c10::DeviceIndex device = 0;
    C10_CUDA_CHECK(c10::cuda::GetDevice(&device));
    return device_allocator[device]->isHistoryEnabled();
  }

  bool checkPoolLiveAllocations(
      c10::DeviceIndex device,
      MempoolId_t mempool_id,
      const std::unordered_set<void*>& expected_live_allocations) override {
    return device_allocator[device]->checkPoolLiveAllocations(
        mempool_id, expected_live_allocations);
  }

  void attachOutOfMemoryObserver(OutOfMemoryObserver observer) override {
    for (auto& allocator : device_allocator) {
      allocator->attachOutOfMemoryObserver(observer);
    }
  }

  void attachAllocatorTraceTracker(AllocatorTraceTracker tracker) override {
    for (auto& allocator : device_allocator) {
      allocator->attachAllocatorTraceTracker(tracker);
    }
  }

  void emptyCache(MempoolId_t mempool_id) override {
    for (auto& da : device_allocator)
      da->emptyCache(mempool_id);
  }

  void enable(bool value) override {
    enable_ = value;
  }

  bool isEnabled() const override {
    return enable_;
  }

  void* getBaseAllocation(void* ptr, size_t* outSize) override {
    Block* block = get_allocated_block(ptr);
    if (!block) {
      TORCH_CHECK(false, "invalid device pointer: ", ptr);
    }
    return device_allocator[block->device]->getBaseAllocation(block, outSize);
  }

  ShareableHandle shareIpcHandle(void* ptr) override {
    Block* block = get_allocated_block(ptr);
    if (!block) {
      TORCH_CHECK(false, "invalid device pointer: ", ptr);
    }
    return device_allocator[block->device]->shareIpcHandle(block);
  }

  void recordStream(const DataPtr& ptr, cuda::CUDAStream stream) override {
    // Empty tensor's storage().data() might be a null ptr. As there is no
    // blocks associated with those tensors, it is fine to do nothing here.
    if (!ptr.get()) {
      return;
    }

    // If a tensor is not allocated by this instance, simply skip
    // This usually happens when CUDA tensors are shared across processes,
    // we have implemented reference counting based sharing mechanism to
    // guarantee tensors won't be accidentally freed by one process while
    // they are still being used in another
    if (ptr.get_deleter() != &local_raw_delete)
      return;

    Block* block = get_allocated_block(ptr.get());
    // block must not be null reaching here
    TORCH_INTERNAL_ASSERT(block != nullptr, "No allocated block can be found");
    device_allocator[block->device]->recordStream(block, stream);
  }

  SnapshotInfo snapshot(MempoolId_t mempool_id) override {
    // Set-up converter to convert timestamps from tsc to microseconds.
    auto tsc_to_ns = clock_converter.makeConverter();
    auto tsc_to_us = [=](approx_time_t t_approx) {
      return tsc_to_ns(t_approx) / 1000;
    };

    SnapshotInfo result;

    // Get AnnotationEntry list and convert the timestamps.
    annotation_buffer.getEntries(result.external_annotations);
    for (auto& ae : result.external_annotations) {
      ae.time_.t_ = tsc_to_us(ae.time_.approx_t_);
    }

    // Get the device_traces' TraceEntry lists.
    for (auto& da : device_allocator) {
      result.device_traces.emplace_back(da->trace(tsc_to_us));
      auto snap = da->snapshot(mempool_id);
      result.segments.insert(result.segments.end(), snap.begin(), snap.end());
    }

    auto& md = result.config_metadata;
    md.garbage_collection_threshold =
        AcceleratorAllocatorConfig::garbage_collection_threshold();
    md.max_split_size = AcceleratorAllocatorConfig::max_split_size();
    md.pinned_num_register_threads =
        CUDAAllocatorConfig::pinned_num_register_threads();
    md.expandable_segments = CUDAAllocatorConfig::expandable_segments();
    md.release_lock_on_malloc =
        CUDAAllocatorConfig::release_lock_on_cudamalloc();
    md.pinned_use_host_register =
        CUDAAllocatorConfig::pinned_use_cuda_host_register();
    md.graph_capture_record_stream_reuse =
        CUDAAllocatorConfig::graph_capture_record_stream_reuse();
    md.last_allocator_settings =
        AcceleratorAllocatorConfig::last_allocator_settings();
    md.roundup_power2_divisions =
        AcceleratorAllocatorConfig::roundup_power2_divisions();

    return result;
  }

  std::shared_ptr<AllocatorState> getCheckpointState(
      c10::DeviceIndex device,
      MempoolId_t id) override {
    return device_allocator[device]->getCheckpointState(id);
  }

  /**
   * @brief Checkpoint the private pool state identified in `as` to its prior
   * state
   *
   * @param device - device of the pool to manipulate
   * @param as - allocator state
   * @param stale_live_storages - storages of tensors which are currently
   * allocated but which will be not be allocated after the checkpoint is set.
   * For these storages we will remove their deleter function.
   * @return CheckpointDelta - Freed Pointers and DataPtrs that contain deleter
   * functions for all allocated blocks in the new checkpoint state.
   */
  CheckpointDelta setCheckpointPoolState(
      c10::DeviceIndex device,
      std::shared_ptr<AllocatorState> as) override {
    std::shared_ptr<PrivatePoolState> pps =
        std::dynamic_pointer_cast<PrivatePoolState>(as);

    TORCH_CHECK(pps, "Expected PrivatePoolState");

    auto rr = device_allocator[device]->setCheckpointPoolState(*pps);

    CheckpointDelta cpd;
    for (void* ptr : rr.allocations_freed) {
      get_allocated_block(ptr, /*remove*/ true);
      cpd.ptrs_freed.push_back(ptr);
    }
    for (Block* block : rr.allocations_created) {
      add_allocated_block(block);
      cpd.dataptrs_allocd.emplace_back(
          block->ptr,
          block->ptr,
          &local_raw_delete,
          Device(DeviceType::CUDA, device));
    }

    return cpd;
  }

  DataPtr allocate(size_t size) override {
    constexpr size_t one_exa_bytes = 1152921504606846976ULL;
    TORCH_CHECK_WITH(
        OutOfMemoryError,
        size < one_exa_bytes,
        "CUDA out of memory. Tried to allocate more than 1EB memory.");
    c10::DeviceIndex device = 0;
    C10_CUDA_CHECK(c10::cuda::GetDevice(&device));
    void* devPtr = nullptr;
    void (*deleteFunc)(void*) = &local_raw_delete;
    CUDAStream stream = cuda::getCurrentCUDAStream(device);

    if (forceUncachedAllocator() || !isEnabled()) {
      deleteFunc = &uncached_delete;
      devPtr = uncached_allocate(size);
    } else {
      if (size != 0) {
        this->malloc(&devPtr, device, size, stream);
      }
    }

    if (size && TORCH_SDT_IS_ENABLED(malloc)) {
      TORCH_SDT_WITH_SEMAPHORE(malloc, devPtr, device, size, stream.id());
    }

    return {devPtr, devPtr, deleteFunc, Device(DeviceType::CUDA, device)};
  }
  DeleterFnPtr raw_deleter() const override {
    if (forceUncachedAllocator() || !isEnabled()) {
      return &uncached_delete;
    } else {
      return &local_raw_delete;
    }
  }
  void cacheInfo(c10::DeviceIndex device, size_t* largestBlock) override {
    device_allocator[device]->cacheInfo(largestBlock);
  }
  void assertValidDevice(c10::DeviceIndex device) {
    const auto device_num = device_allocator.size();
    TORCH_CHECK(
        0 <= device && device < static_cast<int64_t>(device_num),
        "Invalid device argument ",
        device,
        ": did you call init?");
  }

  DeviceStats getDeviceStats(c10::DeviceIndex device) override {
    assertValidDevice(device);
    return device_allocator[device]->getStats();
  }

  void resetAccumulatedStats(c10::DeviceIndex device) override {
    assertValidDevice(device);
    device_allocator[device]->resetAccumulatedStats();
  }

  void resetPeakStats(c10::DeviceIndex device) override {
    assertValidDevice(device);
    device_allocator[device]->resetPeakStats();
  }

  void createOrIncrefPool(
      c10::DeviceIndex device,
      MempoolId_t mempool_id,
      CUDAAllocator* allocator) override {
    assertValidDevice(device);
    device_allocator[device]->createOrIncrefPool(
        std::move(mempool_id), allocator);
  }

  void setUseOnOOM(c10::DeviceIndex device, MempoolId_t mempool_id) override {
    assertValidDevice(device);
    device_allocator[device]->setUseOnOOM(std::move(mempool_id));
  }

  // CUDAGraph interactions
  void beginAllocateToPool(
      c10::DeviceIndex device,
      MempoolId_t mempool_id,
      std::function<bool(cudaStream_t)> filter) override {
    assertValidDevice(device);
    device_allocator[device]->beginAllocateToPool(
        std::move(mempool_id), std::move(filter));
  }

  void endAllocateToPool(c10::DeviceIndex device, MempoolId_t mempool_id)
      override {
    assertValidDevice(device);
    device_allocator[device]->endAllocateToPool(mempool_id);
  }

  void releasePool(c10::DeviceIndex device, MempoolId_t mempool_id) override {
    assertValidDevice(device);
    device_allocator[device]->releasePool(std::move(mempool_id));
  }

  int getPoolUseCount(c10::DeviceIndex device, MempoolId_t mempool_id)
      override {
    assertValidDevice(device);
    return device_allocator[device]->getPoolUseCount(std::move(mempool_id));
  }

  void* raw_alloc(size_t nbytes) override {
    if (nbytes == 0) {
      return nullptr;
    }
    void* r = nullptr;
    if (forceUncachedAllocator() || !isEnabled()) {
      r = uncached_allocate(nbytes);
    } else {
      c10::DeviceIndex device = 0;
      C10_CUDA_CHECK(c10::cuda::GetDevice(&device));
      malloc(&r, device, nbytes, cuda::getCurrentCUDAStream(device));
    }
    return r;
  }

  void* raw_alloc_with_stream(size_t nbytes, cudaStream_t stream) override {
    if (nbytes == 0) {
      return nullptr;
    }
    void* r = nullptr;
    if (forceUncachedAllocator() || !isEnabled()) {
      r = uncached_allocate(nbytes);
    } else {
      c10::DeviceIndex device = 0;
      C10_CUDA_CHECK(c10::cuda::GetDevice(&device));
      malloc(&r, device, nbytes, stream);
    }
    return r;
  }

  void enablePeerAccess(c10::DeviceIndex dev, c10::DeviceIndex dev_to_access)
      override {
    c10::cuda::CUDAGuard device_guard(dev);
    cudaError_t err = cudaDeviceEnablePeerAccess(dev_to_access, 0);
    if (err == cudaErrorPeerAccessAlreadyEnabled) {
      // ignore and clear the error if access was already enabled
      (void)cudaGetLastError();
    } else {
      C10_CUDA_CHECK(err);
    }
    device_allocator[dev_to_access]->addPeerAccess(dev);
    std::lock_guard<std::mutex> lock(IpcMutex);
    for (auto& entry : ipcMemHandle_to_devptr) {
      if (entry.second.device_ == dev_to_access &&
          entry.second.expandable_segment_) {
        entry.second.expandable_segment_->addPeer(dev);
      }
    }
  }

  cudaError_t memcpyAsync(
      void* dst,
      int dstDevice,
      const void* src,
      int srcDevice,
      size_t count,
      cudaStream_t stream,
      bool p2p_enabled) override {
    if (p2p_enabled || // memcpy ok because memory is mapped in both devices
        srcDevice == dstDevice || // memcpy ok on a single device
        // memcpy ok because both dst and src must have come from cudaMalloc
        (!device_allocator[dstDevice]->hasAllocatedExpandableSegments() &&
         !device_allocator[srcDevice]->hasAllocatedExpandableSegments())) {
      return cudaMemcpyAsync(dst, src, count, cudaMemcpyDeviceToDevice, stream);
    }
    // when p2p is not enabled, only cudaMemcpyPeerAsync correctly handles
    // memory not allocated via cudaMalloc
    return cudaMemcpyPeerAsync(dst, dstDevice, src, srcDevice, count, stream);
  }

  void raw_delete(void* ptr) override {
    if (forceUncachedAllocator() || !isEnabled()) {
      uncached_delete(ptr);
    } else {
      this->free(ptr);
    }
  }

  // In CUDA IPC, sender sends a tensor to receiver via shareIPCHandle,
  // getIpcDevPtr is called by the receiving process to map the CUDA memory from
  // the sending process into its own address space.

  // When allocated with cudaMalloc we use the cudaIPCMemHandle_t APIs.
  // These APIs only allow sharing a big memory block associated with a
  // cudaIpcMemHandle_t and it can be opened only **once** per context per
  // process. There can be multiple types of storage in the same IPC mem block,
  // so we must cache the device ptr to construct typed storage as it comes.

  // When using cuMemCreate, via expandable segments, we use
  // cuMemExportToShareableHandle to create a file descriptor that can be sent
  // to the other process to sort the object. Then we recreate part of the
  // exandable segment necessary to load the allocation.

  // ipcMemHandle_to_devptr caches the mapping from shareable handle to
  // this process' memory mapping information for that share to ensure we do not
  // create it twice. When the shared_ptr is no longer in use we clean up the
  // cache.

  std::mutex IpcMutex;
  struct MemHandleCacheEntry {
    MemHandleCacheEntry(
        c10::DeviceIndex device,
        std::string& handle,
        const DeviceCachingAllocator& allocator)
        : device_(device) {
      int type = SHAREABLE_CUDA_MALLOC;
      std::istringstream ss(handle);
      if (handle.size() != CUDA_IPC_HANDLE_SIZE) {
        auto version = ss.get();
        TORCH_CHECK(
            version <= SHAREABLE_HANDLE_VERSION,
            "received sharable handle from a future version of torch that this version does not know how to handle")
        type = ss.get();
      } // otherwise this is coming from an old pytorch where it has to be a raw
        // SHARABLE_CUDA_MALLOC
      if (type == SHAREABLE_CUDA_MALLOC) {
        cudaIpcMemHandle_t cuda_handle;
        ss.read((char*)&cuda_handle, CUDA_IPC_HANDLE_SIZE);
        C10_CUDA_CHECK(cudaIpcOpenMemHandle(
            &cuda_ipc_ptr_, cuda_handle, cudaIpcMemLazyEnablePeerAccess));
      } else if (type == SHAREABLE_CUDA_EXPANDABLE_SEGMENT) {
        expandable_segment_ =
            ExpandableSegment::fromShared(device, allocator.peers(), ss)
                .release();
      } else {
        TORCH_INTERNAL_ASSERT(
            false, "unexpected or illformed shareable handle type");
      }
    }
    // this struct expects that clear is explicitly called to
    // free resources, because we only want this code running when
    // the shared pointer to this entry is destructed, not during
    // deinitialization when cuda may already have been shutdown.
    // This replicates the previous behavior of this map when it
    // stored raw cuda_ipc_ptr_ handles.
    void clear() {
      if (cuda_ipc_ptr_) {
        cuda::CUDAGuard device_guard(device_);
        C10_CUDA_CHECK(cudaIpcCloseMemHandle(cuda_ipc_ptr_));
        cuda_ipc_ptr_ = nullptr;
      }
      if (expandable_segment_) {
        delete expandable_segment_;
        expandable_segment_ = nullptr;
      }
    }
    void* ptr() {
      if (cuda_ipc_ptr_) {
        return cuda_ipc_ptr_;
      } else {
        return expandable_segment_->ptr();
      }
    }
    c10::DeviceIndex device_;
    ExpandableSegment* expandable_segment_{nullptr};
    void* cuda_ipc_ptr_{nullptr}; // nullptr if expandable_segment_ is not null
    std::weak_ptr<void> wp_;
  };

  ska::flat_hash_map<std::string, MemHandleCacheEntry> ipcMemHandle_to_devptr;
  std::shared_ptr<void> getIpcDevPtr(std::string handle) override {
    std::lock_guard<std::mutex> lock(IpcMutex);

    auto iter = ipcMemHandle_to_devptr.find(handle);
    if (iter != ipcMemHandle_to_devptr.end()) {
      auto devptr = iter->second.wp_.lock();
      // the weak_ptr should always be valid because we delete the entry from
      // the cache when the shared_ptr is destructed, so we should never get
      // here.
      TORCH_INTERNAL_ASSERT(devptr, "entry in cache has missing shared_ptr");
      return devptr;
    }
    c10::DeviceIndex curr_device = 0;
    C10_CUDA_CHECK(c10::cuda::GetDevice(&curr_device));
    auto inserted = ipcMemHandle_to_devptr.insert(
        iter,
        {handle,
         MemHandleCacheEntry(
             curr_device, handle, *device_allocator[curr_device])});
    auto sp = std::shared_ptr<void>(
        inserted->second.ptr(), [handle, this](void* ptr) {
          std::unique_lock<std::mutex> deleter_lock(IpcMutex);

          auto it = ipcMemHandle_to_devptr.find(handle);
          TORCH_INTERNAL_ASSERT(it != ipcMemHandle_to_devptr.end());
          auto entry = std::move(it->second);
          ipcMemHandle_to_devptr.erase(it);

          // ExpandableSegment synchronizes on destruction in unmapHandles, so
          // we need to release the lock first to minimize the performance hit.
          deleter_lock.unlock();
          entry.clear();
        });
    inserted->second.wp_ = sp;
    return sp;
  }

  std::string name() override {
    return "native";
  }
  void copy_data(void* dest, const void* src, std::size_t count) const final {
    C10_CUDA_CHECK(
        cudaMemcpy(dest, src, count, cudaMemcpyKind::cudaMemcpyDeviceToDevice));
  }
};

static NativeCachingAllocator allocator;

void local_raw_delete(void* ptr) {
  if (TORCH_SDT_IS_ENABLED(free)) {
    TORCH_SDT_WITH_SEMAPHORE(free, ptr);
  }

  allocator.free(ptr);
}

} // namespace Native

namespace CudaMallocAsync {
// If this is put in its own header file, it gets incorrectly renamed in HIPify.
// NOLINTNEXTLINE(misc-use-internal-linkage)
CUDAAllocator* allocator();

} // namespace CudaMallocAsync

struct BackendStaticInitializer {
  CUDAAllocator* parseEnvForBackend() {
    // If the environment variable is set, we use the CudaMallocAsync allocator.
    if (CUDAAllocatorConfig::use_async_allocator()) {
      return CudaMallocAsync::allocator();
    }
    return &Native::allocator;
  }

  BackendStaticInitializer() {
    auto r = parseEnvForBackend();
// Register this HIP allocator as the CUDA allocator to allow it to work
// with both c10::GetAllocator(kCUDA) and c10::getDeviceAllocator(kCUDA)
// APIs. We don't perform this masquerading inside
// HIPAllocatorMasqueradingAsCUDA because it needs to happen during static
// initialization, and doing so there may introduce static initialization
// order (SIOF) issues.
#define HIP_MASQUERADING_AS_CUDA \
  "cud"                          \
  "a"
    at::SetAllocator(c10::Device(HIP_MASQUERADING_AS_CUDA).type(), r, 0);
    allocator.store(r);
#undef HIP_MASQUERADING_AS_CUDA
  }
};

std::atomic<CUDAAllocator*> allocator;
static BackendStaticInitializer backend_static_initializer;
} // namespace cuda::CUDACachingAllocator
} // namespace c10

namespace c10::cuda {

// uid_ is incremented when a user creates a MemPool,
// for example: using graph_pool_handle() or c10::cuda::MemPool().
//
// uuid_ is incremented when CUDAGraph creates a MemPool
// as a result of a user not providing a pool.
//
// MempoolId_t of {0, 0} is used to denote when no MemPool has been
// passed to a function, either by user or CUDAGraphs. For example,
// default value of MempoolId_t for capture_begin function is {0, 0}.
// That's why uid_ and uuid_ start at 1.
std::atomic<CaptureId_t> MemPool::uid_{1};
std::atomic<CaptureId_t> MemPool::uuid_{1};

MemPool::MemPool(
    CUDACachingAllocator::CUDAAllocator* allocator,
    bool is_user_created,
    bool use_on_oom,
    bool symmetric)
    : allocator_(allocator),
      is_user_created_(is_user_created),
      symmetric_(symmetric) {
  if (is_user_created_) {
    id_ = {0, uid_++};
  } else {
    id_ = {uuid_++, 0};
  }
  device_ = c10::cuda::current_device();
  CUDACachingAllocator::createOrIncrefPool(device_, id_, allocator);
  if (use_on_oom) {
    CUDACachingAllocator::setUseOnOOM(device_, id_);
  }
}

MemPool::~MemPool() {
  TORCH_INTERNAL_ASSERT(use_count() == 1);
  CUDACachingAllocator::releasePool(device_, id_);
  c10::cuda::CUDACachingAllocator::emptyCache(id_);
}

MempoolId_t MemPool::id() {
  return id_;
}

bool MemPool::is_symmetric() {
  return symmetric_;
}

CUDACachingAllocator::CUDAAllocator* MemPool::allocator() {
  return allocator_;
}

int MemPool::use_count() {
  return CUDACachingAllocator::getPoolUseCount(device_, id_);
}

c10::DeviceIndex MemPool::device() {
  return device_;
}

MempoolId_t MemPool::graph_pool_handle(bool is_user_created) {
  if (is_user_created) {
    return {0, uid_++};
  }
  return {uuid_++, 0};
}

} // namespace c10::cuda<|MERGE_RESOLUTION|>--- conflicted
+++ resolved
@@ -1331,12 +1331,7 @@
       process_events(context);
     } else {
       if (CUDAAllocatorConfig::graph_capture_record_stream_reuse()) {
-<<<<<<< HEAD
-        // We check if there is some block that is safe to free on this stream
-=======
-#ifndef USE_ROCM
         // We check if there is some block that is safe to reuse on this stream
->>>>>>> 6dc0d401
         free_safe_blocks_in_capture(context, stream);
       }
     }
@@ -1883,14 +1878,10 @@
     if (!block->stream_uses.empty()) {
       if (C10_UNLIKELY(!captures_underway.empty())) {
         if (CUDAAllocatorConfig::graph_capture_record_stream_reuse()) {
-<<<<<<< HEAD
-=======
-#ifndef USE_ROCM
           // insert_free_marker returns a vector of free markers,
           // or an empty vector if any associated stream is not currently
           // capturing. The empty vector means that we will defer the free until
           // capture is finished.
->>>>>>> 6dc0d401
           deferred_blocks.emplace(block, insert_free_marker(block));
         } else {
           // If graph_capture_record_stream_reuse is not enabled, always defer
