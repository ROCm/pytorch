--- conflicted
+++ resolved
@@ -314,12 +314,8 @@
 // CUDA_KERNEL_ASSERT checks the assertion
 // even when NDEBUG is defined. This is useful for important assertions in CUDA
 // code that would otherwise be suppressed when building Release.
-<<<<<<< HEAD
-#if defined(__ANDROID__) || defined(__APPLE__) || defined(__HIP_PLATFORM_HCC__)
-=======
 #if defined(__ANDROID__) || defined(__APPLE__) || defined(__XROS__) || \
     (defined(USE_ROCM) && ROCM_VERSION < 40100)
->>>>>>> 0a9cd6d4
 // Those platforms do not support assert()
 #define CUDA_KERNEL_ASSERT(cond)
 #elif defined(_MSC_VER)
