#include <gtest/gtest.h>

#include <torch/torch.h>

#include <test/cpp/api/support.h>

using namespace torch::nn;
using namespace torch::test;

class TestModel : public torch::nn::Module {
 public:
  TestModel()
      : l1(register_module("l1", Linear(10, 3))),
        l2(register_module("l2", Linear(3, 5))),
        l3(register_module("l3", Linear(5, 100))) {}

  Linear l1, l2, l3;
};

class NestedModel : public torch::nn::Module {
 public:
  NestedModel()
      : param_(register_parameter("param", torch::empty({3, 2, 21}))),
        l1(register_module("l1", Linear(5, 20))),
        t(register_module("test", std::make_shared<TestModel>())) {}

  torch::Tensor param_;
  Linear l1;
  std::shared_ptr<TestModel> t;
};

struct ModulesTest : torch::test::SeedingFixture {};

TEST_F(ModulesTest, Conv1d) {
  Conv1d model(Conv1dOptions(3, 2, 3).stride(2));
  auto x = torch::randn({2, 3, 5}, torch::requires_grad());
  auto y = model(x);
  torch::Tensor s = y.sum();

  s.backward();
  ASSERT_EQ(y.ndimension(), 3);
  ASSERT_EQ(s.ndimension(), 0);
  for (auto i = 0; i < 3; i++) {
    ASSERT_EQ(y.size(i), 2);
  }

  ASSERT_EQ(model->weight.grad().numel(), 3 * 2 * 3);
}

TEST_F(ModulesTest, Conv2dEven) {
  Conv2d model(Conv2dOptions(3, 2, 3).stride(2));
  auto x = torch::randn({2, 3, 5, 5}, torch::requires_grad());
  auto y = model(x);
  torch::Tensor s = y.sum();

  s.backward();
  ASSERT_EQ(y.ndimension(), 4);
  ASSERT_EQ(s.ndimension(), 0);
  for (auto i = 0; i < 4; i++) {
    ASSERT_EQ(y.size(i), 2);
  }

  ASSERT_EQ(model->weight.grad().numel(), 3 * 2 * 3 * 3);
}

TEST_F(ModulesTest, Conv2dUneven) {
  Conv2d model(Conv2dOptions(3, 2, {3, 2}).stride({2, 2}));
  auto x = torch::randn({2, 3, 5, 4}, torch::requires_grad());
  auto y = model(x);
  torch::Tensor s = y.sum();

  s.backward();
  ASSERT_EQ(y.ndimension(), 4);
  ASSERT_EQ(s.ndimension(), 0);
  for (auto i = 0; i < 4; i++) {
    ASSERT_EQ(y.size(i), 2);
  }

  ASSERT_EQ(model->weight.grad().numel(), 3 * 2 * 3 * 2);
}

TEST_F(ModulesTest, Conv3d) {
  Conv3d model(Conv3dOptions(3, 2, 3).stride(2));
  auto x = torch::randn({2, 3, 5, 5, 5}, torch::requires_grad());
  auto y = model(x);
  torch::Tensor s = y.sum();

  s.backward();
  ASSERT_EQ(y.ndimension(), 5);
  ASSERT_EQ(s.ndimension(), 0);
  for (auto i = 0; i < 5; i++) {
    ASSERT_EQ(y.size(i), 2);
  }

  ASSERT_TRUE(model->weight.grad().numel() == 3 * 2 * 3 * 3 * 3);
}

TEST_F(ModulesTest, MaxPool1d) {
  MaxPool1d model(MaxPool1dOptions(3).stride(2));
  auto x = torch::ones({1, 1, 5}, torch::requires_grad());
  auto y = model(x);
  torch::Tensor s = y.sum();

  s.backward();
  ASSERT_EQ(y.ndimension(), 3);
  ASSERT_TRUE(torch::allclose(y, torch::ones({1, 1 ,2})));
  ASSERT_EQ(s.ndimension(), 0);
  ASSERT_EQ(y.sizes(), torch::IntArrayRef({1, 1, 2}));
}

<<<<<<< HEAD
=======
TEST_F(ModulesTest, MaxPool1dReturnIndices) {
  MaxPool1d model(MaxPool1dOptions(3).stride(2));
  auto x = torch::ones({1, 1, 5}, torch::requires_grad());
  torch::Tensor y, indices;
  std::tie(y, indices) = model->forward_with_indices(x);

  ASSERT_EQ(y.dim(), 3);
  ASSERT_TRUE(torch::allclose(y, torch::ones({1, 1 ,2})));
  ASSERT_EQ(y.sizes(), torch::IntArrayRef({1, 1, 2}));

  ASSERT_TRUE(torch::allclose(indices, torch::tensor({{{0, 2}}}, torch::kLong)));
  ASSERT_EQ(indices.sizes(), torch::IntArrayRef({1, 1, 2}));
}

>>>>>>> 9b2e2ee2
TEST_F(ModulesTest, MaxPool2dEven) {
  MaxPool2d model(MaxPool2dOptions(3).stride(2));
  auto x = torch::ones({2, 5, 5}, torch::requires_grad());
  auto y = model(x);
  torch::Tensor s = y.sum();

  s.backward();
  ASSERT_EQ(y.ndimension(), 3);
  ASSERT_TRUE(torch::allclose(y, torch::ones({2, 2 ,2})));
  ASSERT_EQ(s.ndimension(), 0);
  ASSERT_EQ(y.sizes(), torch::IntArrayRef({2, 2, 2}));
}

TEST_F(ModulesTest, MaxPool2dUneven) {
  MaxPool2d model(MaxPool2dOptions({3, 2}).stride({2, 2}));
  auto x = torch::ones({2, 5, 4}, torch::requires_grad());
  auto y = model(x);
  torch::Tensor s = y.sum();

  s.backward();
  ASSERT_EQ(y.ndimension(), 3);
  ASSERT_TRUE(torch::allclose(y, torch::ones({2, 2, 2})));
  ASSERT_EQ(s.ndimension(), 0);
  ASSERT_EQ(y.sizes(), torch::IntArrayRef({2, 2, 2}));
}

<<<<<<< HEAD
=======
TEST_F(ModulesTest, MaxPool2dReturnIndices) {
  MaxPool2d model(MaxPool2dOptions(3).stride(2));
  auto x = torch::ones({2, 5, 5}, torch::requires_grad());
  torch::Tensor y, indices;
  std::tie(y, indices) = model->forward_with_indices(x);

  ASSERT_EQ(y.dim(), 3);
  ASSERT_TRUE(torch::allclose(y, torch::ones({2, 2 ,2})));
  ASSERT_EQ(y.sizes(), torch::IntArrayRef({2, 2, 2}));
  ASSERT_TRUE(torch::allclose(
    indices,
    torch::tensor({{{ 0,  2},
                    {10, 12}},
                   {{ 0,  2},
                    {10, 12}}}, torch::kLong)));
  ASSERT_EQ(indices.sizes(), torch::IntArrayRef({2, 2, 2}));
}

>>>>>>> 9b2e2ee2
TEST_F(ModulesTest, MaxPool3d) {
  MaxPool3d model(MaxPool3dOptions(3).stride(2));
  auto x = torch::ones({2, 5, 5, 5}, torch::requires_grad());
  auto y = model(x);
  torch::Tensor s = y.sum();

  s.backward();
  ASSERT_EQ(y.ndimension(), 4);
  ASSERT_TRUE(torch::allclose(y, torch::ones({2, 2, 2, 2})));
  ASSERT_EQ(s.ndimension(), 0);
  ASSERT_EQ(y.sizes(), torch::IntArrayRef({2, 2, 2, 2}));
}

<<<<<<< HEAD
=======
TEST_F(ModulesTest, MaxPool3dReturnIndices) {
  MaxPool3d model(MaxPool3dOptions(3).stride(2));
  auto x = torch::ones({2, 5, 5, 5}, torch::requires_grad());
  torch::Tensor y, indices;
  std::tie(y, indices) = model->forward_with_indices(x);

  ASSERT_EQ(y.dim(), 4);
  ASSERT_TRUE(torch::allclose(y, torch::ones({2, 2, 2, 2})));
  ASSERT_EQ(y.sizes(), torch::IntArrayRef({2, 2, 2, 2}));

  ASSERT_TRUE(torch::allclose(
    indices,
    torch::tensor({{{{ 0,  2},
                     {10, 12}},
                    {{50, 52},
                     {60, 62}}},
                   {{{ 0,  2},
                     {10, 12}},
                    {{50, 52},
                     {60, 62}}}}, torch::kLong)));
  ASSERT_EQ(indices.sizes(), torch::IntArrayRef({2, 2, 2, 2}));
}

>>>>>>> 9b2e2ee2
TEST_F(ModulesTest, AvgPool1d) {
  AvgPool1d model(AvgPool1dOptions(3).stride(2));
  auto x = torch::ones({1, 1, 5}, torch::requires_grad());
  auto y = model(x);
  torch::Tensor s = y.sum();

  s.backward();
  ASSERT_EQ(y.ndimension(), 3);
  ASSERT_TRUE(torch::allclose(y, torch::ones({1, 1, 2})));
  ASSERT_EQ(s.ndimension(), 0);
  ASSERT_EQ(y.sizes(), torch::IntArrayRef({1, 1, 2}));
}

TEST_F(ModulesTest, AvgPool2dEven) {
  AvgPool2d model(AvgPool2dOptions(3).stride(2));
  auto x = torch::ones({2, 5, 5}, torch::requires_grad());
  auto y = model(x);
  torch::Tensor s = y.sum();

  s.backward();
  ASSERT_EQ(y.ndimension(), 3);
  ASSERT_TRUE(torch::allclose(y, torch::ones({2, 2, 2})));
  ASSERT_EQ(s.ndimension(), 0);
  ASSERT_EQ(y.sizes(), torch::IntArrayRef({2, 2, 2}));
}

TEST_F(ModulesTest, AvgPool2dUneven) {
  AvgPool2d model(AvgPool2dOptions({3, 2}).stride({2, 2}));
  auto x = torch::ones({2, 5, 4}, torch::requires_grad());
  auto y = model(x);
  torch::Tensor s = y.sum();

  s.backward();
  ASSERT_EQ(y.ndimension(), 3);
  ASSERT_TRUE(torch::allclose(y, torch::ones({2, 2, 2})));
  ASSERT_EQ(s.ndimension(), 0);
  ASSERT_EQ(y.sizes(), torch::IntArrayRef({2, 2, 2}));
}

TEST_F(ModulesTest, AvgPool3d) {
  AvgPool3d model(AvgPool3dOptions(3).stride(2));
  auto x = torch::ones({2, 5, 5, 5}, torch::requires_grad());
  auto y = model(x);
  torch::Tensor s = y.sum();

  s.backward();
  ASSERT_EQ(y.ndimension(), 4);
  ASSERT_TRUE(torch::allclose(y, torch::ones({2, 2, 2, 2})));
  ASSERT_EQ(s.ndimension(), 0);
  ASSERT_EQ(y.sizes(), torch::IntArrayRef({2, 2, 2, 2}));
}

<<<<<<< HEAD
=======
TEST_F(ModulesTest, Identity) {
  Identity identity;
  auto input = torch::tensor({{1, 3, 4}, {2, 3, 4}}, torch::requires_grad());
  auto output = identity->forward(input);
  auto expected = torch::tensor({{1, 3, 4}, {2, 3, 4}}, torch::kFloat);
  auto s = output.sum();
  s.backward();

  ASSERT_TRUE(torch::equal(output, expected));
  ASSERT_TRUE(torch::equal(input.grad(), torch::ones_like(input)));
}

TEST_F(ModulesTest, AdaptiveMaxPool1d) {
  AdaptiveMaxPool1d model(3);
  auto x = torch::tensor({{{1, 2, 3, 4, 5}}}, torch::requires_grad());
  auto y = model(x);
  torch::Tensor s = y.sum();

  s.backward();
  ASSERT_EQ(y.ndimension(), 3);
  ASSERT_TRUE(torch::allclose(y, torch::tensor({{{2, 4, 5}}}, torch::kFloat)));
  ASSERT_EQ(s.ndimension(), 0);
  ASSERT_EQ(y.sizes(), torch::IntArrayRef({1, 1, 3}));
}

TEST_F(ModulesTest, AdaptiveMaxPool1dReturnIndices) {
  AdaptiveMaxPool1d model(3);
  auto x = torch::tensor({{{1, 2, 3, 4, 5}}}, torch::requires_grad());
  torch::Tensor y, indices;
  std::tie(y, indices) = model->forward_with_indices(x);

  ASSERT_EQ(y.dim(), 3);
  ASSERT_TRUE(torch::allclose(y, torch::tensor({{{2, 4, 5}}}, torch::kFloat)));
  ASSERT_EQ(y.sizes(), torch::IntArrayRef({1, 1, 3}));
  ASSERT_TRUE(torch::allclose(indices, torch::tensor({{{1, 3, 4}}}, torch::kLong)));
  ASSERT_EQ(indices.sizes(), torch::IntArrayRef({1, 1, 3}));
}

TEST_F(ModulesTest, AdaptiveMaxPool2dEven) {
  AdaptiveMaxPool2d model(3);
  auto x = torch::arange(0, 50);
  x.resize_({2, 5, 5}).set_requires_grad(true);
  auto y = model(x);
  torch::Tensor s = y.sum();

  s.backward();
  ASSERT_EQ(y.ndimension(), 3);
  ASSERT_TRUE(torch::allclose(y, torch::tensor({
    {{6, 8, 9},
     {16, 18, 19},
     {21, 23, 24}},
    {{31, 33, 34},
     {41, 43, 44},
     {46, 48, 49}},
  }, torch::kFloat)));
  ASSERT_EQ(s.ndimension(), 0);
  ASSERT_EQ(y.sizes(), torch::IntArrayRef({2, 3, 3}));
}

TEST_F(ModulesTest, AdaptiveMaxPool2dUneven) {
  AdaptiveMaxPool2d model(AdaptiveMaxPool2dOptions({3, 2}));
  auto x = torch::arange(0, 40);
  x.resize_({2, 5, 4}).set_requires_grad(true);
  auto y = model(x);
  torch::Tensor s = y.sum();

  s.backward();
  ASSERT_EQ(y.ndimension(), 3);
  ASSERT_TRUE(torch::allclose(y, torch::tensor({
    {{5, 7},
     {13, 15},
     {17, 19}},
    {{25, 27},
     {33, 35},
     {37, 39}},
  }, torch::kFloat)));
  ASSERT_EQ(s.ndimension(), 0);
  ASSERT_EQ(y.sizes(), torch::IntArrayRef({2, 3, 2}));
}

TEST_F(ModulesTest, AdaptiveMaxPool2dReturnIndicesEven) {
  AdaptiveMaxPool2d model(3);
  auto x = torch::arange(0, 50);
  x.resize_({2, 5, 5}).set_requires_grad(true);
  torch::Tensor y, indices;
  std::tie(y, indices) = model->forward_with_indices(x);
  torch::Tensor s = y.sum();

  s.backward();
  ASSERT_EQ(s.ndimension(), 0);

  ASSERT_EQ(y.ndimension(), 3);
  ASSERT_TRUE(torch::allclose(y, torch::tensor({
    {{6, 8, 9},
     {16, 18, 19},
     {21, 23, 24}},
    {{31, 33, 34},
     {41, 43, 44},
     {46, 48, 49}},
  }, torch::kFloat)));
  ASSERT_EQ(y.sizes(), torch::IntArrayRef({2, 3, 3}));

  ASSERT_EQ(indices.ndimension(), 3);
  ASSERT_TRUE(torch::allclose(indices, torch::tensor({
    {{6, 8, 9},
     {16, 18, 19},
     {21, 23, 24}},
    {{6, 8, 9},
     {16, 18, 19},
     {21, 23, 24}},
  }, torch::kLong)));
  ASSERT_EQ(indices.sizes(), torch::IntArrayRef({2, 3, 3}));
}

TEST_F(ModulesTest, AdaptiveMaxPool2dReturnIndicesUneven) {
  AdaptiveMaxPool2d model(AdaptiveMaxPool2dOptions({3, 2}));
  auto x = torch::arange(0, 40);
  x.resize_({2, 5, 4}).set_requires_grad(true);
  torch::Tensor y, indices;
  std::tie(y, indices) = model->forward_with_indices(x);
  torch::Tensor s = y.sum();

  s.backward();
  ASSERT_EQ(s.ndimension(), 0);

  ASSERT_EQ(y.ndimension(), 3);
  ASSERT_TRUE(torch::allclose(y, torch::tensor({
    {{5, 7},
     {13, 15},
     {17, 19}},
    {{25, 27},
     {33, 35},
     {37, 39}},
  }, torch::kFloat)));
  ASSERT_EQ(y.sizes(), torch::IntArrayRef({2, 3, 2}));

  ASSERT_EQ(indices.ndimension(), 3);
  ASSERT_TRUE(torch::allclose(indices, torch::tensor({
    {{5, 7},
     {13, 15},
     {17, 19}},
    {{5, 7},
     {13, 15},
     {17, 19}},
  }, torch::kLong)));
  ASSERT_EQ(indices.sizes(), torch::IntArrayRef({2, 3, 2}));
}

TEST_F(ModulesTest, AdaptiveMaxPool3d) {
  AdaptiveMaxPool3d model(3);
  auto x = torch::arange(0, 64);
  x.resize_({1, 4, 4, 4}).set_requires_grad(true);
  auto y = model(x);
  torch::Tensor s = y.sum();

  s.backward();
  ASSERT_EQ(s.ndimension(), 0);

  ASSERT_EQ(y.ndimension(), 4);
  ASSERT_TRUE(torch::allclose(y, torch::tensor({
    {{21, 22, 23},
     {25, 26, 27},
     {29, 30, 31}},
    {{37, 38, 39},
     {41, 42, 43},
     {45, 46, 47}},
    {{53, 54, 55},
     {57, 58, 59},
     {61, 62, 63}},
  }, torch::kFloat)));
  ASSERT_EQ(y.sizes(), torch::IntArrayRef({1, 3, 3, 3}));
}

TEST_F(ModulesTest, AdaptiveMaxPool3dReturnIndices) {
  AdaptiveMaxPool3d model(3);
  auto x = torch::arange(0, 64);
  x.resize_({1, 4, 4, 4}).set_requires_grad(true);
  torch::Tensor y, indices;
  std::tie(y, indices) = model->forward_with_indices(x);
  torch::Tensor s = y.sum();

  s.backward();
  ASSERT_EQ(s.ndimension(), 0);

  ASSERT_EQ(y.ndimension(), 4);
  ASSERT_TRUE(torch::allclose(y, torch::tensor({
    {{21, 22, 23},
     {25, 26, 27},
     {29, 30, 31}},
    {{37, 38, 39},
     {41, 42, 43},
     {45, 46, 47}},
    {{53, 54, 55},
     {57, 58, 59},
     {61, 62, 63}},
  }, torch::kFloat)));
  ASSERT_EQ(y.sizes(), torch::IntArrayRef({1, 3, 3, 3}));

  ASSERT_EQ(indices.ndimension(), 4);
  ASSERT_TRUE(torch::allclose(indices, torch::tensor({
    {{21, 22, 23},
     {25, 26, 27},
     {29, 30, 31}},
    {{37, 38, 39},
     {41, 42, 43},
     {45, 46, 47}},
    {{53, 54, 55},
     {57, 58, 59},
     {61, 62, 63}},
  }, torch::kLong)));
  ASSERT_EQ(indices.sizes(), torch::IntArrayRef({1, 3, 3, 3}));
}

TEST_F(ModulesTest, AdaptiveAvgPool1d) {
  AdaptiveAvgPool1d model(3);
  auto x = torch::tensor({{{1, 2, 3, 4, 5}}}, torch::requires_grad());
  auto y = model(x);
  torch::Tensor s = y.sum();

  s.backward();
  ASSERT_EQ(s.ndimension(), 0);

  ASSERT_EQ(y.ndimension(), 3);
  ASSERT_TRUE(torch::allclose(y, torch::tensor({{{1.5, 3.0, 4.5}}}, torch::kFloat)));
  ASSERT_EQ(y.sizes(), torch::IntArrayRef({1, 1, 3}));
}

TEST_F(ModulesTest, AdaptiveAvgPool2dEven) {
  AdaptiveAvgPool2d model(3);
  auto x = torch::arange(0, 50);
  x.resize_({2, 5, 5}).set_requires_grad(true);
  auto y = model(x);
  torch::Tensor s = y.sum();

  s.backward();
  ASSERT_EQ(s.ndimension(), 0);

  ASSERT_EQ(y.ndimension(), 3);
  ASSERT_TRUE(torch::allclose(y, torch::tensor({
    {{ 3.0,  4.5,  6.0},
     {10.5, 12.0, 13.5},
     {18.0, 19.5, 21.0}},
    {{28.0, 29.5, 31.0},
     {35.5, 37.0, 38.5},
     {43.0, 44.5, 46.0}},
  }, torch::kFloat)));
  ASSERT_EQ(y.sizes(), torch::IntArrayRef({2, 3, 3}));
}

TEST_F(ModulesTest, AdaptiveAvgPool2dUneven) {
  AdaptiveAvgPool2d model(AdaptiveAvgPool2dOptions({3, 2}));
  auto x = torch::arange(0, 40);
  x.resize_({2, 5, 4}).set_requires_grad(true);
  auto y = model(x);
  torch::Tensor s = y.sum();

  s.backward();
  ASSERT_EQ(s.ndimension(), 0);

  ASSERT_EQ(y.ndimension(), 3);
  ASSERT_TRUE(torch::allclose(y, torch::tensor({
    {{2.5, 4.5},
     {8.5, 10.5},
     {14.5, 16.5}},
    {{22.5, 24.5},
     {28.5, 30.5},
     {34.5, 36.5}},
  }, torch::kFloat)));
  ASSERT_EQ(y.sizes(), torch::IntArrayRef({2, 3, 2}));
}

TEST_F(ModulesTest, AdaptiveAvgPool3d) {
  AdaptiveAvgPool3d model(3);
  auto x = torch::arange(0, 64);
  x.resize_({1, 4, 4, 4}).set_requires_grad(true);
  auto y = model(x);
  torch::Tensor s = y.sum();

  s.backward();
  ASSERT_EQ(s.ndimension(), 0);

  ASSERT_EQ(y.ndimension(), 4);
  ASSERT_TRUE(torch::allclose(y, torch::tensor({
    {{10.5, 11.5, 12.5},
     {14.5, 15.5, 16.5},
     {18.5, 19.5, 20.5}},
    {{26.5, 27.5, 28.5},
     {30.5, 31.5, 32.5},
     {34.5, 35.5, 36.5}},
    {{42.5, 43.5, 44.5},
     {46.5, 47.5, 48.5},
     {50.5, 51.5, 52.5}},
  }, torch::kFloat)));
  ASSERT_EQ(y.sizes(), torch::IntArrayRef({1, 3, 3, 3}));
}

>>>>>>> 9b2e2ee2
TEST_F(ModulesTest, Linear) {
  Linear model(5, 2);
  auto x = torch::randn({10, 5}, torch::requires_grad());
  auto y = model(x);
  torch::Tensor s = y.sum();

  s.backward();
  ASSERT_EQ(y.ndimension(), 2);
  ASSERT_EQ(s.ndimension(), 0);
  ASSERT_EQ(y.size(0), 10);
  ASSERT_EQ(y.size(1), 2);

  ASSERT_EQ(model->weight.grad().numel(), 2 * 5);
}

TEST_F(ModulesTest, Fold) {
  Fold model(FoldOptions({4, 5}, {2, 2}));
  auto x = torch::randn({1, 3 * 2 * 2, 12}, torch::requires_grad());
  auto y = model(x);
  torch::Tensor s = y.sum();

  s.backward();
  ASSERT_EQ(y.ndimension(), 4);
  ASSERT_EQ(s.ndimension(), 0);
  ASSERT_EQ(y.size(0), 1);
  ASSERT_EQ(y.size(1), 3);
  ASSERT_EQ(y.size(2), 4);
  ASSERT_EQ(y.size(3), 5);
}

TEST_F(ModulesTest, SimpleContainer) {
  auto model = std::make_shared<SimpleContainer>();
  auto l1 = model->add(Linear(10, 3), "l1");
  auto l2 = model->add(Linear(3, 5), "l2");
  auto l3 = model->add(Linear(5, 100), "l3");

  auto x = torch::randn({1000, 10}, torch::requires_grad());
  x = l1(x).clamp_min(0);
  x = l2(x).clamp_min(0);
  x = l3(x).clamp_min(0);

  x.backward(torch::ones_like(x));
  ASSERT_EQ(x.ndimension(), 2);
  ASSERT_EQ(x.size(0), 1000);
  ASSERT_EQ(x.size(1), 100);
  ASSERT_EQ(x.min().item<float>(), 0);
}

TEST_F(ModulesTest, EmbeddingBasic) {
  const int64_t dict_size = 10;
  Embedding model(dict_size, 2);
  ASSERT_TRUE(model->named_parameters().contains("weight"));
  ASSERT_EQ(model->weight.ndimension(), 2);
  ASSERT_EQ(model->weight.size(0), dict_size);
  ASSERT_EQ(model->weight.size(1), 2);

  // Cannot get gradients to change indices (input) - only for embedding
  // params
  auto x = torch::full({10}, dict_size - 1, torch::kInt64);
  auto y = model(x);
  torch::Tensor s = y.sum();

  s.backward();
  ASSERT_EQ(y.ndimension(), 2);
  ASSERT_EQ(s.ndimension(), 0);
  ASSERT_EQ(y.size(0), 10);
  ASSERT_EQ(y.size(1), 2);

  ASSERT_EQ(model->weight.grad().numel(), 2 * dict_size);
}

TEST_F(ModulesTest, EmbeddingList) {
  Embedding model(6, 4);
  auto x = torch::full({2, 3}, 5, torch::kInt64);
  auto y = model(x);
  torch::Tensor s = y.sum();

  s.backward();
  ASSERT_EQ(y.ndimension(), 3);
  ASSERT_EQ(y.size(0), 2);
  ASSERT_EQ(y.size(1), 3);
  ASSERT_EQ(y.size(2), 4);
}

TEST_F(ModulesTest, Dropout) {
  Dropout dropout(0.5);
  torch::Tensor x = torch::ones(100, torch::requires_grad());
  torch::Tensor y = dropout(x);

  y.backward(torch::ones_like(y));
  ASSERT_EQ(y.ndimension(), 1);
  ASSERT_EQ(y.size(0), 100);
  ASSERT_LT(y.sum().item<float>(), 130); // Probably
  ASSERT_GT(y.sum().item<float>(), 70); // Probably

  dropout->eval();
  y = dropout(x);
  ASSERT_EQ(y.sum().item<float>(), 100);
}

TEST_F(ModulesTest, Parameters) {
  auto model = std::make_shared<NestedModel>();
  auto parameters = model->named_parameters();
  ASSERT_EQ(parameters["param"].size(0), 3);
  ASSERT_EQ(parameters["param"].size(1), 2);
  ASSERT_EQ(parameters["param"].size(2), 21);
  ASSERT_EQ(parameters["l1.bias"].size(0), 20);
  ASSERT_EQ(parameters["l1.weight"].size(0), 20);
  ASSERT_EQ(parameters["l1.weight"].size(1), 5);
  ASSERT_EQ(parameters["test.l1.bias"].size(0), 3);
  ASSERT_EQ(parameters["test.l1.weight"].size(0), 3);
  ASSERT_EQ(parameters["test.l1.weight"].size(1), 10);
  ASSERT_EQ(parameters["test.l2.bias"].size(0), 5);
  ASSERT_EQ(parameters["test.l2.weight"].size(0), 5);
  ASSERT_EQ(parameters["test.l2.weight"].size(1), 3);
  ASSERT_EQ(parameters["test.l3.bias"].size(0), 100);
  ASSERT_EQ(parameters["test.l3.weight"].size(0), 100);
  ASSERT_EQ(parameters["test.l3.weight"].size(1), 5);
}

TEST_F(ModulesTest, FunctionalCallsSuppliedFunction) {
  bool was_called = false;
  auto functional = Functional([&was_called](torch::Tensor input) {
    was_called = true;
    return input;
  });
  auto output = functional(torch::ones(5, torch::requires_grad()));
  ASSERT_TRUE(was_called);
  ASSERT_TRUE(output.equal(torch::ones(5, torch::requires_grad())));

  was_called = false;
  // Use the call operator overload here.
  output = functional(torch::ones(5, torch::requires_grad()));
  ASSERT_TRUE(was_called);
  ASSERT_TRUE(output.equal(torch::ones(5, torch::requires_grad())));
}

TEST_F(ModulesTest, FunctionalWithTorchFunction) {
  auto functional = Functional(torch::relu);
  ASSERT_EQ(functional(torch::ones({})).item<float>(), 1);
  ASSERT_EQ(functional(torch::ones({})).item<float>(), 1);
  ASSERT_EQ(functional(torch::ones({}) * -1).item<float>(), 0);
}

TEST_F(ModulesTest, FunctionalArgumentBinding) {
  auto functional =
      Functional(torch::elu, /*alpha=*/1, /*scale=*/0, /*input_scale=*/1);
  ASSERT_EQ(functional(torch::ones({})).item<float>(), 0);
}

TEST_F(ModulesTest, BatchNormStateful) {
  BatchNorm bn(5);

  // Is stateful by default.
  ASSERT_TRUE(bn->options.stateful());

  ASSERT_TRUE(bn->running_mean.defined());
  ASSERT_EQ(bn->running_mean.dim(), 1);
  ASSERT_EQ(bn->running_mean.size(0), 5);

  ASSERT_TRUE(bn->running_var.defined());
  ASSERT_EQ(bn->running_var.dim(), 1);
  ASSERT_EQ(bn->running_var.size(0), 5);

  // Is affine by default.
  ASSERT_TRUE(bn->options.affine());

  ASSERT_TRUE(bn->weight.defined());
  ASSERT_EQ(bn->weight.dim(), 1);
  ASSERT_EQ(bn->weight.size(0), 5);

  ASSERT_TRUE(bn->bias.defined());
  ASSERT_EQ(bn->bias.dim(), 1);
  ASSERT_EQ(bn->bias.size(0), 5);
}
TEST_F(ModulesTest, BatchNormStateless) {
  BatchNorm bn(BatchNormOptions(5).stateful(false).affine(false));

  ASSERT_FALSE(bn->running_mean.defined());
  ASSERT_FALSE(bn->running_var.defined());
  ASSERT_FALSE(bn->weight.defined());
  ASSERT_FALSE(bn->bias.defined());

  ASSERT_THROWS_WITH(
      bn(torch::ones({2, 5})),
      "Calling BatchNorm::forward is only permitted "
      "when the 'stateful' option is true (was false). "
      "Use BatchNorm::pure_forward instead.");
}

TEST_F(ModulesTest, BatchNormPureForward) {
  BatchNorm bn(BatchNormOptions(5).affine(false));
  bn->eval();

  // Want to make sure we use the supplied values in `pure_forward` even if
  // we are stateful.
  auto input = torch::randn({2, 5});
  auto mean = torch::randn(5);
  auto variance = torch::rand(5);
  auto output = bn->pure_forward(input, mean, variance);
  auto expected = (input - mean) / torch::sqrt(variance + bn->options.eps());
  ASSERT_TRUE(output.allclose(expected));
}

TEST_F(ModulesTest, Linear_CUDA) {
  Linear model(5, 2);
  model->to(torch::kCUDA);
  auto x =
      torch::randn({10, 5}, torch::device(torch::kCUDA).requires_grad(true));
  auto y = model(x);
  torch::Tensor s = y.sum();

  s.backward();
  ASSERT_EQ(y.ndimension(), 2);
  ASSERT_EQ(s.ndimension(), 0);
  ASSERT_EQ(y.size(0), 10);
  ASSERT_EQ(y.size(1), 2);

  ASSERT_EQ(model->weight.grad().numel(), 2 * 5);
}

TEST_F(ModulesTest, Linear2_CUDA) {
  Linear model(5, 2);
  model->to(torch::kCUDA);
  model->to(torch::kCPU);
  auto x = torch::randn({10, 5}, torch::requires_grad());
  auto y = model(x);
  torch::Tensor s = y.sum();

  s.backward();
  ASSERT_EQ(y.ndimension(), 2);
  ASSERT_EQ(s.ndimension(), 0);
  ASSERT_EQ(y.size(0), 10);
  ASSERT_EQ(y.size(1), 2);

  ASSERT_EQ(model->weight.grad().numel(), 2 * 5);
}

TEST_F(ModulesTest, L1Loss) {
  L1Loss loss;
  auto input = torch::randn({5,6}, torch::requires_grad());
  auto target = torch::empty({5,6}).random_(2);
  auto output = loss->forward(torch::sigmoid(input), target);
  auto s = output.sum();
  s.backward();

  ASSERT_EQ(output.sizes(), torch::IntArrayRef());
  ASSERT_EQ(input.sizes(), input.grad().sizes());
}

TEST_F(ModulesTest, CosineSimilarity) {
  CosineSimilarity cos(CosineSimilarityOptions().dim(1));
<<<<<<< HEAD
  float data1[] = {1, 2, 3, 4, 5, 6};
  auto input1 = torch::from_blob(data1, {2, 3}, torch::requires_grad());
  float data2[] = {1, 8, 3, 2, 1, 6};
  auto input2 = torch::from_blob(data2, {2, 3}, torch::requires_grad());
  auto output = cos->forward(input1, input2);
  float data3[] = {0.8078, 0.8721};
  auto expected = torch::from_blob(data3, {2});
=======
  auto input1 = torch::tensor({{1, 2, 3}, {4, 5, 6}}, torch::requires_grad());
  auto input2 = torch::tensor({{1, 8, 3}, {2, 1, 6}}, torch::requires_grad());
  auto output = cos->forward(input1, input2);
  auto expected = torch::tensor({0.8078, 0.8721}, torch::kFloat);
>>>>>>> 9b2e2ee2
  auto s = output.sum();
  s.backward();

  ASSERT_TRUE(output.allclose(expected, 1e-04));
  ASSERT_EQ(input1.sizes(), input1.grad().sizes());
}

TEST_F(ModulesTest, PairwiseDistance) {
  PairwiseDistance dist(PairwiseDistanceOptions(1));
<<<<<<< HEAD
  float data1[] = {1, 2, 3, 4, 5, 6};
  auto input1 = torch::from_blob(data1, {2, 3}, torch::requires_grad());
  float data2[] = {1, 8, 3, 2, 1, 6};
  auto input2 = torch::from_blob(data2, {2, 3}, torch::requires_grad());
  auto output = dist->forward(input1, input2);
  auto expected = torch::full({2}, 6);
=======
  auto input1 = torch::tensor({{1, 2, 3}, {4, 5, 6}}, torch::requires_grad());
  auto input2 = torch::tensor({{1, 8, 3}, {2, 1, 6}}, torch::requires_grad());
  auto output = dist->forward(input1, input2);
  auto expected = torch::tensor({6, 6}, torch::kFloat);
>>>>>>> 9b2e2ee2
  auto s = output.sum();
  s.backward();

  ASSERT_TRUE(output.allclose(expected));
  ASSERT_EQ(input1.sizes(), input1.grad().sizes());
}

<<<<<<< HEAD
=======
TEST_F(ModulesTest, PrettyPrintIdentity) {
  ASSERT_EQ(c10::str(Identity()), "torch::nn::Identity()");
}

>>>>>>> 9b2e2ee2
TEST_F(ModulesTest, PrettyPrintLinear) {
  ASSERT_EQ(
      c10::str(Linear(3, 4)), "torch::nn::Linear(in=3, out=4, with_bias=true)");
}

TEST_F(ModulesTest, PrettyPrintConv) {
  ASSERT_EQ(
      c10::str(Conv1d(3, 4, 5)),
      "torch::nn::Conv1d(input_channels=3, output_channels=4, kernel_size=5, stride=1)");
  ASSERT_EQ(
      c10::str(Conv2d(3, 4, 5)),
      "torch::nn::Conv2d(input_channels=3, output_channels=4, kernel_size=[5, 5], stride=[1, 1])");
  ASSERT_EQ(
      c10::str(Conv2d(Conv2dOptions(3, 4, 5).stride(2))),
      "torch::nn::Conv2d(input_channels=3, output_channels=4, kernel_size=[5, 5], stride=[2, 2])");

  const auto options =
      Conv2dOptions(3, 4, torch::IntArrayRef{5, 6}).stride({1, 2});
  ASSERT_EQ(
      c10::str(Conv2d(options)),
      "torch::nn::Conv2d(input_channels=3, output_channels=4, kernel_size=[5, 6], stride=[1, 2])");
}

TEST_F(ModulesTest, PrettyPrintMaxPool) {
  ASSERT_EQ(
      c10::str(MaxPool1d(5)),
<<<<<<< HEAD
      "torch::nn::MaxPool1d(kernel_size=5, stride=5)");
  ASSERT_EQ(
      c10::str(MaxPool2d(5)),
      "torch::nn::MaxPool2d(kernel_size=[5, 5], stride=[5, 5])");
  ASSERT_EQ(
      c10::str(MaxPool2d(MaxPool2dOptions(5).stride(2))),
      "torch::nn::MaxPool2d(kernel_size=[5, 5], stride=[2, 2])");
=======
      "torch::nn::MaxPool1d(kernel_size=5, stride=5, padding=0, dilation=1, ceil_mode=false)");
  ASSERT_EQ(
      c10::str(MaxPool2d(5)),
      "torch::nn::MaxPool2d(kernel_size=[5, 5], stride=[5, 5], padding=[0, 0], dilation=[1, 1], ceil_mode=false)");
  ASSERT_EQ(
      c10::str(MaxPool2d(MaxPool2dOptions(5).stride(2))),
      "torch::nn::MaxPool2d(kernel_size=[5, 5], stride=[2, 2], padding=[0, 0], dilation=[1, 1], ceil_mode=false)");
  ASSERT_EQ(
      c10::str(MaxPool3d(5)),
      "torch::nn::MaxPool3d(kernel_size=[5, 5, 5], stride=[5, 5, 5], padding=[0, 0, 0], dilation=[1, 1, 1], ceil_mode=false)");
  ASSERT_EQ(
      c10::str(MaxPool3d(MaxPool3dOptions(5).stride(2))),
      "torch::nn::MaxPool3d(kernel_size=[5, 5, 5], stride=[2, 2, 2], padding=[0, 0, 0], dilation=[1, 1, 1], ceil_mode=false)");
>>>>>>> 9b2e2ee2

  const auto options =
      MaxPool2dOptions(torch::IntArrayRef{5, 6}).stride({1, 2});
  ASSERT_EQ(
      c10::str(MaxPool2d(options)),
<<<<<<< HEAD
      "torch::nn::MaxPool2d(kernel_size=[5, 6], stride=[1, 2])");
=======
      "torch::nn::MaxPool2d(kernel_size=[5, 6], stride=[1, 2], padding=[0, 0], dilation=[1, 1], ceil_mode=false)");
>>>>>>> 9b2e2ee2
}

TEST_F(ModulesTest, PrettyPrintAvgPool) {
  ASSERT_EQ(
      c10::str(AvgPool1d(5)),
<<<<<<< HEAD
      "torch::nn::AvgPool1d(kernel_size=5, stride=5)");
  ASSERT_EQ(
      c10::str(AvgPool2d(5)),
      "torch::nn::AvgPool2d(kernel_size=[5, 5], stride=[5, 5])");
  ASSERT_EQ(
      c10::str(AvgPool2d(AvgPool2dOptions(5).stride(2))),
      "torch::nn::AvgPool2d(kernel_size=[5, 5], stride=[2, 2])");
=======
      "torch::nn::AvgPool1d(kernel_size=5, stride=5, padding=0)");
  ASSERT_EQ(
      c10::str(AvgPool2d(5)),
      "torch::nn::AvgPool2d(kernel_size=[5, 5], stride=[5, 5], padding=[0, 0])");
  ASSERT_EQ(
      c10::str(AvgPool2d(AvgPool2dOptions(5).stride(2))),
      "torch::nn::AvgPool2d(kernel_size=[5, 5], stride=[2, 2], padding=[0, 0])");
  ASSERT_EQ(
      c10::str(AvgPool3d(5)),
      "torch::nn::AvgPool3d(kernel_size=[5, 5, 5], stride=[5, 5, 5], padding=[0, 0, 0])");
  ASSERT_EQ(
      c10::str(AvgPool3d(AvgPool3dOptions(5).stride(2))),
      "torch::nn::AvgPool3d(kernel_size=[5, 5, 5], stride=[2, 2, 2], padding=[0, 0, 0])");
>>>>>>> 9b2e2ee2

  const auto options =
      AvgPool2dOptions(torch::IntArrayRef{5, 6}).stride({1, 2});
  ASSERT_EQ(
      c10::str(AvgPool2d(options)),
<<<<<<< HEAD
      "torch::nn::AvgPool2d(kernel_size=[5, 6], stride=[1, 2])");
=======
      "torch::nn::AvgPool2d(kernel_size=[5, 6], stride=[1, 2], padding=[0, 0])");
}

TEST_F(ModulesTest, PrettyPrintAdaptiveMaxPool) {
  ASSERT_EQ(
      c10::str(AdaptiveMaxPool1d(5)),
      "torch::nn::AdaptiveMaxPool1d(output_size=5)");

  const auto options = AdaptiveMaxPool1dOptions(3);
  ASSERT_EQ(
      c10::str(AdaptiveMaxPool1d(options)),
      "torch::nn::AdaptiveMaxPool1d(output_size=3)");

  ASSERT_EQ(
      c10::str(AdaptiveMaxPool2d(5)),
      "torch::nn::AdaptiveMaxPool2d(output_size=[5, 5])");
  ASSERT_EQ(
      c10::str(AdaptiveMaxPool2d(torch::IntArrayRef{5, 6})),
      "torch::nn::AdaptiveMaxPool2d(output_size=[5, 6])");

  ASSERT_EQ(
      c10::str(AdaptiveMaxPool3d(5)),
      "torch::nn::AdaptiveMaxPool3d(output_size=[5, 5, 5])");
  ASSERT_EQ(
      c10::str(AdaptiveMaxPool3d(torch::IntArrayRef{5, 6, 7})),
      "torch::nn::AdaptiveMaxPool3d(output_size=[5, 6, 7])");
}

TEST_F(ModulesTest, PrettyPrintAdaptiveAvgPool) {
  ASSERT_EQ(
      c10::str(AdaptiveAvgPool1d(5)),
      "torch::nn::AdaptiveAvgPool1d(output_size=5)");

  ASSERT_EQ(
      c10::str(AdaptiveAvgPool2d(5)),
      "torch::nn::AdaptiveAvgPool2d(output_size=[5, 5])");
  ASSERT_EQ(
      c10::str(AdaptiveAvgPool2d(torch::IntArrayRef{5, 6})),
      "torch::nn::AdaptiveAvgPool2d(output_size=[5, 6])");

  ASSERT_EQ(
      c10::str(AdaptiveAvgPool3d(5)),
      "torch::nn::AdaptiveAvgPool3d(output_size=[5, 5, 5])");
  ASSERT_EQ(
      c10::str(AdaptiveAvgPool3d(torch::IntArrayRef{5, 6, 7})),
      "torch::nn::AdaptiveAvgPool3d(output_size=[5, 6, 7])");
>>>>>>> 9b2e2ee2
}

TEST_F(ModulesTest, PrettyPrintDropout) {
  ASSERT_EQ(c10::str(Dropout(0.5)), "torch::nn::Dropout(rate=0.5)");
  ASSERT_EQ(
      c10::str(FeatureDropout(0.5)), "torch::nn::FeatureDropout(rate=0.5)");
}

TEST_F(ModulesTest, PrettyPrintFunctional) {
  ASSERT_EQ(c10::str(Functional(torch::relu)), "torch::nn::Functional()");
}

TEST_F(ModulesTest, PrettyPrintBatchNorm) {
  ASSERT_EQ(
      c10::str(BatchNorm(
          BatchNormOptions(4).eps(0.5).momentum(0.1).affine(false).stateful(
              true))),
      "torch::nn::BatchNorm(features=4, eps=0.5, momentum=0.1, affine=false, stateful=true)");
}

TEST_F(ModulesTest, PrettyPrintEmbedding) {
  ASSERT_EQ(
      c10::str(Embedding(10, 2)),
      "torch::nn::Embedding(count=10, dimension=2)");
}

TEST_F(ModulesTest, PrettyPrintCosineSimilarity) {
  ASSERT_EQ(
      c10::str(CosineSimilarity()),
      "torch::nn::CosineSimilarity(dim=1, eps=1e-08)");
  ASSERT_EQ(
      c10::str(CosineSimilarity(CosineSimilarityOptions().dim(0).eps(0.5))),
      "torch::nn::CosineSimilarity(dim=0, eps=0.5)");
}

TEST_F(ModulesTest, PrettyPrintPairwiseDistance) {
  ASSERT_EQ(
      c10::str(PairwiseDistance()),
      "torch::nn::PairwiseDistance(p=2, eps=1e-06, keepdim=false)");
  ASSERT_EQ(
      c10::str(PairwiseDistance(PairwiseDistanceOptions(3).eps(0.5).keepdim(true))),
      "torch::nn::PairwiseDistance(p=3, eps=0.5, keepdim=true)");
}

TEST_F(ModulesTest, PrettyPrintNestedModel) {
  struct InnerTestModule : torch::nn::Module {
    InnerTestModule()
        : torch::nn::Module("InnerTestModule"),
          fc(register_module("fc", torch::nn::Linear(3, 4))),
          table(register_module("table", torch::nn::Embedding(10, 2))) {}

    torch::nn::Linear fc;
    torch::nn::Embedding table;
  };

  struct TestModule : torch::nn::Module {
    TestModule()
        : torch::nn::Module("TestModule"),
          fc(register_module("fc", torch::nn::Linear(4, 5))),
          table(register_module("table", torch::nn::Embedding(10, 2))),
          inner(register_module("inner", std::make_shared<InnerTestModule>())) {
    }

    torch::nn::Linear fc;
    torch::nn::Embedding table;
    std::shared_ptr<InnerTestModule> inner;
  };

  ASSERT_EQ(
      c10::str(TestModule{}),
      "TestModule(\n"
      "  (fc): torch::nn::Linear(in=4, out=5, with_bias=true)\n"
      "  (table): torch::nn::Embedding(count=10, dimension=2)\n"
      "  (inner): InnerTestModule(\n"
      "    (fc): torch::nn::Linear(in=3, out=4, with_bias=true)\n"
      "    (table): torch::nn::Embedding(count=10, dimension=2)\n"
      "  )\n"
      ")");
}<|MERGE_RESOLUTION|>--- conflicted
+++ resolved
@@ -108,8 +108,6 @@
   ASSERT_EQ(y.sizes(), torch::IntArrayRef({1, 1, 2}));
 }
 
-<<<<<<< HEAD
-=======
 TEST_F(ModulesTest, MaxPool1dReturnIndices) {
   MaxPool1d model(MaxPool1dOptions(3).stride(2));
   auto x = torch::ones({1, 1, 5}, torch::requires_grad());
@@ -124,7 +122,6 @@
   ASSERT_EQ(indices.sizes(), torch::IntArrayRef({1, 1, 2}));
 }
 
->>>>>>> 9b2e2ee2
 TEST_F(ModulesTest, MaxPool2dEven) {
   MaxPool2d model(MaxPool2dOptions(3).stride(2));
   auto x = torch::ones({2, 5, 5}, torch::requires_grad());
@@ -151,8 +148,6 @@
   ASSERT_EQ(y.sizes(), torch::IntArrayRef({2, 2, 2}));
 }
 
-<<<<<<< HEAD
-=======
 TEST_F(ModulesTest, MaxPool2dReturnIndices) {
   MaxPool2d model(MaxPool2dOptions(3).stride(2));
   auto x = torch::ones({2, 5, 5}, torch::requires_grad());
@@ -171,7 +166,6 @@
   ASSERT_EQ(indices.sizes(), torch::IntArrayRef({2, 2, 2}));
 }
 
->>>>>>> 9b2e2ee2
 TEST_F(ModulesTest, MaxPool3d) {
   MaxPool3d model(MaxPool3dOptions(3).stride(2));
   auto x = torch::ones({2, 5, 5, 5}, torch::requires_grad());
@@ -185,8 +179,6 @@
   ASSERT_EQ(y.sizes(), torch::IntArrayRef({2, 2, 2, 2}));
 }
 
-<<<<<<< HEAD
-=======
 TEST_F(ModulesTest, MaxPool3dReturnIndices) {
   MaxPool3d model(MaxPool3dOptions(3).stride(2));
   auto x = torch::ones({2, 5, 5, 5}, torch::requires_grad());
@@ -210,7 +202,6 @@
   ASSERT_EQ(indices.sizes(), torch::IntArrayRef({2, 2, 2, 2}));
 }
 
->>>>>>> 9b2e2ee2
 TEST_F(ModulesTest, AvgPool1d) {
   AvgPool1d model(AvgPool1dOptions(3).stride(2));
   auto x = torch::ones({1, 1, 5}, torch::requires_grad());
@@ -263,8 +254,6 @@
   ASSERT_EQ(y.sizes(), torch::IntArrayRef({2, 2, 2, 2}));
 }
 
-<<<<<<< HEAD
-=======
 TEST_F(ModulesTest, Identity) {
   Identity identity;
   auto input = torch::tensor({{1, 3, 4}, {2, 3, 4}}, torch::requires_grad());
@@ -561,7 +550,6 @@
   ASSERT_EQ(y.sizes(), torch::IntArrayRef({1, 3, 3, 3}));
 }
 
->>>>>>> 9b2e2ee2
 TEST_F(ModulesTest, Linear) {
   Linear model(5, 2);
   auto x = torch::randn({10, 5}, torch::requires_grad());
@@ -814,20 +802,10 @@
 
 TEST_F(ModulesTest, CosineSimilarity) {
   CosineSimilarity cos(CosineSimilarityOptions().dim(1));
-<<<<<<< HEAD
-  float data1[] = {1, 2, 3, 4, 5, 6};
-  auto input1 = torch::from_blob(data1, {2, 3}, torch::requires_grad());
-  float data2[] = {1, 8, 3, 2, 1, 6};
-  auto input2 = torch::from_blob(data2, {2, 3}, torch::requires_grad());
-  auto output = cos->forward(input1, input2);
-  float data3[] = {0.8078, 0.8721};
-  auto expected = torch::from_blob(data3, {2});
-=======
   auto input1 = torch::tensor({{1, 2, 3}, {4, 5, 6}}, torch::requires_grad());
   auto input2 = torch::tensor({{1, 8, 3}, {2, 1, 6}}, torch::requires_grad());
   auto output = cos->forward(input1, input2);
   auto expected = torch::tensor({0.8078, 0.8721}, torch::kFloat);
->>>>>>> 9b2e2ee2
   auto s = output.sum();
   s.backward();
 
@@ -837,19 +815,10 @@
 
 TEST_F(ModulesTest, PairwiseDistance) {
   PairwiseDistance dist(PairwiseDistanceOptions(1));
-<<<<<<< HEAD
-  float data1[] = {1, 2, 3, 4, 5, 6};
-  auto input1 = torch::from_blob(data1, {2, 3}, torch::requires_grad());
-  float data2[] = {1, 8, 3, 2, 1, 6};
-  auto input2 = torch::from_blob(data2, {2, 3}, torch::requires_grad());
-  auto output = dist->forward(input1, input2);
-  auto expected = torch::full({2}, 6);
-=======
   auto input1 = torch::tensor({{1, 2, 3}, {4, 5, 6}}, torch::requires_grad());
   auto input2 = torch::tensor({{1, 8, 3}, {2, 1, 6}}, torch::requires_grad());
   auto output = dist->forward(input1, input2);
   auto expected = torch::tensor({6, 6}, torch::kFloat);
->>>>>>> 9b2e2ee2
   auto s = output.sum();
   s.backward();
 
@@ -857,13 +826,10 @@
   ASSERT_EQ(input1.sizes(), input1.grad().sizes());
 }
 
-<<<<<<< HEAD
-=======
 TEST_F(ModulesTest, PrettyPrintIdentity) {
   ASSERT_EQ(c10::str(Identity()), "torch::nn::Identity()");
 }
 
->>>>>>> 9b2e2ee2
 TEST_F(ModulesTest, PrettyPrintLinear) {
   ASSERT_EQ(
       c10::str(Linear(3, 4)), "torch::nn::Linear(in=3, out=4, with_bias=true)");
@@ -890,15 +856,6 @@
 TEST_F(ModulesTest, PrettyPrintMaxPool) {
   ASSERT_EQ(
       c10::str(MaxPool1d(5)),
-<<<<<<< HEAD
-      "torch::nn::MaxPool1d(kernel_size=5, stride=5)");
-  ASSERT_EQ(
-      c10::str(MaxPool2d(5)),
-      "torch::nn::MaxPool2d(kernel_size=[5, 5], stride=[5, 5])");
-  ASSERT_EQ(
-      c10::str(MaxPool2d(MaxPool2dOptions(5).stride(2))),
-      "torch::nn::MaxPool2d(kernel_size=[5, 5], stride=[2, 2])");
-=======
       "torch::nn::MaxPool1d(kernel_size=5, stride=5, padding=0, dilation=1, ceil_mode=false)");
   ASSERT_EQ(
       c10::str(MaxPool2d(5)),
@@ -912,31 +869,17 @@
   ASSERT_EQ(
       c10::str(MaxPool3d(MaxPool3dOptions(5).stride(2))),
       "torch::nn::MaxPool3d(kernel_size=[5, 5, 5], stride=[2, 2, 2], padding=[0, 0, 0], dilation=[1, 1, 1], ceil_mode=false)");
->>>>>>> 9b2e2ee2
 
   const auto options =
       MaxPool2dOptions(torch::IntArrayRef{5, 6}).stride({1, 2});
   ASSERT_EQ(
       c10::str(MaxPool2d(options)),
-<<<<<<< HEAD
-      "torch::nn::MaxPool2d(kernel_size=[5, 6], stride=[1, 2])");
-=======
       "torch::nn::MaxPool2d(kernel_size=[5, 6], stride=[1, 2], padding=[0, 0], dilation=[1, 1], ceil_mode=false)");
->>>>>>> 9b2e2ee2
 }
 
 TEST_F(ModulesTest, PrettyPrintAvgPool) {
   ASSERT_EQ(
       c10::str(AvgPool1d(5)),
-<<<<<<< HEAD
-      "torch::nn::AvgPool1d(kernel_size=5, stride=5)");
-  ASSERT_EQ(
-      c10::str(AvgPool2d(5)),
-      "torch::nn::AvgPool2d(kernel_size=[5, 5], stride=[5, 5])");
-  ASSERT_EQ(
-      c10::str(AvgPool2d(AvgPool2dOptions(5).stride(2))),
-      "torch::nn::AvgPool2d(kernel_size=[5, 5], stride=[2, 2])");
-=======
       "torch::nn::AvgPool1d(kernel_size=5, stride=5, padding=0)");
   ASSERT_EQ(
       c10::str(AvgPool2d(5)),
@@ -950,15 +893,11 @@
   ASSERT_EQ(
       c10::str(AvgPool3d(AvgPool3dOptions(5).stride(2))),
       "torch::nn::AvgPool3d(kernel_size=[5, 5, 5], stride=[2, 2, 2], padding=[0, 0, 0])");
->>>>>>> 9b2e2ee2
 
   const auto options =
       AvgPool2dOptions(torch::IntArrayRef{5, 6}).stride({1, 2});
   ASSERT_EQ(
       c10::str(AvgPool2d(options)),
-<<<<<<< HEAD
-      "torch::nn::AvgPool2d(kernel_size=[5, 6], stride=[1, 2])");
-=======
       "torch::nn::AvgPool2d(kernel_size=[5, 6], stride=[1, 2], padding=[0, 0])");
 }
 
@@ -1005,7 +944,6 @@
   ASSERT_EQ(
       c10::str(AdaptiveAvgPool3d(torch::IntArrayRef{5, 6, 7})),
       "torch::nn::AdaptiveAvgPool3d(output_size=[5, 6, 7])");
->>>>>>> 9b2e2ee2
 }
 
 TEST_F(ModulesTest, PrettyPrintDropout) {
