--- conflicted
+++ resolved
@@ -16,13 +16,9 @@
 from torch._inductor.utils import fresh_cache
 from torch.testing import FileCheck
 from torch.testing._internal.common_cuda import xfailIfSM89
-<<<<<<< HEAD
-from torch.testing._internal.inductor_utils import GPU_TYPE, HAS_GPU
 from torch.testing._internal.common_utils import skipIfRocm
-=======
 from torch.testing._internal.inductor_utils import GPU_TYPE, HAS_GPU, IS_BIG_GPU
 
->>>>>>> 625108ed
 
 class TestKernelBenchmark(TestCase):
     device_type = GPU_TYPE
@@ -175,12 +171,9 @@
     @config.patch(
         max_autotune=True, max_autotune_gemm_backends="TRITON", shape_padding=False
     )
-<<<<<<< HEAD
+    @fresh_cache()
     @fresh_inductor_cache()
     @skipIfRocm #This seems to be disabled upstream https://github.com/pytorch/pytorch/issues/118346
-=======
-    @fresh_cache()
->>>>>>> 625108ed
     def test_mm_triton_kernel_benchmark(self):
         M = 2048
         N = 2432
