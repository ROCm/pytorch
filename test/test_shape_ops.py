# Owner(s): ["module: tests"]

import torch
import numpy as np

from itertools import product, combinations, permutations, chain
from functools import partial
import random
import warnings

from torch._six import nan
from torch.testing import make_tensor
from torch.testing._internal.common_utils import (
    TestCase, run_tests, skipIfTorchDynamo, torch_to_numpy_dtype_dict)
from torch.testing._internal.common_device_type import (
    instantiate_device_type_tests, onlyCPU, onlyCUDA, dtypes, onlyNativeDeviceTypes,
    dtypesIfCUDA, largeTensorTest)
from torch.testing._internal.common_dtype import all_types_and_complex_and, all_types, all_types_and

# TODO: replace with make_tensor
def _generate_input(shape, dtype, device, with_extremal):
    if shape == ():
        x = torch.tensor((), dtype=dtype, device=device)
    else:
        if dtype.is_floating_point or dtype.is_complex:
            # work around torch.randn not being implemented for bfloat16
            if dtype == torch.bfloat16:
                x = torch.randn(*shape, device=device) * random.randint(30, 100)
                x = x.to(torch.bfloat16)
            else:
                x = torch.randn(*shape, dtype=dtype, device=device) * random.randint(30, 100)
            x[torch.randn(*shape) > 0.5] = 0
            if with_extremal and dtype.is_floating_point:
                # Use extremal values
                x[torch.randn(*shape) > 0.5] = float('nan')
                x[torch.randn(*shape) > 0.5] = float('inf')
                x[torch.randn(*shape) > 0.5] = float('-inf')
            elif with_extremal and dtype.is_complex:
                x[torch.randn(*shape) > 0.5] = complex('nan')
                x[torch.randn(*shape) > 0.5] = complex('inf')
                x[torch.randn(*shape) > 0.5] = complex('-inf')
        elif dtype == torch.bool:
            x = torch.zeros(shape, dtype=dtype, device=device)
            x[torch.randn(*shape) > 0.5] = True
        else:
            x = torch.randint(15, 100, shape, dtype=dtype, device=device)

    return x

class TestShapeOps(TestCase):

    # TODO: update to work on CUDA, too
    @onlyCPU
    def test_unbind(self, device):
        x = torch.rand(2, 3, 4, 5)
        for dim in range(4):
            res = torch.unbind(x, dim)
            res2 = x.unbind(dim)
            self.assertEqual(x.size(dim), len(res))
            self.assertEqual(x.size(dim), len(res2))
            for i in range(dim):
                self.assertEqual(x.select(dim, i), res[i])
                self.assertEqual(x.select(dim, i), res2[i])

    # TODO: update to work on CUDA, too?
    @skipIfTorchDynamo("TorchDynamo fails with an unknown error")
    @onlyCPU
    def test_tolist(self, device):
        list0D = []
        tensor0D = torch.tensor(list0D)
        self.assertEqual(tensor0D.tolist(), list0D)

        table1D = [1., 2., 3.]
        tensor1D = torch.tensor(table1D)
        storage = torch.Storage(table1D)
        self.assertEqual(tensor1D.tolist(), table1D)
        self.assertEqual(storage.tolist(), table1D)
        self.assertEqual(tensor1D.tolist(), table1D)
        self.assertEqual(storage.tolist(), table1D)

        table2D = [[1, 2], [3, 4]]
        tensor2D = torch.tensor(table2D)
        self.assertEqual(tensor2D.tolist(), table2D)

        tensor3D = torch.tensor([[[1, 2], [3, 4]], [[5, 6], [7, 8]]])
        tensorNonContig = tensor3D.select(1, 1)
        self.assertFalse(tensorNonContig.is_contiguous())
        self.assertEqual(tensorNonContig.tolist(), [[3, 4], [7, 8]])

    @dtypes(torch.int64, torch.float, torch.complex128)
    def test_movedim_invalid(self, device, dtype):
        shape = self._rand_shape(4, min_size=5, max_size=10)
        x = _generate_input(shape, dtype, device, False)

        for fn in [torch.movedim, torch.moveaxis]:
            # Invalid `source` and `destination` dimension
            with self.assertRaisesRegex(IndexError, "Dimension out of range"):
                fn(x, 5, 0)

            with self.assertRaisesRegex(IndexError, "Dimension out of range"):
                fn(x, 0, 5)

            # Mismatch in size of `source` and `destination`
            with self.assertRaisesRegex(RuntimeError, "movedim: Invalid source or destination dims:"):
                fn(x, (1, 0), (0, ))

            with self.assertRaisesRegex(RuntimeError, "movedim: repeated dim in `source`"):
                fn(x, (0, 0), (0, 1))

            with self.assertRaisesRegex(RuntimeError, "movedim: repeated dim in `source`"):
                fn(x, (0, 1, 0), (0, 1, 2))

            with self.assertRaisesRegex(RuntimeError, "movedim: repeated dim in `destination`"):
                fn(x, (0, 1), (1, 1))

            with self.assertRaisesRegex(RuntimeError, "movedim: repeated dim in `destination`"):
                fn(x, (0, 1, 2), (1, 0, 1))

    @dtypes(torch.int64, torch.float, torch.complex128)
    def test_movedim(self, device, dtype):
        for fn in [torch.moveaxis, torch.movedim]:
            for nd in range(5):
                shape = self._rand_shape(nd, min_size=5, max_size=10)
                x = _generate_input(shape, dtype, device, with_extremal=False)
                for random_negative in [True, False]:
                    for src_dim, dst_dim in permutations(range(nd), r=2):
                        random_prob = random.random()

                        if random_negative and random_prob > 0.66:
                            src_dim = src_dim - nd
                        elif random_negative and random_prob > 0.33:
                            dst_dim = dst_dim - nd
                        elif random_negative:
                            src_dim = src_dim - nd
                            dst_dim = dst_dim - nd

                        # Integer `source` and `destination`
                        torch_fn = partial(fn, source=src_dim, destination=dst_dim)
                        np_fn = partial(np.moveaxis, source=src_dim, destination=dst_dim)
                        self.compare_with_numpy(torch_fn, np_fn, x, device=None, dtype=None)

                    if nd == 0:
                        continue

                    def make_index_negative(sequence, idx):
                        sequence = list(sequence)
                        sequence[random_idx] = sequence[random_idx] - nd
                        return tuple(src_sequence)

                    for src_sequence in permutations(range(nd), r=random.randint(1, nd)):
                        # Sequence `source` and `destination`
                        dst_sequence = tuple(random.sample(range(nd), len(src_sequence)))

                        # Randomly change a dim to a negative dim representation of itself.
                        random_prob = random.random()
                        if random_negative and random_prob > 0.66:
                            random_idx = random.randint(0, len(src_sequence) - 1)
                            src_sequence = make_index_negative(src_sequence, random_idx)
                        elif random_negative and random_prob > 0.33:
                            random_idx = random.randint(0, len(src_sequence) - 1)
                            dst_sequence = make_index_negative(dst_sequence, random_idx)
                        elif random_negative:
                            random_idx = random.randint(0, len(src_sequence) - 1)
                            dst_sequence = make_index_negative(dst_sequence, random_idx)
                            random_idx = random.randint(0, len(src_sequence) - 1)
                            src_sequence = make_index_negative(src_sequence, random_idx)

                        torch_fn = partial(fn, source=src_sequence, destination=dst_sequence)
                        np_fn = partial(np.moveaxis, source=src_sequence, destination=dst_sequence)
                        self.compare_with_numpy(torch_fn, np_fn, x, device=None, dtype=None)

            # Move dim to same position
            x = torch.randn(2, 3, 5, 7, 11)
            torch_fn = partial(fn, source=(0, 1), destination=(0, 1))
            np_fn = partial(np.moveaxis, source=(0, 1), destination=(0, 1))
            self.compare_with_numpy(torch_fn, np_fn, x, device=None, dtype=None)

            torch_fn = partial(fn, source=1, destination=1)
            np_fn = partial(np.moveaxis, source=1, destination=1)
            self.compare_with_numpy(torch_fn, np_fn, x, device=None, dtype=None)

            # Empty Sequence
            torch_fn = partial(fn, source=(), destination=())
            np_fn = partial(np.moveaxis, source=(), destination=())
            self.compare_with_numpy(torch_fn, np_fn, x, device=None, dtype=None)

    @dtypes(torch.float, torch.bool)
    def test_diag(self, device, dtype):
        if dtype is torch.bool:
            x = torch.rand(100, 100, device=device) >= 0.5
        else:
            x = torch.rand(100, 100, dtype=dtype, device=device)

        res1 = torch.diag(x)
        res2 = torch.tensor((), dtype=dtype, device=device)
        torch.diag(x, out=res2)
        self.assertEqual(res1, res2)

    def test_diagonal(self, device):
        x = torch.randn((100, 100), device=device)
        result = torch.diagonal(x)
        expected = torch.diag(x)
        self.assertEqual(result, expected)

        x = torch.randn((100, 100), device=device)
        result = torch.diagonal(x, 17)
        expected = torch.diag(x, 17)
        self.assertEqual(result, expected)

    @onlyCPU
    @dtypes(torch.float)
    def test_diagonal_multidim(self, device, dtype):
        x = torch.randn(10, 11, 12, 13, dtype=dtype, device=device)
        xn = x.numpy()
        for args in [(2, 2, 3),
                     (2,),
                     (-2, 1, 2),
                     (0, -2, -1)]:
            result = torch.diagonal(x, *args)
            expected = xn.diagonal(*args)
            self.assertEqual(expected.shape, result.shape)
            self.assertEqual(expected, result)
        # test non-continguous
        xp = x.permute(1, 2, 3, 0)
        result = torch.diagonal(xp, 0, -2, -1)
        expected = xp.numpy().diagonal(0, -2, -1)
        self.assertEqual(expected.shape, result.shape)
        self.assertEqual(expected, result)

    @onlyNativeDeviceTypes
    @dtypes(*all_types())
    @dtypesIfCUDA(*all_types_and(torch.half))
    def test_trace(self, device, dtype):
        def test(shape):
            tensor = make_tensor(shape, dtype=dtype, device=device, low=-9, high=9)
            expected_dtype = tensor.sum().dtype
            expected_dtype = torch_to_numpy_dtype_dict[expected_dtype]

            result = np.trace(tensor.cpu().numpy(), dtype=expected_dtype)
            expected = torch.tensor(result, device=device)
            self.assertEqual(tensor.trace(), expected)

        shapes = (
            [10, 1],
            [1, 10],
            [100, 100],
            [20, 100],
            [100, 20],
        )
        for shape in shapes:
            test(shape)

    def generate_clamp_baseline(self, device, dtype, *, min_vals, max_vals, with_nans):
        """
        Creates a random tensor for a given device and dtype, and computes the expected clamped
        values given the min_vals and/or max_vals.
        If with_nans is provided, then some values are randomly set to nan.
        """
        X = torch.rand(100, device=device).mul(50).add(-25)  # uniform in [-25, 25]
        X = X.to(dtype)
        if with_nans:
            mask = torch.randint(0, 2, X.shape, dtype=torch.bool, device=device)
            X[mask] = nan

        if isinstance(min_vals, torch.Tensor):
            min_vals = min_vals.cpu().numpy()

        if isinstance(max_vals, torch.Tensor):
            max_vals = max_vals.cpu().numpy()

        # Use NumPy implementation as reference
        X_clamped = torch.tensor(np.clip(X.cpu().numpy(), a_min=min_vals, a_max=max_vals), device=device)
        return X, X_clamped

    # Tests clamp and its alias, clip
    @dtypes(torch.int64, torch.float32)
    def test_clamp(self, device, dtype):
        op_list = (torch.clamp, torch.Tensor.clamp, torch.Tensor.clamp_,
                   torch.clip, torch.Tensor.clip, torch.Tensor.clip_)

        # min/max argument product
        args = product((-10, None), (10, None))

        for op in op_list:
            for min_val, max_val in args:
                if min_val is None and max_val is None:
                    continue

                X, Y_expected = self.generate_clamp_baseline(device, dtype,
                                                             min_vals=min_val,
                                                             max_vals=max_val,
                                                             with_nans=False)

                # Test op
                X1 = X.clone()  # So that the in-place ops do not change X
                Y_actual = op(X1, min_val, max_val)
                self.assertEqual(Y_expected, Y_actual)

                # Test op-out behavior (out does not exist for method versions)
                if op in (torch.clamp, torch.clip):
                    Y_out = torch.empty_like(X)
                    op(X, min=min_val, max=max_val, out=Y_out)
                    self.assertEqual(Y_expected, Y_out)

    def test_clamp_propagates_nans(self, device):
        op_list = (torch.clamp, torch.Tensor.clamp, torch.Tensor.clamp_,
                   torch.clip, torch.Tensor.clip, torch.Tensor.clip_)

        # min/max argument product
        args = product((-10, None), (10, None))

        for op in op_list:
            for min_val, max_val in args:
                if min_val is None and max_val is None:
                    continue

                X, Y_expected = self.generate_clamp_baseline(device, torch.float,
                                                             min_vals=min_val,
                                                             max_vals=max_val,
                                                             with_nans=True)
                Y_expected = torch.isnan(Y_expected)

                # Test op
                X1 = X.clone()  # So that the in-place ops do not change X
                Y_actual = op(X1, min_val, max_val)
                self.assertEqual(Y_expected, torch.isnan(Y_actual))

                # Test op-out behavior (out does not exist for method versions)
                if op in (torch.clamp, torch.clip):
                    Y_out = torch.empty_like(X)
                    op(X, min_val, max_val, out=Y_out)
                    self.assertEqual(Y_expected, torch.isnan(Y_out))

    def test_clamp_raises_arg_errors(self, device):
        X = torch.randn(100, dtype=torch.float, device=device)
        error_msg = 'At least one of \'min\' or \'max\' must not be None'
        with self.assertRaisesRegex(RuntimeError, error_msg):
            X.clamp()
        with self.assertRaisesRegex(RuntimeError, error_msg):
            X.clamp_()
        with self.assertRaisesRegex(RuntimeError, error_msg):
            torch.clamp(X)

    @dtypes(*all_types_and_complex_and(torch.half, torch.bool, torch.bfloat16))
    def test_flip(self, device, dtype):
        make_from_data = partial(torch.tensor, device=device, dtype=dtype)
        make_from_size = partial(make_tensor, device=device, dtype=dtype)

        def test_flip_impl(input_t, dims, output_t):
            def all_t():
                yield input_t, output_t
                if dtype is torch.float:
                    # We generate quantized versions as well
                    for qdtype in (torch.quint8, torch.qint8, torch.qint32):
                        qinput_t = torch.quantize_per_tensor(input_t, 0.1, 5, qdtype)
                        qoutput_t = torch.quantize_per_tensor(output_t, 0.1, 5, qdtype)
                        yield qinput_t, qoutput_t

            for in_t, out_t in all_t():
                self.assertEqual(in_t.flip(dims), out_t)
                n = in_t.ndim
                if not isinstance(dims, tuple):
                    # Wrap dim
                    self.assertEqual(in_t.flip(-n + dims), out_t)
                else:
                    # Permute dimensions
                    for p_dims in permutations(dims):
                        self.assertEqual(in_t.flip(p_dims), out_t)
                        if len(p_dims) > 0:
                            # Wrap 1st dim
                            self.assertEqual(in_t.flip((-n + p_dims[0],) + p_dims[1:]), out_t)

        def gen_data():
            # Basic tests
            data = make_from_data([1, 2, 3, 4, 5, 6, 7, 8]).view(2, 2, 2)
            nonctg = make_from_size((2, 2, 2), noncontiguous=True).copy_(data)

            dims_result = ((0, make_from_data([5, 6, 7, 8, 1, 2, 3, 4]).view(2, 2, 2)),
                           (1, make_from_data([3, 4, 1, 2, 7, 8, 5, 6]).view(2, 2, 2)),
                           (2, make_from_data([2, 1, 4, 3, 6, 5, 8, 7]).view(2, 2, 2)),
                           ((0, 1), make_from_data([7, 8, 5, 6, 3, 4, 1, 2]).view(2, 2, 2)),
                           ((0, 1, 2), make_from_data([8, 7, 6, 5, 4, 3, 2, 1]).view(2, 2, 2)))
            for in_tensor, (dims, out_tensor) in product((data, nonctg), dims_result):
                yield in_tensor, dims, out_tensor

            # Expanded
            in_t = make_from_data([1, 2, 3]).view(3, 1).expand(3, 2)
            dims = 0
            out_t = make_from_data([3, 3, 2, 2, 1, 1]).view(3, 2)
            yield in_t, dims, out_t
            # Noop on expanded dimension
            yield in_t, 1, in_t

            # Transposed
            in_t = make_from_data([1, 2, 3, 4, 5, 6, 7, 8]).view(2, 2, 2).transpose(0, 1)
            dims = (0, 1, 2)
            out_t = make_from_data([8, 7, 4, 3, 6, 5, 2, 1]).view(2, 2, 2)
            yield in_t, dims, out_t

            # Rectangular case
            in_t = make_from_data([1, 2, 3, 4, 5, 6]).view(2, 3)
            dims = 0
            out_t = make_from_data([[4, 5, 6], [1, 2, 3]])
            yield in_t, dims, out_t
            dims = 1
            out_t = make_from_data([[3, 2, 1], [6, 5, 4]])
            yield in_t, dims, out_t

            # Noops (edge cases)

            # Size 0
            in_t = make_from_data(())
            yield in_t, 0, in_t
            yield in_t, (), in_t

            # dims = ()
            in_t = make_from_size((3, 2, 1))
            yield in_t, (), in_t

            # Zero elements, non-zero size
            in_t = make_from_size((3, 0, 2))
            for i in range(in_t.ndim):
                yield in_t, i, in_t

            # Size 1
            in_t = make_from_size(())
            yield in_t, 0, in_t
            in_t = make_from_size((1,))
            yield in_t, 0, in_t

        for in_tensor, dims, out_tensor in gen_data():
            test_flip_impl(in_tensor, dims, out_tensor)

        # test for shape
        size = [2, 3, 4]
        data = make_from_size(size)
        possible_dims = range(len(size))
        test_dims = chain(combinations(possible_dims, 1), combinations(possible_dims, 2))

        for dims in test_dims:
            self.assertEqual(size, list(data.flip(dims).size()))

    @dtypes(*all_types_and_complex_and(torch.half, torch.bool, torch.bfloat16))
    def test_flip_errors(self, device, dtype):
        make_arg = partial(make_tensor, dtype=dtype, device=device)
        data = make_arg((2, 2, 2))

        # not allow flip on the same dim more than once
        self.assertRaises(RuntimeError, lambda: data.flip(0, 1, 1))
        # not allow empty list as input
        self.assertRaises(TypeError, lambda: data.flip())

        # not allow dim > max dim
        self.assertRaises(IndexError, lambda: data.flip(0, 1, 2, 3))
        self.assertRaises(IndexError, lambda: data.flip(3))


    def _rand_shape(self, dim, min_size, max_size):
        return tuple(torch.randint(min_size, max_size + 1, (dim,)))

    @dtypes(*all_types_and_complex_and(torch.half, torch.bool, torch.bfloat16))
    def test_flip_numpy(self, device, dtype):
        make_arg = partial(make_tensor, dtype=dtype, device=device)

        for ndim in [3, 4]:
            shape = self._rand_shape(ndim, 5, 10)
            data = make_arg(shape)

            # Axis to sample for given shape.
            for i in range(1, ndim + 1):
                # Check all combinations of `i` axis.
                for flip_dim in combinations(range(ndim), i):
                    torch_fn = partial(torch.flip, dims=flip_dim)
                    np_fn = partial(np.flip, axis=flip_dim)
                    self.compare_with_numpy(torch_fn, np_fn, data)

    @onlyCUDA  # CPU is too slow
    @largeTensorTest('17GB')  # 4 tensors of 4GB (in, out) x (torch, numpy) + 1GB
<<<<<<< HEAD
    @largeTensorTest("81GB", "cpu") # even for CUDA test, sufficient system memory is required
=======
    @largeTensorTest("81GB", "cpu")  # even for CUDA test, sufficient system memory is required
>>>>>>> c144a099
    def test_flip_large_tensor(self, device):
        t_in = torch.empty(2**32 + 1, dtype=torch.uint8).random_()
        torch_fn = partial(torch.flip, dims=(0,))
        np_fn = partial(np.flip, axis=0)
        self.compare_with_numpy(torch_fn, np_fn, t_in)
        del t_in

    def _test_fliplr_flipud(self, torch_fn, np_fn, min_dim, max_dim, device, dtype):
        for dim in range(min_dim, max_dim + 1):
            shape = self._rand_shape(dim, 5, 10)
            # Randomly scale the input
            if dtype.is_floating_point or dtype.is_complex:
                data = torch.randn(*shape, device=device, dtype=dtype)
            else:
                data = torch.randint(0, 10, shape, device=device, dtype=dtype)
            self.compare_with_numpy(torch_fn, np_fn, data)

    @dtypes(torch.int64, torch.double, torch.cdouble)
    def test_fliplr(self, device, dtype):
        self._test_fliplr_flipud(torch.fliplr, np.fliplr, 2, 4, device, dtype)

    @dtypes(torch.int64, torch.double, torch.cdouble)
    def test_fliplr_invalid(self, device, dtype):
        x = torch.randn(42).to(dtype)
        with self.assertRaisesRegex(RuntimeError, "Input must be >= 2-d."):
            torch.fliplr(x)
        with self.assertRaisesRegex(RuntimeError, "Input must be >= 2-d."):
            torch.fliplr(torch.tensor(42, device=device, dtype=dtype))

    @dtypes(torch.int64, torch.double, torch.cdouble)
    def test_flipud(self, device, dtype):
        self._test_fliplr_flipud(torch.flipud, np.flipud, 1, 4, device, dtype)

    @dtypes(torch.int64, torch.double, torch.cdouble)
    def test_flipud_invalid(self, device, dtype):
        with self.assertRaisesRegex(RuntimeError, "Input must be >= 1-d."):
            torch.flipud(torch.tensor(42, device=device, dtype=dtype))

    def test_rot90(self, device):
        data = torch.arange(1, 5, device=device).view(2, 2)
        self.assertEqual(torch.tensor([1, 2, 3, 4]).view(2, 2), data.rot90(0, [0, 1]))
        self.assertEqual(torch.tensor([2, 4, 1, 3]).view(2, 2), data.rot90(1, [0, 1]))
        self.assertEqual(torch.tensor([4, 3, 2, 1]).view(2, 2), data.rot90(2, [0, 1]))
        self.assertEqual(torch.tensor([3, 1, 4, 2]).view(2, 2), data.rot90(3, [0, 1]))

        # test for default args k=1, dims=[0, 1]
        self.assertEqual(data.rot90(), data.rot90(1, [0, 1]))

        # test for reversed order of dims
        self.assertEqual(data.rot90(3, [0, 1]), data.rot90(1, [1, 0]))

        # test for modulo of k
        self.assertEqual(data.rot90(5, [0, 1]), data.rot90(1, [0, 1]))
        self.assertEqual(data.rot90(3, [0, 1]), data.rot90(-1, [0, 1]))
        self.assertEqual(data.rot90(-5, [0, 1]), data.rot90(-1, [0, 1]))

        # test for dims out-of-range error
        self.assertRaises(RuntimeError, lambda: data.rot90(1, [0, -3]))
        self.assertRaises(RuntimeError, lambda: data.rot90(1, [0, 2]))

        # test tensor with more than 2D
        data = torch.arange(1, 9, device=device).view(2, 2, 2)
        self.assertEqual(torch.tensor([2, 4, 1, 3, 6, 8, 5, 7]).view(2, 2, 2), data.rot90(1, [1, 2]))
        self.assertEqual(data.rot90(1, [1, -1]), data.rot90(1, [1, 2]))

        # test for errors
        self.assertRaises(RuntimeError, lambda: data.rot90(1, [0, 3]))
        self.assertRaises(RuntimeError, lambda: data.rot90(1, [1, 1]))
        self.assertRaises(RuntimeError, lambda: data.rot90(1, [0, 1, 2]))
        self.assertRaises(RuntimeError, lambda: data.rot90(1, [0]))

    @skipIfTorchDynamo("TorchDynamo fails with an unknown error")
    @dtypes(torch.cfloat, torch.cdouble)
    def test_complex_rot90(self, device, dtype):
        shape = self._rand_shape(random.randint(2, 4), 5, 10)
        for rot_times in range(4):
            data = torch.randn(*shape, device=device, dtype=dtype)
            torch_fn = partial(torch.rot90, k=rot_times, dims=[0, 1])
            np_fn = partial(np.rot90, k=rot_times, axes=[0, 1])
            self.compare_with_numpy(torch_fn, np_fn, data)

    # TODO: update once warning flag is available to always trigger ONCE warnings
    # Ensures nonzero does not throw a warning, even when the as_tuple argument
    #   is not provided
    def test_nonzero_no_warning(self, device):
        t = torch.randn((2, 2), device=device)
        with warnings.catch_warnings(record=True) as w:
            warnings.simplefilter("always")
            torch.nonzero(t)
            t.nonzero()
            self.assertEqual(len(w), 0)

    @dtypes(*all_types_and(torch.half, torch.bool, torch.bfloat16))
    def test_nonzero(self, device, dtype):

        shapes = [
            torch.Size((12,)),
            torch.Size((12, 1)),
            torch.Size((1, 12)),
            torch.Size((6, 2)),
            torch.Size((3, 2, 2)),
            torch.Size((5, 5, 5)),
        ]

        def gen_nontrivial_input(shape, dtype, device):
            if dtype != torch.bfloat16:
                return torch.randint(2, shape, device=device, dtype=dtype)
            else:
                # windows does not work for bfloat16 randing
                return torch.randint(2, shape, device=device, dtype=torch.float).to(dtype)

        for shape in shapes:
            tensor = gen_nontrivial_input(shape, dtype, device)
            dst1 = torch.nonzero(tensor, as_tuple=False)
            dst2 = tensor.nonzero(as_tuple=False)
            dst3 = torch.empty([], dtype=torch.long, device=device)
            torch.nonzero(tensor, out=dst3)
            if self.device_type != 'xla':
                # xla does not raise runtime error
                self.assertRaisesRegex(
                    RuntimeError,
                    "scalar type Long",
                    lambda: torch.nonzero(tensor, out=torch.empty([], dtype=torch.float, device=device))
                )
            if self.device_type == 'cuda':
                self.assertRaisesRegex(
                    RuntimeError,
                    "on the same device",
                    lambda: torch.nonzero(tensor, out=torch.empty([], dtype=torch.long))
                )
            np_array = tensor.cpu().numpy() if dtype != torch.bfloat16 else tensor.float().cpu().numpy()
            np_result = torch.from_numpy(np.stack(np_array.nonzero())).t()
            self.assertEqual(dst1.cpu(), np_result, atol=0, rtol=0)
            self.assertEqual(dst2.cpu(), np_result, atol=0, rtol=0)
            self.assertEqual(dst3.cpu(), np_result, atol=0, rtol=0)
            tup1 = torch.nonzero(tensor, as_tuple=True)
            tup2 = tensor.nonzero(as_tuple=True)
            tup1 = torch.stack(tup1).t().cpu()
            tup2 = torch.stack(tup2).t().cpu()
            self.assertEqual(tup1, np_result, atol=0, rtol=0)
            self.assertEqual(tup2, np_result, atol=0, rtol=0)

    def test_nonzero_astuple_out(self, device):
        t = torch.randn((3, 3, 3), device=device)
        out = torch.empty_like(t, dtype=torch.long)

        with self.assertRaises(RuntimeError):
            torch.nonzero(t, as_tuple=True, out=out)

        self.assertEqual(torch.nonzero(t, as_tuple=False, out=out), torch.nonzero(t, out=out))

        # Verifies that JIT script cannot handle the as_tuple kwarg
        # See Issue https://github.com/pytorch/pytorch/issues/45499.
        def _foo(t):
            tuple_result = torch.nonzero(t, as_tuple=True)
            nontuple_result = torch.nonzero(t, as_tuple=False)
            out = torch.empty_like(nontuple_result)
            torch.nonzero(t, as_tuple=False, out=out)
            return tuple_result, nontuple_result, out

        with self.assertRaises(RuntimeError):
            scripted_foo = torch.jit.script(_foo)

        # Verifies that JIT tracing works fine
        traced_foo = torch.jit.trace(_foo, t)
        traced_tuple, traced_nontuple, traced_out = traced_foo(t)
        expected_tuple = torch.nonzero(t, as_tuple=True)
        expected_nontuple = torch.nonzero(t)

        self.assertEqual(traced_tuple, expected_tuple)
        self.assertEqual(traced_nontuple, expected_nontuple)
        self.assertEqual(traced_out, expected_nontuple)

    @onlyNativeDeviceTypes
    def test_nonzero_discontiguous(self, device):
        shape = (4, 4)
        tensor = torch.randint(2, shape, device=device)
        tensor_nc = torch.empty(shape[0], shape[1] * 2, device=device)[:, ::2].copy_(tensor)
        dst1 = tensor.nonzero(as_tuple=False)
        dst2 = tensor_nc.nonzero(as_tuple=False)
        self.assertEqual(dst1, dst2, atol=0, rtol=0)
        dst3 = torch.empty_like(dst1)
        data_ptr = dst3.data_ptr()
        # expect dst3 storage to be reused
        torch.nonzero(tensor, out=dst3)
        self.assertEqual(data_ptr, dst3.data_ptr())
        self.assertEqual(dst1, dst3, atol=0, rtol=0)
        # discontiguous out
        dst4 = torch.empty(dst1.size(0), dst1.size(1) * 2, dtype=torch.long, device=device)[:, ::2]
        data_ptr = dst4.data_ptr()
        strides = dst4.stride()
        torch.nonzero(tensor, out=dst4)
        self.assertEqual(data_ptr, dst4.data_ptr())
        self.assertEqual(dst1, dst4, atol=0, rtol=0)
        self.assertEqual(strides, dst4.stride())

    def test_nonzero_non_diff(self, device):
        x = torch.randn(10, requires_grad=True)
        nz = x.nonzero()
        self.assertFalse(nz.requires_grad)

instantiate_device_type_tests(TestShapeOps, globals())

if __name__ == '__main__':
    run_tests()<|MERGE_RESOLUTION|>--- conflicted
+++ resolved
@@ -476,11 +476,7 @@
 
     @onlyCUDA  # CPU is too slow
     @largeTensorTest('17GB')  # 4 tensors of 4GB (in, out) x (torch, numpy) + 1GB
-<<<<<<< HEAD
-    @largeTensorTest("81GB", "cpu") # even for CUDA test, sufficient system memory is required
-=======
     @largeTensorTest("81GB", "cpu")  # even for CUDA test, sufficient system memory is required
->>>>>>> c144a099
     def test_flip_large_tensor(self, device):
         t_in = torch.empty(2**32 + 1, dtype=torch.uint8).random_()
         torch_fn = partial(torch.flip, dims=(0,))
