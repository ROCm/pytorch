--- conflicted
+++ resolved
@@ -49,11 +49,7 @@
     'distributions',
     'multiprocessing',
     'nccl',
-<<<<<<< HEAD
-=======
-    'nn',
     'thd_distributed',
->>>>>>> c4e1adf2
     'utils',
 ]
 
