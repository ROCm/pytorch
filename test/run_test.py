#!/usr/bin/env python

from __future__ import print_function

import argparse
import os
import shlex
import shutil
import signal
import subprocess
import sys
import tempfile

import torch
from torch.utils import cpp_extension
from common import TEST_WITH_ROCM

TESTS = [
    'autograd',
    'cpp_extensions',
    'c10d',
    'cuda',
    'dataloader',
    'distributed',
    'distributions',
    'indexing',
    'jit',
    'legacy_nn',
    'multiprocessing',
    'nccl',
    'nn',
    'optim',
    'sparse',
    'torch',
    'utils',
]

WINDOWS_BLACKLIST = [
    'distributed',
]

ROCM_BLACKLIST = [
    'c10d',
    'cpp_extensions',
    'cuda',
    'distributed',
<<<<<<< HEAD
    'jit',
=======
    'distributions',
>>>>>>> 90a94825
    'legacy_nn',
    'multiprocessing',
    'nccl',
    'nn',
    'utils',
]

DISTRIBUTED_TESTS_CONFIG = {
    'tcp': {
        'WORLD_SIZE': '3'
    },
    'gloo': {
        'WORLD_SIZE': '2' if torch.cuda.device_count() == 2 else '3'
    },
    'nccl': {
        'WORLD_SIZE': '2'
    },
    'mpi': {
        'WORLD_SIZE': '3'
    },
}

# https://stackoverflow.com/questions/2549939/get-signal-names-from-numbers-in-python
SIGNALS_TO_NAMES_DICT = dict((getattr(signal, n), n) for n in dir(signal)
                             if n.startswith('SIG') and '_' not in n)


def print_to_stderr(message):
    print(message, file=sys.stderr)


def shell(command, cwd):
    sys.stdout.flush()
    sys.stderr.flush()
    return subprocess.call(
        shlex.split(command), universal_newlines=True, cwd=cwd)


def get_shell_output(command):
    return subprocess.check_output(shlex.split(command)).decode().strip()


def run_test(python, test_module, test_directory, options):
    verbose = '--verbose' if options.verbose else ''
    # Can't call `python -m unittest test_*` here because it doesn't run code
    # in `if __name__ == '__main__': `. So call `python test_*.py` instead.
    return shell('{} {}.py {}'.format(python, test_module, verbose),
                 test_directory)


def test_cpp_extensions(python, test_module, test_directory, options):
    try:
        cpp_extension.verify_ninja_availability()
    except RuntimeError:
        print(
            'Ninja is not available. Skipping C++ extensions test. '
            "Install ninja with 'pip install ninja' or 'conda install ninja'.")
        return 0
    return_code = shell('{} setup.py install --root ./install'.format(python),
                        os.path.join(test_directory, 'cpp_extensions'))
    if return_code != 0:
        return return_code

    python_path = os.environ.get('PYTHONPATH', '')
    try:
        cpp_extensions = os.path.join(test_directory, 'cpp_extensions')
        install_directory = ''
        # install directory is the one that is named site-packages
        for root, directories, _ in os.walk(os.path.join(cpp_extensions, 'install')):
            for directory in directories:
                if '-packages' in directory:
                    install_directory = os.path.join(root, directory)

        assert install_directory, 'install_directory must not be empty'
        os.environ['PYTHONPATH'] = os.pathsep.join([install_directory, python_path])
        return run_test(python, test_module, test_directory, options)
    finally:
        os.environ['PYTHONPATH'] = python_path


def test_distributed(python, test_module, test_directory, options):
    mpi_available = subprocess.call('command -v mpiexec', shell=True) == 0
    if options.verbose and not mpi_available:
        print_to_stderr(
            'MPI not available -- MPI backend tests will be skipped')
    for backend, env_vars in DISTRIBUTED_TESTS_CONFIG.items():
        if backend == 'mpi' and not mpi_available:
            continue
        for with_init_file in {True, False}:
            tmp_dir = tempfile.mkdtemp()
            if options.verbose:
                with_init = ' with file init_method' if with_init_file else ''
                print_to_stderr(
                    'Running distributed tests for the {} backend{}'.format(
                        backend, with_init))
            os.environ['TEMP_DIR'] = tmp_dir
            os.environ['BACKEND'] = backend
            os.environ['INIT_METHOD'] = 'env://'
            os.environ.update(env_vars)
            if with_init_file:
                init_method = 'file://{}/shared_init_file'.format(tmp_dir)
                os.environ['INIT_METHOD'] = init_method
            try:
                os.mkdir(os.path.join(tmp_dir, 'barrier'))
                os.mkdir(os.path.join(tmp_dir, 'test_dir'))
                if backend == 'mpi':
                    # test mpiexec for --noprefix option
                    devnull = open(os.devnull, 'w')
                    noprefix_opt = '--noprefix' if subprocess.call(
                        'mpiexec -n 1 --noprefix bash -c ""', shell=True,
                        stdout=devnull, stderr=subprocess.STDOUT) == 0 else ''

                    mpiexec = 'mpiexec -n 3 {} {}'.format(noprefix_opt, python)

                    return_code = run_test(mpiexec, test_module,
                                           test_directory, options)
                else:
                    return_code = run_test(python, test_module, test_directory,
                                           options)
                if return_code != 0:
                    return return_code
            finally:
                shutil.rmtree(tmp_dir)
    return 0


CUSTOM_HANDLERS = {
    'cpp_extensions': test_cpp_extensions,
    'distributed': test_distributed,
}


def parse_test_module(test):
    return test.split('.')[0]


class TestChoices(list):
    def __init__(self, *args, **kwargs):
        super(TestChoices, self).__init__(args[0])

    def __contains__(self, item):
        return list.__contains__(self, parse_test_module(item))


def parse_args():
    parser = argparse.ArgumentParser(
        description='Run the PyTorch unit test suite',
        epilog='where TESTS is any of: {}'.format(', '.join(TESTS)))
    parser.add_argument(
        '-v',
        '--verbose',
        action='store_true',
        help='print verbose information and test-by-test results')
    parser.add_argument(
        '-p', '--python', help='the python interpreter to execute tests with')
    parser.add_argument(
        '-c', '--coverage', action='store_true', help='enable coverage')
    parser.add_argument(
        '-i',
        '--include',
        nargs='+',
        choices=TestChoices(TESTS),
        default=TESTS,
        metavar='TESTS',
        help='select a set of tests to include (defaults to ALL tests).'
             ' tests can be specified with module name, module.TestClass'
             ' or module.TestClass.test_method')
    parser.add_argument(
        '-x',
        '--exclude',
        nargs='+',
        choices=TESTS,
        metavar='TESTS',
        default=[],
        help='select a set of tests to exclude')
    parser.add_argument(
        '-f',
        '--first',
        choices=TESTS,
        metavar='TESTS',
        help='select the test to start from (excludes previous tests)')
    parser.add_argument(
        '-l',
        '--last',
        choices=TESTS,
        metavar='TESTS',
        help='select the last test to run (excludes following tests)')
    parser.add_argument(
        '--ignore-win-blacklist',
        action='store_true',
        help='always run blacklisted windows tests')
    return parser.parse_args()


def get_python_command(options):
    if options.coverage:
        return 'coverage run --parallel-mode --source torch'
    elif options.python:
        return options.python
    else:
        return os.environ.get('PYCMD', 'python')


def find_test_index(test, selected_tests, find_last_index=False):
    """Find the index of the first or last occurrence of a given test/test module in the list of seleceted tests.

    This function is used to determine the indexes when slicing the list of selected tests when
    ``options.first``(:attr:`find_last_index`=False) and/or ``options.last``(:attr:`find_last_index`=True) are used.

    :attr:`selected_tests` can be a list that contains multiple consequent occurrences of tests
    as part of the same test module, e.g.:

    ```
    selected_tests = ['autograd', 'cuda', **'torch.TestTorch.test_acos',
                     'torch.TestTorch.test_tan', 'torch.TestTorch.test_add'**, 'utils']
    ```

    If :attr:`test`='torch' and :attr:`find_last_index`=False result should be **2**.
    If :attr:`test`='torch' and :attr:`find_last_index`=True result should be **4**.

    Arguments:
        test (str): Name of test to lookup
        selected_tests (list): List of tests
        find_last_index (bool, optional): should we lookup the index of first or last
            occurrence (first is default)

    Returns:
        index of the first or last occurance of the given test
    """
    idx = 0
    found_idx = -1
    for t in selected_tests:
        if t.startswith(test):
            found_idx = idx
            if not find_last_index:
                break
        idx += 1
    return found_idx


def exclude_tests(exclude_list, selected_tests, exclude_message=None):
    tests_copy = selected_tests[:]
    for exclude_test in exclude_list:
        for test in tests_copy:
            if test.startswith(exclude_test):
                if exclude_message is not None:
                    print_to_stderr('Excluding {} {}'.format(test, exclude_message))
                selected_tests.remove(test)
    return selected_tests


def get_selected_tests(options):
    selected_tests = options.include

    if options.first:
        first_index = find_test_index(options.first, selected_tests)
        selected_tests = selected_tests[first_index:]

    if options.last:
        last_index = find_test_index(options.last, selected_tests, find_last_index=True)
        selected_tests = selected_tests[:last_index + 1]

    selected_tests = exclude_tests(options.exclude, selected_tests)

    if sys.platform == 'win32' and not options.ignore_win_blacklist:
        ostype = os.environ.get('MSYSTEM')
        target_arch = os.environ.get('VSCMD_ARG_TGT_ARCH')
        if ostype != 'MINGW64' or target_arch != 'x64':
            WINDOWS_BLACKLIST.append('cpp_extensions')

        selected_tests = exclude_tests(WINDOWS_BLACKLIST, selected_tests, 'on Windows')

    elif TEST_WITH_ROCM:
        selected_tests = exclude_tests(ROCM_BLACKLIST, selected_tests, 'on ROCm')

    return selected_tests


def main():
    options = parse_args()
    python = get_python_command(options)
    test_directory = os.path.dirname(os.path.abspath(__file__))
    selected_tests = get_selected_tests(options)

    if options.verbose:
        print_to_stderr('Selected tests: {}'.format(', '.join(selected_tests)))

    if options.coverage:
        shell('coverage erase')

    for test in selected_tests:
        test_name = 'test_{}'.format(test)
        test_module = parse_test_module(test)

        print_to_stderr('Running {} ...'.format(test_name))
        handler = CUSTOM_HANDLERS.get(test_module, run_test)
        return_code = handler(python, test_name, test_directory, options)
        assert isinstance(return_code, int) and not isinstance(
            return_code, bool), 'Return code should be an integer'
        if return_code != 0:
            message = '{} failed!'.format(test_name)
            if return_code < 0:
                # subprocess.Popen returns the child process' exit signal as
                # return code -N, where N is the signal number.
                signal_name = SIGNALS_TO_NAMES_DICT[-return_code]
                message += ' Received signal: {}'.format(signal_name)
            raise RuntimeError(message)

    if options.coverage:
        shell('coverage combine')
        shell('coverage html')


if __name__ == '__main__':
    main()<|MERGE_RESOLUTION|>--- conflicted
+++ resolved
@@ -44,11 +44,6 @@
     'cpp_extensions',
     'cuda',
     'distributed',
-<<<<<<< HEAD
-    'jit',
-=======
-    'distributions',
->>>>>>> 90a94825
     'legacy_nn',
     'multiprocessing',
     'nccl',
