from __future__ import absolute_import
from __future__ import division
from __future__ import print_function
from __future__ import unicode_literals

r"""Importing this file includes common utility methods and base clases for
checking quantization api and properties of resulting modules.
"""

import io
import torch
import torch.nn as nn
import torch.nn.quantized as nnq
import torch.nn.quantized.dynamic as nnqd
from common_utils import TestCase
from torch.quantization import QuantWrapper, QuantStub, DeQuantStub, \
    default_qconfig, default_per_channel_qconfig, QConfig, default_observer, default_weight_observer, \
    propagate_qconfig_, convert, DEFAULT_DYNAMIC_MODULE_MAPPING

def test_only_eval_fn(model, calib_data):
    r"""
    Default evaluation function takes a torch.utils.data.Dataset or a list of
    input Tensors and run the model on the dataset
    """
    total, correct = 0, 0
    for data, target in calib_data:
        output = model(data)
        _, predicted = torch.max(output, 1)
        total += target.size(0)
        correct += (predicted == target).sum().item()
    return correct / total

_default_loss_fn = torch.nn.CrossEntropyLoss()
def test_only_train_fn(model, train_data, loss_fn=_default_loss_fn):
    r"""
    Default train function takes a torch.utils.data.Dataset and train the model
    on the dataset
    """
    optimizer = torch.optim.Adam(model.parameters(), lr=0.001)
    train_loss, correct, total = 0, 0, 0
    for i in range(10):
        model.train()
        for data, target in train_data:
            optimizer.zero_grad()
            output = model(data)
            loss = loss_fn(output, target)
            loss.backward()
            optimizer.step()
            train_loss += loss.item()
            _, predicted = torch.max(output, 1)
            total += target.size(0)
            correct += (predicted == target).sum().item()
    return train_loss, correct, total

def convert_dynamic(module):
    convert(module, DEFAULT_DYNAMIC_MODULE_MAPPING, inplace=True)

def prepare_dynamic(model, qconfig_dict=None):
    propagate_qconfig_(model, qconfig_dict)

# QuantizationTestCase used as a base class for testing quantization on modules
class QuantizationTestCase(TestCase):
    def setUp(self):
        super(QuantizationTestCase, self).setUp()
        self.calib_data = [(torch.rand(2, 5, dtype=torch.float), torch.randint(0, 1, (2,), dtype=torch.long)) for _ in range(2)]
        self.train_data = [(torch.rand(2, 5, dtype=torch.float), torch.randint(0, 1, (2,), dtype=torch.long)) for _ in range(2)]
        self.img_data = [(torch.rand(2, 3, 10, 10, dtype=torch.float), torch.randint(0, 1, (2,), dtype=torch.long))
                         for _ in range(2)]

    def checkNoPrepModules(self, module):
        r"""Checks the module does not contain child
            modules for quantization prepration, e.g.
            quant, dequant and observer
        """
        self.assertFalse(hasattr(module, 'quant'))
        self.assertFalse(hasattr(module, 'dequant'))

    def checkHasPrepModules(self, module):
        r"""Checks the module contains child
            modules for quantization prepration, e.g.
            quant, dequant and observer
        """
        self.assertTrue(hasattr(module, 'module'))
        self.assertTrue(hasattr(module, 'quant'))
        self.assertTrue(hasattr(module, 'dequant'))

    def checkObservers(self, module):
        r"""Checks the module or module's leaf descendants
            have observers in preperation for quantization
        """
        if hasattr(module, 'qconfig') and module.qconfig is not None and len(module._modules) == 0:
            self.assertTrue(hasattr(module, 'observer'),
                            'module: ' + str(type(module)) + ' do not have observer')
        for child in module.children():
            self.checkObservers(child)

    def checkQuantDequant(self, mod):
        r"""Checks that mod has nn.Quantize and
            nn.DeQuantize submodules inserted
        """
        self.assertEqual(type(mod.quant), nnq.Quantize)
        self.assertEqual(type(mod.dequant), nnq.DeQuantize)

    def checkWrappedQuantizedLinear(self, mod):
        r"""Checks that mod has been swapped for an nnq.Linear
            module, the bias is qint32, and that the module
            has Quantize and DeQuantize submodules
        """
        self.assertEqual(type(mod.module), nnq.Linear)
        self.checkQuantDequant(mod)

    def checkQuantizedLinear(self, mod):
        self.assertEqual(type(mod), nnq.Linear)

    def checkDynamicQuantizedLinear(self, mod):
        r"""Checks that mod has been swapped for an nnqd.Linear
            module, the bias is float.
        """
        self.assertEqual(type(mod), nnqd.Linear)

    def checkLinear(self, mod):
        self.assertEqual(type(mod), torch.nn.Linear)

    # calib_data follows the same schema as calib_data for
    # test_only_eval_fn, i.e. (input iterable, output iterable)
    def checkScriptable(self, orig_mod, calib_data, check_save_load=False):
        scripted = torch.jit.script(orig_mod)
        self._checkScriptable(orig_mod, scripted, calib_data, check_save_load)

        # Use first calib_data entry as trace input
        #
        # TODO: Trace checking is blocked on this issue:
        # https://github.com/pytorch/pytorch/issues/23986
        #
        # Once that's resolved we can remove `check_trace=False`
        traced = torch.jit.trace(orig_mod, calib_data[0][0], check_trace=False)
        self._checkScriptable(orig_mod, traced, calib_data, check_save_load)

    # Call this twice: once for a scripted module and once for a traced module
    def _checkScriptable(self, orig_mod, script_mod, calib_data, check_save_load):
        self._checkModuleCorrectnessAgainstOrig(orig_mod, script_mod, calib_data)

        # Test save/load
        buffer = io.BytesIO()
        torch.jit.save(script_mod, buffer)

        buffer.seek(0)
        loaded_mod = torch.jit.load(buffer)

        # Pending __get_state_ and __set_state__ support
        # See tracking task https://github.com/pytorch/pytorch/issues/23984
        if check_save_load:
            self._checkModuleCorrectnessAgainstOrig(orig_mod, loaded_mod, calib_data)

    def _checkModuleCorrectnessAgainstOrig(self, orig_mod, test_mod, calib_data):
        for (inp, _) in calib_data:
            ref_output = orig_mod(inp)
            scripted_output = test_mod(inp)
            self.assertEqual(scripted_output, ref_output)

# Below are a series of neural net models to use in testing quantization
class SingleLayerLinearModel(torch.nn.Module):
    def __init__(self):
        super(SingleLayerLinearModel, self).__init__()
        self.fc1 = torch.nn.Linear(5, 5).to(dtype=torch.float)

    def forward(self, x):
        x = self.fc1(x)
        return x

class AnnotatedSingleLayerLinearModel(torch.nn.Module):
    def __init__(self):
        super(AnnotatedSingleLayerLinearModel, self).__init__()
        self.qconfig = default_qconfig
        self.fc1 = QuantWrapper(torch.nn.Linear(5, 5).to(dtype=torch.float))

    def forward(self, x):
        x = self.fc1(x)
        return x

class SingleLayerLinearDynamicModel(torch.nn.Module):
    def __init__(self):
        super(SingleLayerLinearDynamicModel, self).__init__()
        self.qconfig = default_qconfig
        self.fc1 = torch.nn.Linear(5, 5).to(dtype=torch.float)

    def forward(self, x):
        x = self.fc1(x)
        return x

class LSTMDynamicModel(torch.nn.Module):
    def __init__(self):
        super(LSTMDynamicModel, self).__init__()
        self.qconfig = default_qconfig
        self.lstm = torch.nn.LSTM(2, 2).to(dtype=torch.float)

    def forward(self, x):
        x = self.lstm(x)
        return x

class TwoLayerLinearModel(torch.nn.Module):
    def __init__(self):
        super(TwoLayerLinearModel, self).__init__()
        self.fc1 = torch.nn.Linear(5, 8).to(dtype=torch.float)
        self.fc2 = torch.nn.Linear(8, 5).to(dtype=torch.float)

    def forward(self, x):
        x = self.fc1(x)
        x = self.fc2(x)
        return x

class AnnotatedTwoLayerLinearModel(torch.nn.Module):
    def __init__(self):
        super(AnnotatedTwoLayerLinearModel, self).__init__()
        self.fc1 = torch.nn.Linear(5, 8).to(dtype=torch.float)
        self.fc2 = QuantWrapper(torch.nn.Linear(8, 5).to(dtype=torch.float))
        self.fc2.qconfig = torch.quantization.get_default_qconfig("fbgemm")

    def forward(self, x):
        x = self.fc1(x)
        x = self.fc2(x)
        return x

class LinearReluModel(torch.nn.Module):
    def __init__(self):
        super(LinearReluModel, self).__init__()
        self.fc = torch.nn.Linear(5, 5).to(dtype=torch.float)
        self.relu = torch.nn.ReLU()

    def forward(self, x):
        x = self.relu(self.fc(x))
        return x

class NestedModel(torch.nn.Module):
    def __init__(self):
        super(NestedModel, self).__init__()
        self.sub1 = LinearReluModel()
        self.sub2 = TwoLayerLinearModel()
        self.fc3 = torch.nn.Linear(5, 5).to(dtype=torch.float)

    def forward(self, x):
        x = self.sub1(x)
        x = self.sub2(x)
        x = self.fc3(x)
        return x

class AnnotatedNestedModel(torch.nn.Module):
    def __init__(self):
        super(AnnotatedNestedModel, self).__init__()
        self.sub1 = LinearReluModel()
        self.sub2 = TwoLayerLinearModel()
        self.fc3 = QuantWrapper(torch.nn.Linear(5, 5).to(dtype=torch.float))
        self.fc3.qconfig = default_qconfig
        self.sub2.fc1 = QuantWrapper(self.sub2.fc1)
        self.sub2.fc1.qconfig = default_per_channel_qconfig

    def forward(self, x):
        x = self.sub1(x)
        x = self.sub2(x)
        x = self.fc3(x)
        return x

class AnnotatedSubNestedModel(torch.nn.Module):
    def __init__(self):
        super(AnnotatedSubNestedModel, self).__init__()
        self.sub1 = LinearReluModel()
        self.sub2 = QuantWrapper(TwoLayerLinearModel())
        self.fc3 = QuantWrapper(torch.nn.Linear(5, 5).to(dtype=torch.float))
        self.fc3.qconfig = default_qconfig
        self.sub2.qconfig = default_qconfig

    def forward(self, x):
        x = self.sub1(x)
        x = self.sub2(x)
        x = self.fc3(x)
        return x

class AnnotatedCustomConfigNestedModel(torch.nn.Module):
    def __init__(self):
        super(AnnotatedCustomConfigNestedModel, self).__init__()
        self.sub1 = LinearReluModel()
        self.sub2 = TwoLayerLinearModel()
        self.fc3 = QuantWrapper(torch.nn.Linear(5, 5).to(dtype=torch.float))
        self.fc3.qconfig = default_qconfig
        self.sub2.qconfig = default_qconfig

        custom_options = {
            'dtype': torch.quint8,
            'qscheme': torch.per_tensor_affine
        }
<<<<<<< HEAD
        custom_qconfig = QConfig(activation=default_observer(**custom_options),
                                 weight=default_weight_observer())
=======
        custom_qconfig = QConfig(activation=default_observer.with_args(**custom_options),
                                 weight=default_weight_observer)
>>>>>>> 9b2e2ee2
        self.sub2.fc1.qconfig = custom_qconfig

        self.sub2.fc1 = QuantWrapper(self.sub2.fc1)
        self.sub2.fc2 = QuantWrapper(self.sub2.fc2)

    def forward(self, x):
        x = self.sub1(x)
        x = self.sub2(x)
        x = self.fc3(x)
        return x

class QuantSubModel(torch.nn.Module):
    def __init__(self):
        super(QuantSubModel, self).__init__()
        self.sub1 = LinearReluModel()
        self.sub2 = QuantWrapper(TwoLayerLinearModel())
        self.sub2.qconfig = default_qconfig
        self.fc3 = torch.nn.Linear(5, 5).to(dtype=torch.float)
        self.fc3.qconfig = default_qconfig

    def forward(self, x):
        x = self.sub1(x)
        x = self.sub2(x)
        x = self.fc3(x)
        return x

class InnerModule(torch.nn.Module):
    def __init__(self):
        super(InnerModule, self).__init__()
        self.fc1 = torch.nn.Linear(5, 8).to(dtype=torch.float)
        self.relu = torch.nn.ReLU()
        self.fc2 = torch.nn.Linear(8, 5).to(dtype=torch.float)

    def forward(self, x):
        return self.relu(self.fc2(self.relu(self.fc1(x))))

class SkipQuantModel(torch.nn.Module):
    r"""We can skip quantization by explicitly
    setting qconfig of a submodule to None
    """
    def __init__(self):
        super(SkipQuantModel, self).__init__()
        self.qconfig = default_qconfig
        self.sub = QuantWrapper(InnerModule())
        self.fc = torch.nn.Linear(5, 5).to(dtype=torch.float)
        # don't quantize this fc
        self.fc.qconfig = None

    def forward(self, x):
        return self.fc(self.sub(x))

class QuantStubModel(torch.nn.Module):
    r"""A Module with manually inserted `QuantStub` and `DeQuantStub`
    """
    def __init__(self):
        super(QuantStubModel, self).__init__()
        self.qconfig = torch.quantization.get_default_qconfig("qnnpack")
        self.quant = QuantStub()
        self.dequant = DeQuantStub()
        self.fc = torch.nn.Linear(5, 5).to(dtype=torch.float)

    def forward(self, x):
        x = self.quant(x)
        x = self.fc(x)
        return self.dequant(x)

class ManualLinearQATModel(torch.nn.Module):
    r"""A Module with manually inserted `QuantStub` and `DeQuantStub`
    """
    def __init__(self):
        super(ManualLinearQATModel, self).__init__()
        self.qconfig = torch.quantization.get_default_qat_qconfig("fbgemm")
        self.quant = QuantStub()
        self.dequant = DeQuantStub()
        self.fc1 = torch.nn.Linear(5, 1).to(dtype=torch.float)
        self.fc2 = torch.nn.Linear(1, 10).to(dtype=torch.float)

    def forward(self, x):
        x = self.quant(x)
        x = self.fc1(x)
        x = self.fc2(x)
        return self.dequant(x)

class ManualConvLinearQATModel(torch.nn.Module):
    r"""A module with manually inserted `QuantStub` and `DeQuantStub`
    and contains both linear and conv modules
    """
    def __init__(self):
        super(ManualConvLinearQATModel, self).__init__()
        self.qconfig = torch.quantization.get_default_qat_qconfig("qnnpack")
        self.quant = QuantStub()
        self.dequant = DeQuantStub()
        self.conv = torch.nn.Conv2d(3, 1, kernel_size=3).to(dtype=torch.float)
        self.fc1 = torch.nn.Linear(64, 10).to(dtype=torch.float)
        self.fc2 = torch.nn.Linear(10, 10).to(dtype=torch.float)

    def forward(self, x):
        x = self.quant(x)
        x = self.conv(x)
        x = x.view(-1, 64).contiguous()
        x = self.fc1(x)
        x = self.fc2(x)
        return self.dequant(x)


class SubModelForFusion(nn.Module):
    def __init__(self):
        super(SubModelForFusion, self).__init__()
        self.conv = nn.Conv2d(2, 2, 1, bias=None).to(dtype=torch.float)
        self.bn = nn.BatchNorm2d(2).to(dtype=torch.float)

    def forward(self, x):
        x = self.conv(x)
        x = self.bn(x)
        return x


class SubModelWithoutFusion(nn.Module):
    def __init__(self):
        super(SubModelWithoutFusion, self).__init__()
        self.conv = nn.Conv2d(2, 2, 1, bias=None).to(dtype=torch.float)
        self.relu = nn.ReLU(inplace=False).to(dtype=torch.float)

    def forward(self, x):
        return self.relu(self.conv(x))

class ModelForFusion(nn.Module):
    def __init__(self, qconfig):
        super(ModelForFusion, self).__init__()
        self.conv1 = nn.Conv2d(3, 2, 5, bias=None).to(dtype=torch.float)
        self.bn1 = nn.BatchNorm2d(2).to(dtype=torch.float)
        self.relu1 = nn.ReLU(inplace=False).to(dtype=torch.float)
        self.sub1 = SubModelForFusion()
        self.sub2 = SubModelWithoutFusion()
        self.fc = nn.Linear(72, 10).to(dtype=torch.float)
        self.quant = QuantStub()
        self.dequant = DeQuantStub()
        self.qconfig = qconfig
        # don't quantize sub2
        self.sub2.qconfig = None
        self.fc.qconfig = None

    def forward(self, x):
        x = self.quant(x)
        x = self.conv1(x)
        x = self.bn1(x)
        x = self.relu1(x)
        x = self.sub1(x)
        x = self.dequant(x)
        x = self.sub2(x)
        x = x.view(-1, 72).contiguous()
        x = self.fc(x)
        return x


class DummyObserver(torch.nn.Module):
    def calculate_qparams(self):
        return 1.0, 0

    def forward(self, x):
        return x


class ModForWrapping(torch.nn.Module):
    def __init__(self, quantized=False):
        super(ModForWrapping, self).__init__()
        self.qconfig = default_qconfig
        if quantized:
            self.mycat = nnq.QFunctional()
            self.myadd = nnq.QFunctional()
        else:
            self.mycat = nnq.FloatFunctional()
            self.myadd = nnq.FloatFunctional()
            self.mycat.observer = DummyObserver()
            self.myadd.observer = DummyObserver()

    def forward(self, x):
        y = self.mycat.cat([x, x, x])
        z = self.myadd.add(y, y)
        return z

    @classmethod
    def from_float(cls, mod):
        new_mod = cls(quantized=True)
        new_mod.mycat = new_mod.mycat.from_float(mod.mycat)
        new_mod.myadd = new_mod.myadd.from_float(mod.myadd)
        return new_mod

class ResNetBase(torch.nn.Module):
    def __init__(self):
        super(ResNetBase, self).__init__()
        norm_layer = nn.BatchNorm2d
        inplanes = 3
        self.conv1 = nn.Conv2d(inplanes, inplanes, (1, 1), bias=False)
        self.bn1 = norm_layer(inplanes)
        self.relu1 = nn.ReLU()
        self.relu2 = nn.ReLU()
        self.downsample = torch.nn.Identity()
        self.myop = nn.quantized.FloatFunctional()
        self.avgpool = nn.AdaptiveAvgPool2d((1, 1))


    def forward(self, x):
        out = self.conv1(x)
        out = self.bn1(out)
        out = self.relu1(out)
        identity = self.downsample(x)
        out = self.myop.add(out, identity)
        out = self.relu2(out)
        out = self.avgpool(out)
        return out

class ModelMultipleOps(torch.nn.Module):
    def __init__(self):
        super(ModelMultipleOps, self).__init__()
        norm_layer = nn.BatchNorm2d
        inplanes = 3
        self.conv1 = nn.Conv2d(inplanes, inplanes, (1, 1), bias=False)
        self.conv2 = nn.Conv2d(inplanes, inplanes, (1, 1), bias=False)
        self.bn1 = norm_layer(inplanes)
        self.relu1 = nn.ReLU()
        self.relu2 = nn.ReLU()
        self.downsample = torch.nn.Identity()
        self.skip_add = nn.quantized.FloatFunctional()
        self.cat = nn.quantized.FloatFunctional()
        self.avgpool = nn.AdaptiveAvgPool2d((4, 4))
        self.fc = nn.Linear(12, 6)

    def forward(self, x):
        out = self.conv1(x)
        out = self.bn1(out)
        out = self.relu1(out)
        identity = self.downsample(x)
        out = self.skip_add.add(out, identity)
        out = self.relu2(out)
        out = self.avgpool(out)
        out = self.conv2(out)
        out = torch.nn.functional.max_pool2d(out, 2, 2)
        out = self.cat.cat([out, out])
        out = out.view(-1, 3 * 2 * 2)
        out = self.fc(out)
<<<<<<< HEAD
=======
        return out

# Model to ensure consistency of fake quant with true quant
# Average pooling and mean operations are not modelled
# accurately with fake-quant so this model does not
# contain those operations
class ModelMultipleOpsNoAvgPool(torch.nn.Module):
    def __init__(self):
        super(ModelMultipleOpsNoAvgPool, self).__init__()
        norm_layer = nn.BatchNorm2d
        inplanes = 3
        self.conv1 = nn.Conv2d(inplanes, inplanes, (1, 1), bias=False)
        self.conv2 = nn.Conv2d(inplanes, inplanes, (1, 1), bias=False)
        self.bn1 = norm_layer(inplanes)
        self.relu1 = nn.ReLU()
        self.relu2 = nn.ReLU()
        self.skip_add = nn.quantized.FloatFunctional()
        self.cat = nn.quantized.FloatFunctional()
        self.maxpool = nn.MaxPool2d((4, 4))
        self.fc = nn.Linear(12, 6)

    def forward(self, x):
        out = self.conv1(x)
        out = self.bn1(out)
        out = self.relu1(out)
        skip = self.conv2(x)
        out = self.skip_add.add(out, skip)
        out = self.relu2(out)
        out = self.maxpool(out)
        out = self.conv2(out)
        out = torch.nn.functional.max_pool2d(out, 2, 2)
        out = self.cat.cat([out, out])
        out = out.view(-1, 3 * 2 * 2)
        out = self.fc(out)
>>>>>>> 9b2e2ee2
        return out<|MERGE_RESOLUTION|>--- conflicted
+++ resolved
@@ -288,13 +288,8 @@
             'dtype': torch.quint8,
             'qscheme': torch.per_tensor_affine
         }
-<<<<<<< HEAD
-        custom_qconfig = QConfig(activation=default_observer(**custom_options),
-                                 weight=default_weight_observer())
-=======
         custom_qconfig = QConfig(activation=default_observer.with_args(**custom_options),
                                  weight=default_weight_observer)
->>>>>>> 9b2e2ee2
         self.sub2.fc1.qconfig = custom_qconfig
 
         self.sub2.fc1 = QuantWrapper(self.sub2.fc1)
@@ -536,8 +531,6 @@
         out = self.cat.cat([out, out])
         out = out.view(-1, 3 * 2 * 2)
         out = self.fc(out)
-<<<<<<< HEAD
-=======
         return out
 
 # Model to ensure consistency of fake quant with true quant
@@ -572,5 +565,4 @@
         out = self.cat.cat([out, out])
         out = out.view(-1, 3 * 2 * 2)
         out = self.fc(out)
->>>>>>> 9b2e2ee2
         return out