# Owner(s): ["module: linear algebra"]

import unittest
from itertools import product
from functools import partial
from typing import Optional

import torch

from torch.quantization._quantized_conversions import (
    pack_int4_to_int8,
    quantized_weight_reorder_for_mixed_dtypes_linear_cutlass,
)

from torch.testing import make_tensor
from torch.testing._internal.common_cuda import SM53OrLater, _get_torch_cuda_version
from torch.testing._internal.common_device_type import (
    dtypes,
    instantiate_device_type_tests,
    onlyCUDA,
    tol as xtol,
    toleranceOverride,
)

from torch.testing._internal.common_utils import (
    IS_ARM64,
    IS_JETSON,
    IS_WINDOWS,
    parametrize,
    run_tests,
    skipIfRocmVersionLessThan,
    TEST_WITH_ROCM,
    skipIfRocm,
    TestCase,
)

_IS_SM8X = False
if torch.cuda.is_available():
    _IS_SM8X = torch.cuda.get_device_capability(0)[0] == 8

# Protects against includes accidentally setting the default dtype
assert torch.get_default_dtype() is torch.float32


@unittest.skipIf(IS_ARM64, "Issue with numpy version on arm")
class TestMatmulCuda(TestCase):
    def setUp(self):
        super(self.__class__, self).setUp()
        torch.backends.cuda.matmul.allow_tf32 = False

    def tearDown(self):
        torch.backends.cuda.matmul.allow_tf32 = True
        super(self.__class__, self).tearDown()

    def cublas_addmm(self, size: int, dtype: torch.dtype, reduced_precision: bool = False):
        #
        # Check for catastrophic cuBLAS inaccuracy by measuring the deviation between
        # results from the CUDA invocation of torch.addmm and the CPU invocation
        # (which does not use CUDA backend).
        #
        # Get dims
        n, m, p = (size + 1, size, size + 2)
        # Disable reduced precision reductions in BFloat16 to bypass some kernels
        # which fail the threshold check
        orig_bf16 = torch.backends.cuda.matmul.allow_bf16_reduced_precision_reduction
        orig_fp16 = torch.backends.cuda.matmul.allow_fp16_reduced_precision_reduction
        torch.backends.cuda.matmul.allow_bf16_reduced_precision_reduction = reduced_precision
        torch.backends.cuda.matmul.allow_fp16_reduced_precision_reduction = reduced_precision
        # Make random tensors on CPU (seed set on common_utils.py import)
        # (Not using numpy because it does not support bfloat16)
        make_arg = partial(make_tensor, dtype=dtype, device="cpu")
        m_beta = make_arg(1)
        m_input = make_arg((n, p))
        m_1 = make_arg((n, m))
        m_2 = make_arg((m, p))
        # *(B)FLOAT16 Special Handling*
        # Backend does not tensorize float16 on CPU,
        # and bloat16 may present accuracy issues,
        # so convert to float32 for these cases
        # (but keep same for other types, e.g. float32 and int*)
        if dtype == torch.float16 or dtype == torch.bfloat16:
            m_beta = m_beta.to(dtype=torch.float32)
            m_input = m_input.to(dtype=torch.float32)
            m_1 = m_1.to(dtype=torch.float32)
            m_2 = m_2.to(dtype=torch.float32)
        # Get CPU result
        res_cpu = torch.addmm(m_input, m_1, m_2, beta=m_beta.item())
        # *(B)FLOAT16 Special Handling*``
        # Convert back to (b)float16
        if dtype == torch.float16 or dtype == torch.bfloat16:
            m_beta = m_beta.to(dtype=dtype)
            m_input = m_input.to(dtype=dtype)
            m_1 = m_1.to(dtype=dtype)
            m_2 = m_2.to(dtype=dtype)
            res_cpu = res_cpu.to(dtype=dtype)
        # Move arg tensors to CUDA
        m_beta = m_beta.to("cuda")
        m_input = m_input.to("cuda")
        m_1 = m_1.to("cuda")
        m_2 = m_2.to("cuda")
        # Get CUDA result
        res_cuda = torch.addmm(m_input, m_1, m_2, beta=m_beta.item())
        # Move to CPU for comparison
        res_cuda = res_cuda.to("cpu")
        # Compare
        self.assertEqual(res_cpu, res_cuda)
        torch.backends.cuda.matmul.allow_bf16_reduced_precision_reduction = orig_bf16
        torch.backends.cuda.matmul.allow_fp16_reduced_precision_reduction = orig_fp16

    @onlyCUDA
    @skipIfRocmVersionLessThan((5, 2))
    # imported 'tol' as 'xtol' to avoid aliasing in code above
    @toleranceOverride({torch.float16: xtol(atol=1e-1, rtol=1e-1),
                        torch.bfloat16: xtol(atol=1e-1, rtol=1e-1),
                        torch.float32: xtol(atol=1e-1, rtol=1e-1)})
    @dtypes(torch.float16, torch.bfloat16, torch.float32)
    @parametrize("size", [100, 1000, 10000])
    def test_cublas_addmm(self, size: int, dtype: torch.dtype):
        self.cublas_addmm(size, dtype, False)

    @onlyCUDA
    @skipIfRocmVersionLessThan((5, 2))
    # imported 'tol' as 'xtol' to avoid aliasing in code above
    @toleranceOverride({torch.float16: xtol(atol=7e-1, rtol=2e-1),
                        torch.bfloat16: xtol(atol=1e1, rtol=2e-1)})
    @dtypes(torch.float16, torch.bfloat16)
    @parametrize("size", [100, 1000, 10000])
    def test_cublas_addmm_reduced_precision(self, size: int, dtype: torch.dtype):
        self.cublas_addmm(size, dtype, True)

    @onlyCUDA
    @toleranceOverride({torch.float16: xtol(atol=1e-3, rtol=2e-3)})
    @dtypes(torch.float16)
    def test_cublas_addmm_alignment(self, dtype):
        device = 'cuda'
        # perturb X, A, or B alignment
        for idx in range(0, 3):
            for offset in range(1, 3):
                offsets = [0, 0, 0]
                offsets[idx] = offset
                x_offset, a_offset, b_offset = offsets
                A = torch.rand((5120 * 2560 + a_offset), requires_grad=True, dtype=dtype, device=device)
                A = A[a_offset:].reshape(5120, 2560)
                X = torch.rand((26 * 2560 + x_offset), requires_grad=True, dtype=dtype, device=device)
                X = X[x_offset:].reshape(26, 1, 2560)
                B = torch.rand((5120 + b_offset), requires_grad=True, dtype=dtype, device=device)
                B = B[b_offset:].reshape(5120)
                out = torch.nn.functional.linear(X, A, B)
                self.assertEqual(out, torch.matmul(X, A.transpose(1, 0)) + B)

    @onlyCUDA
    @unittest.skipIf(IS_JETSON, "Too large for Jetson")
    @toleranceOverride({torch.float32: xtol(atol=1e-5, rtol=1e-5)})
    @dtypes(*([torch.float32, torch.float16] +
              [torch.bfloat16] if TEST_WITH_ROCM or SM53OrLater else []))
    @parametrize(
        "batch_size, N, M, P",
        [(2, 100, 100, 100),
         (2, 1000, 1000, 1000),
         (1, 10000, 1000, 10000),
         (1, 10000, 10000, 10000)],
        name_fn=lambda batch_size, N, M, P: f"{batch_size}_{N}_{M}_{P}",
    )
    @skipIfRocm
    def test_cublas_baddbmm_large_input(self, device, batch_size, N, M, P, dtype):
        cpu_dtype = dtype
        if dtype == torch.float16 or dtype == torch.bfloat16:
            cpu_dtype = torch.float32

        M1 = torch.rand((N, M), device=device, dtype=dtype)
        M2 = torch.rand((M, P), device=device, dtype=dtype)
        A = torch.rand((N, P), device=device, dtype=dtype)

        def _convert_to_cpu(t):
            return t.to(device='cpu', dtype=cpu_dtype)
        M1_cpu, M2_cpu, A_cpu = map(_convert_to_cpu, [M1, M2, A])

        # linear
        out1_cpu = torch.nn.functional.linear(M1_cpu, M2_cpu.t(), A_cpu).to(dtype=dtype)
        out1_gpu = torch.nn.functional.linear(M1, M2.t(), A).cpu()
        self.assertEqual(out1_cpu, out1_gpu)
        # test multiply the identity matrix
        if N == M and M == P:
            M2_eye = torch.eye(N, device=device, dtype=dtype)
            out1_eye_gpu = torch.nn.functional.linear(M1, M2_eye.t(), torch.zeros_like(A))
            self.assertEqual(M1_cpu.to(dtype=dtype), out1_eye_gpu.cpu())

        # baddbmm
        def _expand_to_batch(t: torch.Tensor):
            return t.expand((batch_size, ) + t.size())
        alpha, beta = 1.0, 1.0
        M1, M2, A, M1_cpu, M2_cpu, A_cpu = map(_expand_to_batch, [M1, M2, A, M1_cpu, M2_cpu, A_cpu])

        out2_cpu = torch.baddbmm(A_cpu, M1_cpu, M2_cpu, beta=beta, alpha=alpha).to(dtype=dtype)
        out2_gpu = torch.baddbmm(A, M1, M2, beta=beta, alpha=alpha).cpu()
        self.assertEqual(out2_cpu, out2_gpu)
        # test multiply the identity matrix
        if N == M and M == P:
            M2_eye = torch.eye(N, device=device, dtype=dtype).expand(batch_size, N, N)
            out2_eye_gpu = torch.baddbmm(torch.zeros_like(A), M1, M2_eye, beta=beta, alpha=alpha)
            self.assertEqual(M1_cpu.to(dtype=dtype), out2_eye_gpu.cpu())

        # cross comparison
        self.assertEqual(out1_gpu, out2_gpu[0])


<<<<<<< HEAD
def is_gpu_f8_available():
    if torch.cuda.is_available():
        if torch.version.hip is not None:
            if 'gfx94' in torch.cuda.get_device_properties(0).gcnArchName:
                return True
        else:
            if torch.cuda.get_device_capability() >= (9, 0):
                return True
    return False

f8_msg = "FP8 is only supported on H100+ and MI300+"

if torch.version.hip:
    e4m3_type = torch.float8_e4m3fnuz
    e5m2_type = torch.float8_e5m2fnuz
else:
    e4m3_type = torch.float8_e4m3fn
    e5m2_type = torch.float8_e5m2

@unittest.skipIf(not torch.cuda.is_available(), "CUDA not found")
class TestFP8MatmulCuda(TestCase):
    @unittest.skipIf(not is_gpu_f8_available(), f8_msg)
=======
def scaled_mm_supported_device():
    return torch.cuda.is_available() and (
        torch.cuda.get_device_capability() >= (9, 0) or torch.cuda.get_device_capability() == (8, 9)
    )


@unittest.skipIf(TEST_WITH_ROCM, "FP8 is not supported on ROCM")
@unittest.skipIf(not torch.cuda.is_available(), "CUDA not found")
class TestFP8MatmulCuda(TestCase):



    @unittest.skipIf(not scaled_mm_supported_device(), "FP8 is only supported on H100+ and sm_89 devices")
>>>>>>> 3f82e435
    def _test_tautological_mm(self, device: str = "cuda",
                              x_dtype: torch.dtype = e4m3_type,
                              y_dtype: torch.dtype = e4m3_type,
                              out_dtype: Optional[torch.dtype] = None,
                              size: int = 16) -> None:
        x_fp8 = torch.rand(size, size, device=device).to(x_dtype)
        y_fp8 = torch.eye(size, device=device, dtype=y_dtype).t()
        out_fp32 = torch.mm(x_fp8.to(torch.float), y_fp8.to(torch.float))
        (out_fp8, amax_fp8) = torch._scaled_mm(x_fp8, y_fp8, out_dtype=out_dtype)
        if out_dtype is not None:
            self.assertEqual(out_dtype, out_fp8.dtype)
        if out_dtype not in [torch.float16, torch.bfloat16, torch.float]:
            self.assertEqual(out_fp32.amax(), amax_fp8)
        self.assertEqual(out_fp32, out_fp8.to(torch.float))

<<<<<<< HEAD
    @unittest.skipIf(not is_gpu_f8_available(), f8_msg)
=======
    @unittest.skipIf(not scaled_mm_supported_device(), "FP8 is only supported on H100+ and sm_89 devices")
>>>>>>> 3f82e435
    def test_float8_basics(self, device) -> None:
        self._test_tautological_mm(device, e4m3_type, e4m3_type, size=16)
        self._test_tautological_mm(device, e4m3_type, e5m2_type, size=32)
        self._test_tautological_mm(device, e5m2_type, e4m3_type, size=48)
        # According to https://docs.nvidia.com/cuda/cublas/#id99 8F_E5M2 MM is unsupported
        with self.assertRaises(RuntimeError):
            self._test_tautological_mm(device, e5m2_type, e5m2_type)

<<<<<<< HEAD
    @unittest.skipIf(not is_gpu_f8_available(), f8_msg)
    def test_float8_out_dtype(self, device) -> None:
=======
>>>>>>> 3f82e435
        self._test_tautological_mm(device, size=64, out_dtype=torch.float16)
        self._test_tautological_mm(device, size=96, out_dtype=torch.float32)
        self._test_tautological_mm(device, size=80, out_dtype=torch.bfloat16)
        with self.assertRaises(RuntimeError):
            self._test_tautological_mm(device, out_dtype=e5m2_type)

<<<<<<< HEAD
    @unittest.skipIf(not is_gpu_f8_available(), f8_msg)
=======
    @unittest.skipIf(not scaled_mm_supported_device(), "FP8 is only supported on H100+ and sm_89 devices")
>>>>>>> 3f82e435
    def test_float8_scale(self, device) -> None:
        size = (16, 16)
        x = torch.full(size, .5, device=device, dtype=e4m3_type)
        y = torch.full(size, .5, device=device, dtype=e5m2_type).t()
        scale_a = torch.tensor(1.5, device=device)
        scale_b = torch.tensor(0.66, device=device)
        out_fp8, amax_fp8 = torch._scaled_mm(x, y)
        self.assertEqual(out_fp8.to(torch.float), torch.full(size, 4., device=device))
        out_fp8_s, amax_fp8_s = torch._scaled_mm(x, y, scale_a=scale_a, scale_b=scale_b)
        self.assertEqual(out_fp8, out_fp8_s)

<<<<<<< HEAD
    @unittest.skipIf(not is_gpu_f8_available(), f8_msg)
=======
    @unittest.skipIf(not scaled_mm_supported_device(), "FP8 is only supported on H100+ and sm_89 devices")
>>>>>>> 3f82e435
    def test_float8_bias(self, device) -> None:
        (k, l, m) = (16, 48, 32)
        x = torch.rand((k, l), device=device).to(e4m3_type)
        y = torch.full((m, l), .25, device=device, dtype=e4m3_type).t()
        bias = torch.full((m,), 4.0, device=device, dtype=torch.half)
        out_fp8, amax_fp8 = torch._scaled_mm(x, y)
        outb_fp8, amaxb_fp8 = torch._scaled_mm(x, y, bias=bias)
        self.assertEqual((amaxb_fp8 - amax_fp8).item(), 4.0)

<<<<<<< HEAD
    @unittest.skipIf(not is_gpu_f8_available(), f8_msg)
=======
    @unittest.skipIf(not scaled_mm_supported_device(), "FP8 is only supported on H100+ and sm_89 devices")
>>>>>>> 3f82e435
    @parametrize("bias", [True, False])
    def test_non_divisible_leading_dim(self, device, bias: torch.bool) -> None:
        x = torch.rand((17, 16), device=device).to(e4m3_type)
        y = torch.rand((16, 16), device=device).to(e4m3_type).t()
        input_bias = None
        if bias:
            input_bias = torch.rand((16,), device=device).to(torch.half)
        out_fp8, amax_fp8 = torch._scaled_mm(x, y, bias=input_bias)

<<<<<<< HEAD
    @unittest.skipIf(not is_gpu_f8_available(), f8_msg)
=======
    @unittest.skipIf(not scaled_mm_supported_device(), "FP8 is only supported on H100+ and sm_89 devices")
>>>>>>> 3f82e435
    def test_float8_bias_relu_edgecase(self, device) -> None:
        (k, l, m) = (16, 48, 32)
        x = torch.full((k, l), 0.0, device=device).to(e4m3_type)
        y = torch.full((m, l), 1.0, device=device, dtype=e4m3_type).t()
        bias = torch.full((m,), -3.0, device=device, dtype=torch.half)
        outb_fp8, amaxb_fp8 = torch._scaled_mm(x, y, bias=bias)
        self.assertEqual(amaxb_fp8.item(), 3.0)

<<<<<<< HEAD
    @unittest.skipIf(not is_gpu_f8_available(), f8_msg)
=======
    @unittest.skipIf(not scaled_mm_supported_device(), "FP8 is only supported on H100+ and sm_89 devices")
>>>>>>> 3f82e435
    def test_float32_output_errors_with_bias(self, device) -> None:
        (k, l, m) = (16, 48, 32)
        x = torch.rand((k, l), device=device).to(e4m3_type)
        y = torch.full((m, l), .25, device=device, dtype=e4m3_type).t()
        bias = torch.full((m,), 4.0, device=device, dtype=torch.bfloat16)
        self.assertRaisesRegex(
            RuntimeError,
            "Bias is not supported when out_dtype is set to Float32",
            lambda: torch._scaled_mm(x, y, bias=bias, out_dtype=torch.float32),
        )

    @unittest.skipIf(scaled_mm_supported_device(),
                     "This test is only for devices with compute capability < 8.9")
    def test_error_message_fp8_pre_sm89(self, device) -> None:
        (k, l, m) = (16, 48, 32)
        x = torch.rand((k, l), device=device).to(e4m3_type)
        y = torch.rand((m, l), device=device).to(e4m3_type).t()
        self.assertRaisesRegex(
            RuntimeError,
            r"torch\.\_scaled\_mm is only supported on devices with compute capability \>\= 9\.0 or 8\.9",
            lambda: torch._scaled_mm(x, y, out_dtype=torch.float32),
        )

<<<<<<< HEAD
    @unittest.skipIf(not is_gpu_f8_available(), f8_msg)
=======
    @unittest.skipIf(not scaled_mm_supported_device(), "FP8 is only supported on H100+ and sm_89 devices")
>>>>>>> 3f82e435
    def test_float8_scale_fast_accum(self, device) -> None:
        size = (16, 16)
        x = torch.full(size, .5, device=device, dtype=e4m3_type)
        y = torch.full(size, .5, device=device, dtype=e5m2_type).t()
        scale_a = torch.tensor(1.5, device=device)
        scale_b = torch.tensor(0.66, device=device)
        out_fp8, amax_fp8 = torch._scaled_mm(x, y, use_fast_accum=True)
        self.assertEqual(out_fp8.to(torch.float), torch.full(size, 4., device=device))
        out_fp8_s, amax_fp8_s = torch._scaled_mm(x, y, scale_a=scale_a, scale_b=scale_b, use_fast_accum=True)
        self.assertEqual(out_fp8, out_fp8_s)


@unittest.skipIf(TEST_WITH_ROCM, "ROCm doesn't support CUTLASS")
@unittest.skipIf(IS_WINDOWS, "Windows doesn't support CUTLASS extensions")
@unittest.skipIf(not _IS_SM8X, "mixed dtypes linear only supported on SM 8.x")
class TestMixedDtypesLinearCuda(TestCase):
    @dtypes(torch.float16, torch.bfloat16)
    def test_mixed_dtypes_linear(self, dtype: torch.dtype, device: str = "cuda"):
        version = _get_torch_cuda_version()
        if version < (11, 8):
            self.skipTest("_mixed_dtypes_linear only compiled for CUDA 11.8+")

        def run_test(
            batch_shape,
            m,
            n,
            k,
            add_bias,
            activation,
            dtype,
            dtypeq,
            device,
            rtol,
            atol,
        ):
            if not add_bias and activation != "none":
                return

            val_lo, val_hi = -1, 1
            valq_lo, valq_hi = -2, 2
            input = make_tensor(
                *batch_shape, m, k, low=val_lo, high=val_hi, dtype=dtype, device=device
            )
            weight = make_tensor(
                n, k, low=valq_lo, high=valq_hi, dtype=torch.int8, device=device
            )
            scale = make_tensor(
                (n,), low=val_lo, high=val_hi, dtype=input.dtype, device=device
            )
            bias = (
                make_tensor(
                    (n,), low=val_lo, high=val_hi, dtype=input.dtype, device=device
                )
                if add_bias
                else None
            )

            input_ref = input.reshape(-1, input.shape[-1])

            # First, test plain multiplication.
            weight_ref = weight.T.to(input.dtype) * scale.view(1, n)
            weightq = (
                pack_int4_to_int8(weight.T) if dtypeq == torch.quint4x2 else weight.T
            )
            output_ref = torch.mm(input_ref, weight_ref).reshape(*input.shape[:-1], n)
            output = torch.ops.aten._mixed_dtypes_linear(
                input,
                quantized_weight_reorder_for_mixed_dtypes_linear_cutlass(
                    weightq, dtypeq, transpose=False
                ),
                scale,
            )
            torch.testing.assert_close(output, output_ref, rtol=rtol, atol=atol)

            # Second, test the linear operator itself.
            weight_ref = weight.to(input.dtype) * scale.view(n, 1)
            weightq = pack_int4_to_int8(weight) if dtypeq == torch.quint4x2 else weight
            bias_ref = bias.view(1, n) if add_bias else None
            output_ref = torch.nn.functional.linear(
                input_ref, weight_ref, bias=bias_ref
            ).reshape(*input.shape[:-1], n)
            if activation == "relu":
                relu = torch.nn.ReLU()
                output_ref = relu(output_ref)
            elif activation == "silu":
                silu = torch.nn.SiLU()
                output_ref = silu(output_ref)
            output = torch.ops.aten._mixed_dtypes_linear(
                input,
                quantized_weight_reorder_for_mixed_dtypes_linear_cutlass(
                    weightq, dtypeq, transpose=True
                ),
                scale,
                bias=bias,
                activation=activation,
            )
            torch.testing.assert_close(output, output_ref, rtol=rtol, atol=atol)

        dtypeqs = [torch.int8, torch.quint4x2]
        batch_shapes = [[], [2], [2, 1]]
        shapes = [
            [8, 64, 64],
            [8, 64, 128],
            [8, 128, 64],
            [8, 128, 128],
            [8, 128, 192],
            [8, 128, 256],
            [8, 256, 128],
            [8, 256, 384],
            [8, 384, 256],
        ]
        activations = [None, "relu", "silu"]
        rtol, atol = 1e-3, 1e-3
        if dtype == torch.bfloat16:
            rtol, atol = 1e-2, 1e-3
        for dtypeq, batch_shape, (m, n, k), add_bias, activation in product(
            dtypeqs, batch_shapes, shapes, (False, True), activations
        ):
            run_test(
                batch_shape,
                m,
                n,
                k,
                add_bias,
                activation,
                dtype,
                dtypeq,
                device,
                rtol,
                atol,
            )

instantiate_device_type_tests(TestMatmulCuda, globals(), except_for="cpu")
instantiate_device_type_tests(TestFP8MatmulCuda, globals(), except_for="cpu")
instantiate_device_type_tests(TestMixedDtypesLinearCuda, globals(), except_for="cpu")

if __name__ == '__main__':
    TestCase._default_dtype_check_enabled = True
    run_tests()<|MERGE_RESOLUTION|>--- conflicted
+++ resolved
@@ -204,18 +204,8 @@
         self.assertEqual(out1_gpu, out2_gpu[0])
 
 
-<<<<<<< HEAD
-def is_gpu_f8_available():
-    if torch.cuda.is_available():
-        if torch.version.hip is not None:
-            if 'gfx94' in torch.cuda.get_device_properties(0).gcnArchName:
-                return True
-        else:
-            if torch.cuda.get_device_capability() >= (9, 0):
-                return True
-    return False
-
-f8_msg = "FP8 is only supported on H100+ and MI300+"
+
+f8_msg = "FP8 is only supported on H100+ and sm_89 and MI300+ devices"
 
 if torch.version.hip:
     e4m3_type = torch.float8_e4m3fnuz
@@ -224,24 +214,21 @@
     e4m3_type = torch.float8_e4m3fn
     e5m2_type = torch.float8_e5m2
 
+def scaled_mm_supported_device():
+    if torch.cuda.is_available():
+        if torch.version.hip:
+            return 'gfx94' in torch.cuda.get_device_properties(0).gcnArchName
+        else:
+            return torch.cuda.get_device_capability() >= (9, 0) or torch.cuda.get_device_capability() == (8, 9)
+    return False
+
+
 @unittest.skipIf(not torch.cuda.is_available(), "CUDA not found")
 class TestFP8MatmulCuda(TestCase):
-    @unittest.skipIf(not is_gpu_f8_available(), f8_msg)
-=======
-def scaled_mm_supported_device():
-    return torch.cuda.is_available() and (
-        torch.cuda.get_device_capability() >= (9, 0) or torch.cuda.get_device_capability() == (8, 9)
-    )
-
-
-@unittest.skipIf(TEST_WITH_ROCM, "FP8 is not supported on ROCM")
-@unittest.skipIf(not torch.cuda.is_available(), "CUDA not found")
-class TestFP8MatmulCuda(TestCase):
-
-
-
-    @unittest.skipIf(not scaled_mm_supported_device(), "FP8 is only supported on H100+ and sm_89 devices")
->>>>>>> 3f82e435
+
+
+
+    @unittest.skipIf(not scaled_mm_supported_device(), f8_msg)
     def _test_tautological_mm(self, device: str = "cuda",
                               x_dtype: torch.dtype = e4m3_type,
                               y_dtype: torch.dtype = e4m3_type,
@@ -257,11 +244,7 @@
             self.assertEqual(out_fp32.amax(), amax_fp8)
         self.assertEqual(out_fp32, out_fp8.to(torch.float))
 
-<<<<<<< HEAD
-    @unittest.skipIf(not is_gpu_f8_available(), f8_msg)
-=======
-    @unittest.skipIf(not scaled_mm_supported_device(), "FP8 is only supported on H100+ and sm_89 devices")
->>>>>>> 3f82e435
+    @unittest.skipIf(not scaled_mm_supported_device(), f8_msg)
     def test_float8_basics(self, device) -> None:
         self._test_tautological_mm(device, e4m3_type, e4m3_type, size=16)
         self._test_tautological_mm(device, e4m3_type, e5m2_type, size=32)
@@ -270,22 +253,13 @@
         with self.assertRaises(RuntimeError):
             self._test_tautological_mm(device, e5m2_type, e5m2_type)
 
-<<<<<<< HEAD
-    @unittest.skipIf(not is_gpu_f8_available(), f8_msg)
-    def test_float8_out_dtype(self, device) -> None:
-=======
->>>>>>> 3f82e435
         self._test_tautological_mm(device, size=64, out_dtype=torch.float16)
         self._test_tautological_mm(device, size=96, out_dtype=torch.float32)
         self._test_tautological_mm(device, size=80, out_dtype=torch.bfloat16)
         with self.assertRaises(RuntimeError):
             self._test_tautological_mm(device, out_dtype=e5m2_type)
 
-<<<<<<< HEAD
-    @unittest.skipIf(not is_gpu_f8_available(), f8_msg)
-=======
-    @unittest.skipIf(not scaled_mm_supported_device(), "FP8 is only supported on H100+ and sm_89 devices")
->>>>>>> 3f82e435
+    @unittest.skipIf(not scaled_mm_supported_device(), f8_msg)
     def test_float8_scale(self, device) -> None:
         size = (16, 16)
         x = torch.full(size, .5, device=device, dtype=e4m3_type)
@@ -297,11 +271,7 @@
         out_fp8_s, amax_fp8_s = torch._scaled_mm(x, y, scale_a=scale_a, scale_b=scale_b)
         self.assertEqual(out_fp8, out_fp8_s)
 
-<<<<<<< HEAD
-    @unittest.skipIf(not is_gpu_f8_available(), f8_msg)
-=======
-    @unittest.skipIf(not scaled_mm_supported_device(), "FP8 is only supported on H100+ and sm_89 devices")
->>>>>>> 3f82e435
+    @unittest.skipIf(not scaled_mm_supported_device(), f8_msg)
     def test_float8_bias(self, device) -> None:
         (k, l, m) = (16, 48, 32)
         x = torch.rand((k, l), device=device).to(e4m3_type)
@@ -311,11 +281,7 @@
         outb_fp8, amaxb_fp8 = torch._scaled_mm(x, y, bias=bias)
         self.assertEqual((amaxb_fp8 - amax_fp8).item(), 4.0)
 
-<<<<<<< HEAD
-    @unittest.skipIf(not is_gpu_f8_available(), f8_msg)
-=======
-    @unittest.skipIf(not scaled_mm_supported_device(), "FP8 is only supported on H100+ and sm_89 devices")
->>>>>>> 3f82e435
+    @unittest.skipIf(not scaled_mm_supported_device(), f8_msg)
     @parametrize("bias", [True, False])
     def test_non_divisible_leading_dim(self, device, bias: torch.bool) -> None:
         x = torch.rand((17, 16), device=device).to(e4m3_type)
@@ -325,11 +291,7 @@
             input_bias = torch.rand((16,), device=device).to(torch.half)
         out_fp8, amax_fp8 = torch._scaled_mm(x, y, bias=input_bias)
 
-<<<<<<< HEAD
-    @unittest.skipIf(not is_gpu_f8_available(), f8_msg)
-=======
-    @unittest.skipIf(not scaled_mm_supported_device(), "FP8 is only supported on H100+ and sm_89 devices")
->>>>>>> 3f82e435
+    @unittest.skipIf(not scaled_mm_supported_device(), f8_msg)
     def test_float8_bias_relu_edgecase(self, device) -> None:
         (k, l, m) = (16, 48, 32)
         x = torch.full((k, l), 0.0, device=device).to(e4m3_type)
@@ -338,11 +300,7 @@
         outb_fp8, amaxb_fp8 = torch._scaled_mm(x, y, bias=bias)
         self.assertEqual(amaxb_fp8.item(), 3.0)
 
-<<<<<<< HEAD
-    @unittest.skipIf(not is_gpu_f8_available(), f8_msg)
-=======
-    @unittest.skipIf(not scaled_mm_supported_device(), "FP8 is only supported on H100+ and sm_89 devices")
->>>>>>> 3f82e435
+    @unittest.skipIf(not scaled_mm_supported_device(), f8_msg)
     def test_float32_output_errors_with_bias(self, device) -> None:
         (k, l, m) = (16, 48, 32)
         x = torch.rand((k, l), device=device).to(e4m3_type)
@@ -362,15 +320,11 @@
         y = torch.rand((m, l), device=device).to(e4m3_type).t()
         self.assertRaisesRegex(
             RuntimeError,
-            r"torch\.\_scaled\_mm is only supported on devices with compute capability \>\= 9\.0 or 8\.9",
+            r"torch\.\_scaled\_mm is only supported on CUDA devices with compute capability \>\= 9\.0 or 8\.9, or ROCm MI300\+",
             lambda: torch._scaled_mm(x, y, out_dtype=torch.float32),
         )
 
-<<<<<<< HEAD
-    @unittest.skipIf(not is_gpu_f8_available(), f8_msg)
-=======
-    @unittest.skipIf(not scaled_mm_supported_device(), "FP8 is only supported on H100+ and sm_89 devices")
->>>>>>> 3f82e435
+    @unittest.skipIf(not scaled_mm_supported_device(), f8_msg)
     def test_float8_scale_fast_accum(self, device) -> None:
         size = (16, 16)
         x = torch.full(size, .5, device=device, dtype=e4m3_type)
