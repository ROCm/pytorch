# Copyright (c) Meta Platforms, Inc. and affiliates
# Owner(s): ["oncall: distributed"]

import itertools
from copy import deepcopy
from typing import Dict, NamedTuple, Optional

import torch
import torch.distributed as dist
import torch.nn.functional as F
from torch.distributed._tensor import (
    DeviceMesh,
    distribute_tensor,
    DTensor,
    Replicate,
    Shard,
)
from torch.distributed.algorithms._checkpoint.checkpoint_wrapper import (
    checkpoint_wrapper,
    CheckpointImpl,
)
from torch.distributed.tensor.debug import CommDebugMode
from torch.distributed.tensor.parallel import (
    ColwiseParallel,
    loss_parallel,
    parallelize_module,
    RowwiseParallel,
)
from torch.distributed.tensor.parallel.input_reshard import input_reshard
<<<<<<< HEAD
from torch.testing._internal.common_cuda import PLATFORM_SUPPORTS_FLASH_ATTENTION
=======
from torch.testing._internal.common_cuda import PLATFORM_SUPPORTS_FUSED_ATTENTION
from torch.testing._internal.common_device_type import skipIf
>>>>>>> dbfe118b
from torch.testing._internal.common_utils import (
    instantiate_parametrized_tests,
    parametrize,
    run_tests,
)
from torch.testing._internal.distributed._tensor.common_dtensor import (
    DTensorTestBase,
    MLPModule,
    ModelArgs,
    NUM_DEVICES,
    skip_unless_torch_gpu,
    Transformer,
    with_comms,
)
from unittest import skipIf


c10d_functional = torch.ops.c10d_functional
reduce_scatter, all_gather, all_reduce = (
    c10d_functional.reduce_scatter_tensor,
    c10d_functional.all_gather_into_tensor,
    c10d_functional.all_reduce,
)


class ExpCommCounts(NamedTuple):
    fwd: Optional[Dict] = None
    bwd: Optional[Dict] = None
    optim: Optional[Dict] = None


class DistTensorParallelExampleTest(DTensorTestBase):
    def _check_module(self, m1, m2, check_grad=False):
        named_parameters = dict(m1.named_parameters())
        for name, param_m2 in m2.named_parameters():
            self.assertTrue(name in named_parameters)
            param_m1 = named_parameters[name]
            if check_grad:
                param_m2 = param_m2.grad
                param_m1 = param_m1.grad
            if isinstance(param_m2, DTensor):
                replicate = [Replicate()]
                param_m2 = param_m2.redistribute(
                    device_mesh=param_m2.device_mesh, placements=replicate
                ).to_local()
            self.assertEqual(param_m2, param_m1)

    def _test_mlp_training_e2e(self, is_seq_parallel=False, recompute_activation=False):
        inp_size = [8, 10]
        # Ensure all tp ranks have same input.
        rng_seed = self.rank if is_seq_parallel else 0
        torch.manual_seed(rng_seed)
        inp = torch.rand(*inp_size, device=self.device_type)
        model = MLPModule(self.device_type)
        model_tp = deepcopy(model)

        # Ensure model are initialized the same way.
        self._check_module(model, model_tp)

        # Shard module and initialize optimizer.
        LR = 0.25
        device_mesh = DeviceMesh(
            self.device_type,
            torch.arange(0, NUM_DEVICES),
        )
        parallelize_plan = {
            "net1": (
                ColwiseParallel(input_layouts=Shard(0))
                if is_seq_parallel
                else ColwiseParallel()
            ),
            "net2": (
                RowwiseParallel(output_layouts=Shard(0))
                if is_seq_parallel
                else RowwiseParallel()
            ),
        }
        model_tp = parallelize_module(model_tp, device_mesh, parallelize_plan)
        if recompute_activation:
            model_tp = input_reshard(
                checkpoint_wrapper(
                    model_tp, checkpoint_impl=CheckpointImpl.NO_REENTRANT
                ),
                device_mesh,
                None if is_seq_parallel else 0,
            )
        optim = torch.optim.SGD(model.parameters(), lr=LR)
        optim_tp = torch.optim.SGD(model_tp.parameters(), lr=LR)

        output = model(inp)
        output.sum().backward()

        comm_mode = CommDebugMode()
        with comm_mode:
            output_tp = model_tp(inp)
            output_tp.sum().backward()

        self.assertEqual(output, output_tp)
        if is_seq_parallel:
            self.assertEqual(
                comm_mode.get_comm_counts()[c10d_functional.all_gather_into_tensor], 2
            )
            self.assertEqual(
                comm_mode.get_comm_counts()[c10d_functional.reduce_scatter_tensor], 1
            )
        else:
            self.assertEqual(comm_mode.get_comm_counts()[c10d_functional.all_reduce], 1)

        if is_seq_parallel:
            # Sum gradients from different ranks, since input
            # are different across ranks for sequence parallel.
            dist.all_reduce(model.net1.weight.grad)
            dist.all_reduce(model.net1.bias.grad)
            dist.all_reduce(model.net2.weight.grad)
            dist.all_reduce(model.net2.bias.grad)

        # Ensure gradients are same.
        self._check_module(model, model_tp, check_grad=True)

        optim.step()
        optim_tp.step()

        # Ensure model weights are still same after update.
        # Due to the trick we use for Partial aggregation, we only check the weight when local_rank = 0.
        self._check_module(model, model_tp)

        inp = torch.rand(*inp_size, device=self.device_type)
        output = model(inp)
        output_tp = model_tp(inp)
        self.assertEqual(output, output_tp)

    def _test_mlp_inference(self, device_mesh):
        inp_size = [8, 10]
        # Ensure all tp ranks have same input.
        torch.manual_seed(0)
        inp = torch.rand(*inp_size, device=self.device_type)
        model = MLPModule(self.device_type)
        model_tp = deepcopy(model)

        # Ensure model are initialized the same way.
        self._check_module(model, model_tp)

        # Shard module and initialize optimizer.
        parallelize_plan = {
            "net1": ColwiseParallel(),
            "net2": RowwiseParallel(),
        }
        model_tp = parallelize_module(model_tp, device_mesh, parallelize_plan)

        output = model(inp)
        output_tp = model_tp(inp)
        self.assertEqual(output, output_tp)

    @with_comms
    @parametrize("is_seq_parallel", [True, False])
    # TODO: need to revisit input_reshard API about why it failed multi-gpu tests.
    # @parametrize("recompute_activation", [True, False])
    @parametrize("recompute_activation", [False])
    def test_mlp_training(self, is_seq_parallel, recompute_activation):
        self._test_mlp_training_e2e(
            is_seq_parallel=is_seq_parallel, recompute_activation=recompute_activation
        )

    @with_comms
    def test_mlp_inference(self):
        device_mesh = DeviceMesh(
            self.device_type,
            torch.arange(0, NUM_DEVICES),
        )
        with torch.inference_mode():
            self._test_mlp_inference(device_mesh)

    def _setup_single_gpu_model(self, model_args, dtype):
        return Transformer(model_args).to(device=self.device_type, dtype=dtype)

    def _setup_tp_model(self, model, is_seq_parallel, dtype):
        model_tp = deepcopy(model)
        self._check_module(model, model_tp)
        device_mesh = DeviceMesh(self.device_type, torch.arange(0, NUM_DEVICES))
        local_output_for_attn = dtype is torch.float64
        return Transformer.parallelize(
            model_tp,
            device_mesh,
            is_seq_parallel,
            local_output_for_attn=local_output_for_attn,
        )

    def _setup_optimizer(self, model, model_tp):
        # Step 3: Run test by comparing outputs from single-gpu and multi-gpu models.
        LR = 0.25
        optim = torch.optim.Adam(model.parameters(), lr=LR)
        optim_tp = torch.optim.Adam(model_tp.parameters(), lr=LR)
        return optim, optim_tp

    def _validate_fwd(
        self, model, model_tp, inp, expected_comms_dict=None, check_comms=True
    ):
        # Compare outputs on the same input.
        output = model(inp)
        with CommDebugMode() as comm_mode:
            output_tp = model_tp(inp)
        self.assertEqual(output, output_tp)
        if check_comms:
            self.assertDictEqual(comm_mode.get_comm_counts(), expected_comms_dict or {})
        return output, output_tp

    def _validate_bwd(
        self,
        model,
        model_tp,
        output,
        output_tp,
        expected_comms_dict=None,
        check_comms=True,
    ):
        # Ensure gradients are equal.
        output.sum().backward()
        with CommDebugMode() as comm_mode:
            output_tp.sum().backward()
        self._check_module(model, model_tp, check_grad=True)
        if check_comms:
            self.assertDictEqual(comm_mode.get_comm_counts(), expected_comms_dict or {})

    def _validate_optim_step(
        self,
        model,
        model_tp,
        optim,
        optim_tp,
        expected_comms_dict=None,
        check_comms=True,
    ):
        optim.step()  # Ensure model weights are still the same after update.
        from torch.distributed._tensor.experimental import implicit_replication

        with implicit_replication():
            with CommDebugMode() as comm_mode:
                optim_tp.step()
        self._check_module(model, model_tp)
        if check_comms:
            self.assertDictEqual(comm_mode.get_comm_counts(), expected_comms_dict or {})

    @staticmethod
    def _thaw_params(thaw_params, model, model_tp):
        if not thaw_params:
            return
        for target_model in [model, model_tp]:
            for n, p in target_model.named_parameters():
                if n not in thaw_params:
                    p.requires_grad_(False)

    @with_comms
    @skip_unless_torch_gpu
    @parametrize("is_seq_parallel", [True, False])
    @parametrize("dtype", [torch.float64, torch.float32])
    def test_transformer_training(self, is_seq_parallel, dtype: torch.dtype):
        EXP_BASE_CC = ExpCommCounts(
            fwd={all_reduce: 6, all_gather: 1}, bwd={all_reduce: 9}
        )
        EXP_SEQ_PARALLEL_CC = ExpCommCounts(
            fwd={reduce_scatter: 6, all_gather: 6},
            bwd={reduce_scatter: 5, all_gather: 6},
            optim={all_reduce: 30},
        )

        # Disable dropout in the test since we cannot reproduce the same random
        # behaviors when comparing single-gpu models with multi-gpu models.
        model_args = ModelArgs(dropout_p=0.0)
        model = self._setup_single_gpu_model(
            model_args, dtype
        )  # Step 1: Initialize single-gpu models.
        model_tp = self._setup_tp_model(
            model, is_seq_parallel, dtype
        )  # Step 2: Setup tp model, place onto device mesh.
        optim, optim_tp = self._setup_optimizer(
            model, model_tp
        )  # Step 3: Setup optimizers for both models

        # Initialize input and make sure all ranks have the same input.
        inp_size = [8, 8]  # [batch_size, seq_len]
        if is_seq_parallel:
            assert inp_size[1] % self.world_size == 0

        torch.manual_seed(0)
        steps = 10 if type(model) is torch.float64 else 1
        for iter in range(steps):
            inp = torch.randint(
                model_args.vocab_size, inp_size, device=self.device_type
            )
            expected_fwd_comms = (
                EXP_SEQ_PARALLEL_CC.fwd if is_seq_parallel else EXP_BASE_CC.fwd
            )
            output, output_tp = self._validate_fwd(
                model, model_tp, inp, expected_fwd_comms
            )
            expected_bwd_comms = (
                EXP_SEQ_PARALLEL_CC.bwd if is_seq_parallel else EXP_BASE_CC.bwd
            )
            self._validate_bwd(model, model_tp, output, output_tp, expected_bwd_comms)
            expected_optim_comms = (
                EXP_SEQ_PARALLEL_CC.optim if is_seq_parallel else EXP_BASE_CC.optim
            )
            self._validate_optim_step(
                model, model_tp, optim, optim_tp, expected_optim_comms
            )

    @with_comms
    @skip_unless_torch_gpu
    @parametrize(
        "thaw_params, is_seq_parallel, dtype, exp_cnts",
        [
            (
                None,  # all require grad seq_parallel float32 baseline
                True,
                torch.float32,
                ExpCommCounts(
                    bwd={reduce_scatter: 5, all_gather: 6}, optim={all_reduce: 30}
                ),
            ),
            (
                None,  # all require grad no seq_parallel float64 baseline
                False,
                torch.float64,
                ExpCommCounts(bwd={all_reduce: 9}),
            ),
            # test a subset of LayerNorm bwd output_masks
            (
                ("output.weight", "norm.weight", "norm.bias"),  # [False, True, True]
                True,
                torch.float32,
                ExpCommCounts(bwd={reduce_scatter: 1}, optim={all_reduce: 6}),
            ),
            (
                ("tok_embeddings.weight", "output.weight"),  # [True, False, False]
                True,
                torch.float32,
                ExpCommCounts(bwd={reduce_scatter: 5, all_gather: 5}),
            ),
            (
                (
                    "tok_embeddings.weight",
                    "output.weight",
                    "norm.weight",
                    "norm.bias",
                ),  # [True, True, True]
                True,
                torch.float32,
                ExpCommCounts(
                    bwd={reduce_scatter: 5, all_gather: 5}, optim={all_reduce: 6}
                ),
            ),
            (
                (
                    "tok_embeddings.weight",
                    "output.weight",
                    "norm.weight",
                    "norm.bias",
                    "layers.1.ffn_norm.weight",
                    "layers.1.ffn_norm.bias",
                ),  # a single transformerblock layernorm
                True,
                torch.float32,
                ExpCommCounts(
                    bwd={reduce_scatter: 5, all_gather: 5}, optim={all_reduce: 12}
                ),
            ),
            (
                (
                    "tok_embeddings.weight",
                    "layers.0.attention.wv.weight",
                    "layers.0.feed_forward.w1.bias",
                    "layers.1.ffn_norm.bias",
                    "layers.1.feed_forward.w2.weight",
                    "output.weight",
                ),  # varied layer/param types
                True,
                torch.float32,
                ExpCommCounts(
                    bwd={reduce_scatter: 5, all_gather: 5}, optim={all_reduce: 3}
                ),
            ),
        ],
        name_fn=lambda thaw, seq, dtype, *_: f"{'seq_parallel_' if seq else ''}"
        + f"{str(dtype).split('.')[-1]}_"
        + f"thaw_{'__'.join(sorted({n.rpartition('.')[0].replace('.', '_') for n in thaw})) if thaw else 'all'}",
    )
<<<<<<< HEAD

    @skipIf(not PLATFORM_SUPPORTS_FLASH_ATTENTION, "Some archs don't support SDPA") 
=======
    @skipIf(not PLATFORM_SUPPORTS_FUSED_ATTENTION, "Does not support fused scaled dot product attention")
>>>>>>> dbfe118b
    def test_transformer_req_grad(self, thaw_params, is_seq_parallel, dtype, exp_cnts):
        # Sample a subset of `requires_grad` patterns

        # disabling dropout to facilitate single gpu to multi-device comparison
        # disable weight-tying to enable more fine-tuning configurations
        model_args = ModelArgs(dropout_p=0.0, weight_tying=False)
        model = self._setup_single_gpu_model(
            model_args, dtype
        )  # Step 1: Initialize single-gpu models.
        model_tp = self._setup_tp_model(
            model, is_seq_parallel, dtype
        )  # Step 2: Setup tp model, place onto device mesh.
        optim, optim_tp = self._setup_optimizer(
            model, model_tp
        )  # Step 3: Setup optimizers for both models
        DistTensorParallelExampleTest._thaw_params(
            thaw_params, model, model_tp
        )  # Step 4: set `requires_grad` patterns

        # Initialize input and make sure all ranks have the same input.
        inp_size = [8, 8]  # [batch_size, seq_len]
        if is_seq_parallel:
            assert inp_size[1] % self.world_size == 0

        torch.manual_seed(0)
        inp = torch.randint(model_args.vocab_size, inp_size, device=self.device_type)
        output, output_tp = self._validate_fwd(model, model_tp, inp, check_comms=False)
        self._validate_bwd(
            model, model_tp, output, output_tp, exp_cnts.bwd, check_comms=True
        )
        self._validate_optim_step(
            model, model_tp, optim, optim_tp, exp_cnts.optim, check_comms=True
        )

    @with_comms
    def test_weight_tying(self):
        class TestModule(torch.nn.Module):
            def __init__(self) -> None:
                super().__init__()
                # Initialize different weights for embedding and fc.
                torch.manual_seed(1)
                self.embedding = torch.nn.Embedding(16, 8)
                torch.manual_seed(2)
                self.fc = torch.nn.Linear(8, 16)

            def forward(self, x):
                return self.fc(self.embedding(x))

        model = TestModule().to(self.device_type)
        parallelize_plan = {
            "embedding": ColwiseParallel(),
            "fc": RowwiseParallel(),
        }
        device_mesh = DeviceMesh(self.device_type, list(range(self.world_size)))
        parallelize_module(model, device_mesh, parallelize_plan)

        input_size = [5]
        torch.manual_seed(0)
        inp = torch.randint(16, input_size, device=self.device_type)

        # Without weight tying.
        self.assertNotEqual(
            model.embedding.weight.to_local(), model.fc.weight.to_local()
        )
        output = model(inp)
        output.sum().backward()
        self.assertNotEqual(
            model.embedding.weight.grad.to_local(), model.fc.weight.grad.to_local()
        )
        model.zero_grad()

        # With weight tying.
        model.fc.weight = model.embedding.weight

        self.assertEqual(model.embedding.weight, model.fc.weight)
        self.assertEqual(id(model.embedding.weight), id(model.fc.weight))
        output = model(inp)
        output.sum().backward()
        self.assertEqual(model.embedding.weight.grad, model.fc.weight.grad)
        self.assertEqual(id(model.embedding.weight.grad), id(model.fc.weight.grad))

    @with_comms
    def test_loss_parallel(self):
        device_mesh = self.build_device_mesh()
        comm_mode = CommDebugMode()

        channel_size, channel_dim = 16, 1
        test_setup = [
            (2, (8, channel_size), (8,)),  # calling aten.nll_loss_forward
            (3, (8, channel_size, 12), (8, 12)),  # calling aten.nll_loss2d_forward
        ]
        weight = torch.rand(channel_size, device=self.device_type)
        for input_ndim, input_size, target_size in test_setup:
            x = torch.rand(*input_size, device=self.device_type, requires_grad=True)
            target = torch.randint(channel_size, target_size, device=self.device_type)

            shard_dims = list(range(input_ndim))
            reductions = ["none", "mean", "sum"]
            for shard_dim, reduction in itertools.product(shard_dims, reductions):
                dist_x = distribute_tensor(x, device_mesh, [Shard(shard_dim)])
                y = F.cross_entropy(x, target, weight, reduction=reduction)
                with loss_parallel():
                    if shard_dim == channel_dim:
                        with comm_mode:
                            dist_y = F.cross_entropy(
                                dist_x, target, weight, reduction=reduction
                            )
                            self.assertEqual(comm_mode.get_total_counts(), 3)
                            self.assertEqual(
                                comm_mode.get_comm_counts()[c10d_functional.all_reduce],
                                3,
                            )
                            self.assertTrue(dist_y.placements[0].is_replicate())
                            self.assertEqual(dist_y.to_local(), y)

                        with comm_mode:
                            if reduction == "none":
                                y.sum().backward()
                                dist_y.sum().backward()
                            else:
                                y.backward()
                                dist_y.backward()
                            self.assertEqual(comm_mode.get_total_counts(), 0)
                            self.assertTrue(
                                dist_x.grad.placements[0].is_shard(shard_dim)
                            )
                            self.assertEqual(dist_x.grad.full_tensor(), x.grad)
                        x.grad.zero_()
                    else:
                        with self.assertRaisesRegex(
                            ValueError,
                            "loss_parallel",
                        ):
                            dist_y = F.cross_entropy(
                                dist_x, target, reduction=reduction
                            )


instantiate_parametrized_tests(DistTensorParallelExampleTest)

if __name__ == "__main__":
    run_tests()<|MERGE_RESOLUTION|>--- conflicted
+++ resolved
@@ -27,12 +27,8 @@
     RowwiseParallel,
 )
 from torch.distributed.tensor.parallel.input_reshard import input_reshard
-<<<<<<< HEAD
-from torch.testing._internal.common_cuda import PLATFORM_SUPPORTS_FLASH_ATTENTION
-=======
 from torch.testing._internal.common_cuda import PLATFORM_SUPPORTS_FUSED_ATTENTION
 from torch.testing._internal.common_device_type import skipIf
->>>>>>> dbfe118b
 from torch.testing._internal.common_utils import (
     instantiate_parametrized_tests,
     parametrize,
@@ -419,12 +415,8 @@
         + f"{str(dtype).split('.')[-1]}_"
         + f"thaw_{'__'.join(sorted({n.rpartition('.')[0].replace('.', '_') for n in thaw})) if thaw else 'all'}",
     )
-<<<<<<< HEAD
-
-    @skipIf(not PLATFORM_SUPPORTS_FLASH_ATTENTION, "Some archs don't support SDPA") 
-=======
+
     @skipIf(not PLATFORM_SUPPORTS_FUSED_ATTENTION, "Does not support fused scaled dot product attention")
->>>>>>> dbfe118b
     def test_transformer_req_grad(self, thaw_params, is_seq_parallel, dtype, exp_cnts):
         # Sample a subset of `requires_grad` patterns
 
