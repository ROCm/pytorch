# Owner(s): ["module: unknown"]
import copy
import unittest

import torch
from torch._subclasses.fake_tensor import FakeTensorMode
from torch.distributed._tools.ilp_utils import (
    aggregate_stats,
    get_peak_memory_runtime_baseline,
    ModuleInfo,
    parse_module_info,
)
from torch.distributed._tools.mem_tracker import _ModState, MemTracker
from torch.distributed._tools.runtime_estimator import RuntimeEstimator
from torch.distributed._tools.sac_estimator import SACEstimator, SACStats
from torch.distributed._tools.sac_ilp import (
    get_optimal_checkpointing_policy_per_module,
    sac_milp,
)
from torch.testing._internal.common_cuda import TEST_CUDA
from torch.testing._internal.common_utils import (
<<<<<<< HEAD
    MI300_ARCH,
    NAVI4_ARCH,
=======
>>>>>>> 10cbfa3d
    run_tests,
    skipIfTorchDynamo,
    TestCase,
    skipIfRocm,
    skipIfRocmArch,
    NAVI_ARCH,
)
from torch.testing._internal.distributed._tensor.common_dtensor import (
    ModelArgs,
    Transformer,
)


class TestSACILP(TestCase):
    def setUp(self):
        super().setUp()
        self.device = torch.cuda.current_device()
        self.estimate_mode = "operator-level-cost-model"

    def _init_model_input_optimizer(
        self,
    ) -> tuple[torch.nn.Module, torch.optim.Optimizer, torch.Tensor]:
        bsz = 8
        model_args = ModelArgs(
            n_layers=4,
            n_heads=12,
            vocab_size=8192,
            max_seq_len=1024,
            dim=768,
            dropout_p=0.1,
        )
        with torch.device(self.device):
            model = Transformer(model_args)
        optimizer = torch.optim.Adam(model.parameters(), lr=1e-2, foreach=True)
        inp = torch.randint(
            0, model_args.vocab_size, (bsz, model_args.max_seq_len), device=self.device
        )
        return (model, optimizer, inp)

    def _run_and_get_memTracker(
        self,
        model: torch.nn.Module,
        optimizer: torch.optim.Optimizer,
        inp: torch.Tensor,
    ) -> MemTracker:
        mem_tracker = MemTracker()
        mem_tracker.track_external(model, optimizer)
        with mem_tracker as mt:
            for iter_idx in range(2):  # running twice to initialize optimizer
                output = model(inp)
                output.sum().backward()
                if iter_idx == 1:
                    last_snapshot = mt.get_tracker_snapshot("current")
                optimizer.step()
                optimizer.zero_grad()
                if iter_idx == 0:
                    mt.reset_mod_stats()
        assert last_snapshot is not None
        for mod_stats in mem_tracker.memory_tracking.values():
            # postprocessing due to the fact that for ModTracker, the post backward hook
            # is not being called for modules whose inputs don't require gradients
            # TODO: fix this in ModTracker and ensure it does not lead to any perf regression
            if _ModState.POST_BW not in mod_stats.snapshots.keys():
                mod_stats.snapshots.setdefault(_ModState.POST_BW, []).append(
                    copy.deepcopy(last_snapshot)
                )
        return mem_tracker

    def _run_and_get_runtime_estimator(
        self,
        model: torch.nn.Module,
        optimizer: torch.optim.Optimizer,
        inp: torch.Tensor,
    ) -> RuntimeEstimator:
        def _run_one_step() -> None:
            output = model(inp)
            output.sum().backward()
            optimizer.step()
            optimizer.zero_grad()

        # Initializing optimizer states and warm-up
        _run_one_step()

        runtime_estimator = RuntimeEstimator()
        with runtime_estimator(estimate_mode_type=self.estimate_mode):
            _run_one_step()  # We use only one iteration for estimation
        return runtime_estimator

    def _run_and_get_sac_estimator(
        self,
        model: torch.nn.Module,
        inp: torch.Tensor,
    ) -> SACEstimator:
        sac_estimator = SACEstimator()
        with sac_estimator(estimate_mode_type=self.estimate_mode):
            loss = model(inp).sum()
        loss.backward()
        return sac_estimator

    def _collect_module_info_with_fake_tensor_mode(self) -> ModuleInfo:
        with FakeTensorMode():
            model, optimizer, inp = self._init_model_input_optimizer()
            mem_tracker = self._run_and_get_memTracker(model, optimizer, inp)
            runtime_estimator = self._run_and_get_runtime_estimator(
                model, optimizer, inp
            )
            sac_estimator = self._run_and_get_sac_estimator(model, inp)
            mod_info = aggregate_stats(
                model,
                mem_tracker,
                runtime_estimator,
                sac_estimator,
                torch.device(self.device),
            )
        return mod_info

    @skipIfTorchDynamo("https://github.com/pytorch/pytorch/issues/115653")
    @unittest.skipIf(not TEST_CUDA, "CUDA not available")
<<<<<<< HEAD
    @skipIfRocmArch(MI300_ARCH)
    @skipIfRocmArch(NAVI4_ARCH)
=======
    @skipIfRocm
>>>>>>> 10cbfa3d
    def test_sac_ilp_case1(self):
        """
        This is a case where the memory budget is either binding or too tight,
        meaning that with some AC, the model can fit into GPU memory.
        """
        mod_info = self._collect_module_info_with_fake_tensor_mode()
        g = parse_module_info(mod_info)

        peak_mem, compute_time = get_peak_memory_runtime_baseline(g)
        self.assertAlmostEqual(peak_mem / 2583888896, 1, delta=0.05)

        ac_decisions, recomputation_time, _ = sac_milp(
            g, memory_budget=1.6, world_size=4
        )

        # The solution should AC all four transformer layers. On A100 machine, the percentage of
        # activation memory to discard is 0.5232 for three layers and is 0.7964 for the fourth layer.
        # Due to symmetry, the layer that has 0.7964 can be any of the first three layers. On CI,
        # due to machine variance and difference in flops, the results can be different -- e.g.,
        # the ratios are  0.672, 0.5646, 0.5646, 0.5646 for the four transformer layers for test
        # linux-focal-cuda11.8-py3.10-gcc9 / test (distributed, 1, 3, lf.linux.8xlarge.nvidia.gpu).
        # and recomputation_time = 58.14; compute_time = 902.26
        modules_to_ac = set(ac_decisions.keys())
        sorted_discard_ratio = sorted(ac_decisions.values())
        self.assertEqual(
            modules_to_ac,
            {"Transformer.layers." + str(i) for i in range(4)},  # n_layers=4
        )
        self.assertAlmostEqual(sorted_discard_ratio[0], 0.55, delta=0.05)
        self.assertAlmostEqual(sorted_discard_ratio[1], 0.55, delta=0.05)
        self.assertAlmostEqual(sorted_discard_ratio[2], 0.55, delta=0.05)
        self.assertAlmostEqual(sum(sorted_discard_ratio), 2.35, delta=0.05)
        self.assertAlmostEqual(ac_decisions["Transformer.layers.3"], 0.55, delta=0.05)

        # On A100 machine, recomputation_time is 6.97 ms and compute_time is 97.97 ms.
        # Since runtime is device_flops dependent, so we only check the ratio
        self.assertAlmostEqual(
            (recomputation_time / compute_time) / (6.97 / 97.97), 1, delta=0.25
        )

    @skipIfTorchDynamo("https://github.com/pytorch/pytorch/issues/115653")
    @unittest.skipIf(not TEST_CUDA, "CUDA not available")
    @skipIfRocmArch(NAVI_ARCH)
    def test_sac_ilp_case2(self):
        """
        This is a case where the memory budget is not binding, meaning that no
        AC is needed to fit the model into memory.
        """
        mod_info = self._collect_module_info_with_fake_tensor_mode()
        g = parse_module_info(mod_info)
        ac_decisions, recomputation_time, peak_mem = sac_milp(
            g, memory_budget=2.4, world_size=4
        )
        self.assertDictEqual(ac_decisions, {})
        self.assertEqual(recomputation_time, 0)
        self.assertGreater(peak_mem, 1)

    @skipIfTorchDynamo("https://github.com/pytorch/pytorch/issues/115653")
    @unittest.skipIf(not TEST_CUDA, "CUDA not available")
    def test_sac_ilp_case3(self):
        """
        This is a case where the memory budget is too tight, meaning that even with
        aggressive AC, the model cannot fit into memory.
        """
        mod_info = self._collect_module_info_with_fake_tensor_mode()
        g = parse_module_info(mod_info)
        ac_decisions, recomputation_time, peak_mem = sac_milp(
            g, memory_budget=0.8, world_size=4
        )
        self.assertEqual(ac_decisions, {})
        self.assertEqual(recomputation_time, 0)
        self.assertEqual(peak_mem, -1)


class TestOptimalCheckpointingPolicy(TestCase):
    # tests are adpated from tests in xformers
    # https://github.com/facebookresearch/xformers/blob/c6c0ac31f1b08542a0bc27278c6ed10f825f6963/tests/test_checkpoint.py#L222
    def setUp(self):
        super().setUp()
        data = [
            ("aten.copy_", 5, 0),
            ("aten.add", 5, 100),
            ("aten.div", 8, 100),
            ("aten.mm", 15, 120),
            ("aten.native_dropout", 15, 0),
            ("aten.linear", 9, 100),
            ("aten.t", 1, 0),
            ("aten.relu_", 5, 0),
        ]
        self.sac_stats = SACStats(
            func_names=[x[0] for x in data],
            runtimes=[x[1] for x in data],
            memory=[x[2] for x in data],
            view_like_ops=[6],
            rand_ops=[4],
            saved_autograd_ops=[],  # not needed for SAC decisions
            inplace_ops=[(0, 0), (7, 5)],
            force_store_random=False,
        )

    @skipIfTorchDynamo("https://github.com/pytorch/pytorch/issues/115653")
    @unittest.skipIf(not TEST_CUDA, "CUDA not available")
    def test_get_optimial_checkpointing_policy_per_module(self):
        for memory_budget, optimal_soln in [
            (0, [1, 0, 0, 0, 1, 0, 0, 0]),
            (100 / 420, [1, 0, 0, 0, 1, 1, 0, 1]),
            (120 / 420, [1, 0, 0, 1, 1, 0, 0, 0]),
            (200 / 420, [1, 0, 1, 0, 1, 1, 0, 1]),
            (220 / 420, [1, 0, 0, 1, 1, 1, 0, 1]),
            (320 / 420, [1, 0, 1, 1, 1, 1, 0, 1]),
            (420 / 420, [1, 1, 1, 1, 1, 1, 0, 1]),
        ]:
            soln = get_optimal_checkpointing_policy_per_module(
                sac_stats=self.sac_stats, memory_budget=memory_budget
            )
            self.assertEqual(optimal_soln, soln)


if __name__ == "__main__":
    run_tests()<|MERGE_RESOLUTION|>--- conflicted
+++ resolved
@@ -19,11 +19,6 @@
 )
 from torch.testing._internal.common_cuda import TEST_CUDA
 from torch.testing._internal.common_utils import (
-<<<<<<< HEAD
-    MI300_ARCH,
-    NAVI4_ARCH,
-=======
->>>>>>> 10cbfa3d
     run_tests,
     skipIfTorchDynamo,
     TestCase,
@@ -142,12 +137,7 @@
 
     @skipIfTorchDynamo("https://github.com/pytorch/pytorch/issues/115653")
     @unittest.skipIf(not TEST_CUDA, "CUDA not available")
-<<<<<<< HEAD
-    @skipIfRocmArch(MI300_ARCH)
-    @skipIfRocmArch(NAVI4_ARCH)
-=======
     @skipIfRocm
->>>>>>> 10cbfa3d
     def test_sac_ilp_case1(self):
         """
         This is a case where the memory budget is either binding or too tight,
