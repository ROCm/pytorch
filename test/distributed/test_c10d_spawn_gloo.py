--- conflicted
+++ resolved
@@ -37,10 +37,7 @@
             pg = c10d.distributed_c10d._get_default_group()
             pg._register_backend(torch.device("cpu"), c10d.ProcessGroup.BackendType.GLOO, backend)
             pg._register_backend(torch.device("cuda"), c10d.ProcessGroup.BackendType.GLOO, backend)
-<<<<<<< HEAD
-=======
-
->>>>>>> 5ba4dafc
+
             return pg
 
         @sandcastle_skip_if(not TEST_MULTIGPU, "At least 2 CUDA GPUS needed")
