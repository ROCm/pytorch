import unittest
from common_utils import TestCase, run_tests, TEST_NUMPY
from common_cuda import TEST_CUDA
from collections import namedtuple, OrderedDict
import itertools
import functools
import torch
from torch import Tensor
from torch._six import PY2
import torch.nn.functional as F
from multiprocessing.reduction import ForkingPickler
import pickle
import io
import os
import sys
import warnings


def check_env_flag(name, default=''):
    return os.getenv(name, default).upper() in ['ON', '1', 'YES', 'TRUE', 'Y']

TEST_NAMEDTENSOR = check_env_flag('TEST_NAMEDTENSOR')

skipIfNamedTensorDisabled = \
    unittest.skipIf(not torch._C._BUILD_NAMEDTENSOR,
                    'PyTorch not compiled with namedtensor support')

skipIfNotTestingNamedTensor = \
    unittest.skipIf(not TEST_NAMEDTENSOR,
                    'TEST_NAMEDTENSOR=0; set it to 1 to enable named tensor tests')

def pass_name_to_python_arg_parser(name):
    x = torch.empty(2, names=(name,))


def flatten(lst):
    return [item for sublist in lst for item in sublist]


Function = namedtuple('TestCase', ['name', 'lambd'])


def parse_compressed_namedshape(string):
    # This is a metalanguage for describing a shape of a tensor compactly.
    # 'N:3,C:2' -> size = [3, 2], names: ['N', 'C']
    # 'None:3,None:2' -> size = [3, 2], names: ['None', 'None']
    # '3,2' -> size = [3, 2], names=None passed to ctor.
    def parse_name(maybe_name):
        maybe_name = maybe_name.strip()
        if maybe_name == 'None':
            return None
        return maybe_name

    string = string.strip()

    # '' -> size: [], names:None
    if len(string) == 0:
        return None, []

    # '3, 2' -> size = [3, 2], None names.
    if ':' not in string:
        return None, [int(size) for size in string.split(',')]

    dims = string.split(',')
    tuples = [dim.split(':') for dim in dims]
    return zip(*[(parse_name(name), int(size)) for name, size in tuples])


def create(namedshape, factory=torch.randn):
    # namedshape: str
    names, shape = parse_compressed_namedshape(namedshape)
    return factory(shape, names=names)


def out_fn(operator):
    @functools.wraps(operator)
    def fn(*inputs):
        return operator(*inputs[1:], out=inputs[0])
    return fn


class TestNamedTensor(TestCase):
    def test_aaa_must_run_first_check_experimental_warning(self):
        # TODO(rzou): It would be nice for this to be a "real" python warning.
        # Right now this error message only prints once and doesn't respect
        # warnings.simplefilter behavior (where python users can control whether
        # or not to display warnings once, all the time, or never).
        with warnings.catch_warnings(record=True) as warns:
            x = torch.randn(3, 3, names=('N', 'C'))
            self.assertEqual(len(warns), 1)
            self.assertTrue(str(warns[0].message).startswith(
                'Named tensors and all their associated APIs are an experimental feature'))

    def test_trivial(self):
        pass

    def _test_name_inference(self, op, args=(), expected_names=(), device='cpu',
                             maybe_raises_regex=None):
        casted_args = [arg.to(device) if isinstance(arg, torch.Tensor) else arg
                       for arg in args]
        if maybe_raises_regex is not None:
            with self.assertRaisesRegex(RuntimeError, maybe_raises_regex):
                result = op(*args)
            return
        result = op(*args)
        self.assertEqual(result.names, expected_names,
                         message='Name inference for {} on device {} failed'.format(
                             op.__name__, device))

    # TODO(rzou): Some form of this check should be added to self.assertEqual.
    # Right now I don't know what it should look like.
    def assertTensorDataAndNamesEqual(self, x, y):
        self.assertEqual(x.names, y.names)
<<<<<<< HEAD
        unnamed_x = x.renamed(None)
        unnamed_y = y.renamed(None)
=======
        unnamed_x = x.rename(None)
        unnamed_y = y.rename(None)
>>>>>>> 9b2e2ee2
        self.assertEqual(unnamed_x, unnamed_y)

    def _test_factory(self, factory, device):
        x = factory([], device=device)
        self.assertEqual(x.names, ())

        x = factory(1, 2, 3, device=device)
        self.assertEqual(x.names, (None, None, None))

        x = factory(1, 2, 3, names=None, device=device)
        self.assertEqual(x.names, (None, None, None))

        x = factory(1, 2, 3, names=('N', 'T', 'D'), device=device)
        self.assertEqual(x.names, ('N', 'T', 'D'))

        x = factory(1, 2, 3, names=('N', None, 'D'), device=device)
        self.assertEqual(x.names, ('N', None, 'D'))

        with self.assertRaisesRegex(RuntimeError,
                                    'must contain alphabetical characters and/or underscore'):
            x = factory(2, names=('?',), device=device)

        with self.assertRaisesRegex(RuntimeError, 'Number of names'):
            x = factory(2, 1, names=('N',), device=device)

        with self.assertRaisesRegex(TypeError, 'invalid combination of arguments'):
            x = factory(2, 1, names='N', device=device)

        with self.assertRaisesRegex(RuntimeError, 'construct a tensor with duplicate names'):
            x = factory(2, 1, 1, names=('N', 'C', 'N'), device=device)

        names64 = ['A' * i for i in range(1, 65)]
        x = factory([1] * 64, names=names64, device=device)
        self.assertEqual(x.names, names64)

        with self.assertRaisesRegex(
                RuntimeError,
                'only support up to 64 dims'):
            names65 = ['A' * i for i in range(1, 66)]
            x = factory([1] * 65, names=names64, device=device)

    def test_has_names(self):
        unnamed = torch.empty(2, 3)
        none_named = torch.empty(2, 3, names=(None, None))
        partially_named = torch.empty(2, 3, names=('N', None))
        fully_named = torch.empty(2, 3, names=('N', 'C'))

        self.assertFalse(unnamed.has_names())
        self.assertFalse(none_named.has_names())
        self.assertTrue(partially_named.has_names())
        self.assertTrue(fully_named.has_names())

    @unittest.skipIf(PY2, "Ellipsis object not supported in python 2")
    def test_py3_ellipsis(self):
        # Need to exec or else flake8 will complain about invalid python 2.
        tensor = torch.randn(2, 3, 5, 7)
        scope = {'tensor': tensor}
        code_str = "output = tensor.refine_names('N', ..., 'C')"
        exec(code_str, globals(), scope)
        self.assertEqual(scope['output'].names, ['N', None, None, 'C'])

    def test_refine_names(self):
        # Unnamed tensor -> Unnamed tensor
        self._test_name_inference(Tensor.refine_names,
                                  [create('None:1,None:2,None:3'), 'N', 'C', 'H'],
                                  ['N', 'C', 'H'])

        # Named tensor -> Named tensor
        self._test_name_inference(Tensor.refine_names,
                                  [create('N:1,C:2,H:3'), 'N', 'C', 'H'],
                                  ['N', 'C', 'H'])

        # Partially named tensor -> named tensor
        self._test_name_inference(Tensor.refine_names,
                                  [create('None:1,C:2,None:3'), None, 'C', 'H'],
                                  [None, 'C', 'H'])

        # Too few names
        self._test_name_inference(Tensor.refine_names,
                                  [create('None:2,None:3'), 'N', 'C', 'H'],
                                  maybe_raises_regex="different number of dims")

        # Cannot change Tensor[D] to Tensor[N]
        self._test_name_inference(Tensor.refine_names,
                                  [create('D:3'), 'N'],
                                  maybe_raises_regex="is different from")

        # Cannot change Tensor[D] to Tensor[None]
        self._test_name_inference(Tensor.refine_names,
                                  [create('D:3'), None],
                                  maybe_raises_regex="'D' is more specific than None")

        # globbing behavior exists
        self._test_name_inference(Tensor.refine_names,
                                  [create('None:1,None:1,None:2,None:3'), '...', 'C', 'H'],
                                  [None, None, 'C', 'H'])

<<<<<<< HEAD
=======
    def test_detach(self):
        names = ['N']
        self._test_name_inference(
            Tensor.detach_,
            [torch.randn(3, requires_grad=True, names=names)],
            names)
        self._test_name_inference(
            Tensor.detach,
            [torch.randn(3, requires_grad=True, names=names)],
            names)

    def test_index_fill(self):
        for device in torch.testing.get_all_device_types():
            expected_names = ('N', 'C')
            x = torch.randn(3, 5, device=device, names=expected_names)

            output = x.index_fill_('C', torch.tensor([0, 1], device=device), 5)
            self.assertEqual(output.names, expected_names)

            output = x.index_fill_('C', torch.tensor([0, 1], device=device), torch.tensor(4.))
            self.assertEqual(output.names, expected_names)

            output = x.index_fill('C', torch.tensor([0, 1], device=device), 5)
            self.assertEqual(output.names, expected_names)

            output = x.index_fill('C', torch.tensor([0, 1], device=device), torch.tensor(4.))
            self.assertEqual(output.names, expected_names)

    def test_squeeze(self):
        x = create('N:3,C:1,H:1,W:1')
        output = x.squeeze('C')
        self.assertEqual(output.names, ['N', 'H', 'W'])

        output = x.squeeze()
        self.assertEqual(output.names, ['N'])

>>>>>>> 9b2e2ee2
    def test_repr(self):
        named_tensor = torch.zeros(2, 3).rename_('N', 'C')
        expected = "tensor([[0., 0., 0.],\n        [0., 0., 0.]], names=('N', 'C'))"
        self.assertEqual(repr(named_tensor), expected)

        unnamed_tensor = torch.zeros(2, 3)
        expected = "tensor([[0., 0., 0.],\n        [0., 0., 0.]])"
        self.assertEqual(repr(unnamed_tensor), expected)

        none_named_tensor = torch.zeros(2, 3).rename_(None, None)
        self.assertEqual(repr(none_named_tensor), expected)

    def test_no_save_support(self):
        named_tensor = torch.zeros(2, 3, names=('N', 'C'))
        buf = io.BytesIO()
        with self.assertRaisesRegex(RuntimeError, "NYI"):
            torch.save(named_tensor, buf)

    def test_no_pickle_support(self):
        named_tensor = torch.zeros(2, 3, names=('N', 'C'))
        with self.assertRaisesRegex(RuntimeError, "NYI"):
            serialized = pickle.dumps(named_tensor)

    def test_no_multiprocessing_support(self):
        named_tensor = torch.zeros(2, 3, names=('N', 'C'))
        buf = io.BytesIO()
        with self.assertRaisesRegex(RuntimeError, "NYI"):
            ForkingPickler(buf, pickle.HIGHEST_PROTOCOL).dump(named_tensor)

    def test_big_tensor_repr(self):
        def check_repr(named_tensor):
<<<<<<< HEAD
            unnamed_tensor = named_tensor.renamed(None)
=======
            unnamed_tensor = named_tensor.rename(None)
>>>>>>> 9b2e2ee2
            expected = "{}, names={})".format(repr(unnamed_tensor)[:-1], named_tensor.names)
            self.assertEqual(repr(named_tensor), expected)

        check_repr(torch.randn(128, 3, 64, 64, names=('N', 'C', 'H', 'W')))

    def test_noncontig_contiguous(self):
        # This type of contiguous is special-cased and therefore needs its own test
        for device in torch.testing.get_all_device_types():
            x = torch.randn(2, 3, device=device).t().rename_('N', 'C')
            self.assertEqual(x.contiguous().names, ('N', 'C'))

    def test_copy_transpose(self):
        # This type of copy is special-cased and therefore needs its own test
        def _test(self_names, other_names, expected_names):
            x = torch.empty(2, 5, names=self_names)
            y = torch.empty(5, 2).t().rename_(*other_names)
            x.copy_(y)
            self.assertEqual(x.names, expected_names)

        _test(('N', 'C'), ('N', 'C'), ('N', 'C'))
        _test(None, ('N', 'C'), ('N', 'C'))

    def test_rename_(self):
        tensor = torch.empty(1, 1, names=('N', 'C'))
        self.assertEqual(tensor.rename_(None).names, (None, None))
        self.assertEqual(tensor.rename_('H', 'W').names, ('H', 'W'))
        with self.assertRaisesRegex(RuntimeError, 'Number of names'):
            tensor.rename_('N', 'C', 'W')
        with self.assertRaisesRegex(RuntimeError, 'duplicate names'):
            tensor.rename_('N', 'N')

<<<<<<< HEAD
    def test_renamed(self):
        tensor = torch.empty(1, 1, names=('N', 'C'))

        self.assertEqual(tensor.renamed(None).names, (None, None))
        self.assertEqual(tensor.renamed('H', 'W').names, ('H', 'W'))
=======
    def test_rename(self):
        tensor = torch.empty(1, 1, names=('N', 'C'))

        self.assertEqual(tensor.rename(None).names, (None, None))
        self.assertEqual(tensor.rename('H', 'W').names, ('H', 'W'))
>>>>>>> 9b2e2ee2

        # Check that we didn't modify tensor.names
        self.assertEqual(tensor.names, ('N', 'C'))

        with self.assertRaisesRegex(RuntimeError, 'Number of names'):
<<<<<<< HEAD
            tensor.renamed('N', 'C', 'W')
        with self.assertRaisesRegex(RuntimeError, 'duplicate names'):
            tensor.renamed('N', 'N')

        with self.assertRaisesRegex(RuntimeError, 'either positional args or keyword args'):
            tensor.renamed(None, N='batch')

        # renamed returns a view on the tensor
        self.assertEqual(tensor.renamed('H', 'W').data_ptr(), tensor.data_ptr())
        self.assertEqual(tensor.renamed(None).data_ptr(), tensor.data_ptr())

    def test_renamed_globber(self):
=======
            tensor.rename('N', 'C', 'W')
        with self.assertRaisesRegex(RuntimeError, 'duplicate names'):
            tensor.rename('N', 'N')

        with self.assertRaisesRegex(RuntimeError, 'either positional args or keyword args'):
            tensor.rename(None, N='batch')

        # rename returns a view on the tensor
        self.assertEqual(tensor.rename('H', 'W').data_ptr(), tensor.data_ptr())
        self.assertEqual(tensor.rename(None).data_ptr(), tensor.data_ptr())

    def test_rename_globber(self):
>>>>>>> 9b2e2ee2
        scalar = torch.randn([])
        unnamed_tensor = torch.empty(1, 1, 1, 1)
        named_tensor = torch.empty(1, 1, 1, 1, names=('N', 'C', 'H', 'W'))

<<<<<<< HEAD
        self.assertEqual(scalar.renamed(None).names, [])
        self.assertEqual(scalar.renamed('...').names, [])

        # Check that it works with unnamed tensors
        self.assertEqual(unnamed_tensor.renamed('...').names, unnamed_tensor.names)
        self.assertEqual(unnamed_tensor.renamed('...', 'H', 'W').names,
                         [None, None, 'H', 'W'])
        self.assertEqual(unnamed_tensor.renamed('N', '...', 'W').names,
                         ['N', None, None, 'W'])
        self.assertEqual(unnamed_tensor.renamed('N', 'C', '...').names,
                         ['N', 'C', None, None])

        # Check that it works with named tensors
        self.assertEqual(named_tensor.renamed('...').names, named_tensor.names)
        self.assertEqual(named_tensor.renamed('...', 'width').names,
                         ['N', 'C', 'H', 'width'])
        self.assertEqual(named_tensor.renamed('batch', 'channels', '...', 'width').names,
                         ['batch', 'channels', 'H', 'width'])
        self.assertEqual(named_tensor.renamed('batch', '...').names,
                         ['batch', 'C', 'H', 'W'])

        # Test empty glob
        self.assertEqual(unnamed_tensor.renamed('...', None, None, None, None).names,
                         [None, None, None, None])
        self.assertEqual(named_tensor.renamed('N', 'C', 'H', '...', 'W').names,
=======
        self.assertEqual(scalar.rename(None).names, [])
        self.assertEqual(scalar.rename('...').names, [])

        # Check that it works with unnamed tensors
        self.assertEqual(unnamed_tensor.rename('...').names, unnamed_tensor.names)
        self.assertEqual(unnamed_tensor.rename('...', 'H', 'W').names,
                         [None, None, 'H', 'W'])
        self.assertEqual(unnamed_tensor.rename('N', '...', 'W').names,
                         ['N', None, None, 'W'])
        self.assertEqual(unnamed_tensor.rename('N', 'C', '...').names,
                         ['N', 'C', None, None])

        # Check that it works with named tensors
        self.assertEqual(named_tensor.rename('...').names, named_tensor.names)
        self.assertEqual(named_tensor.rename('...', 'width').names,
                         ['N', 'C', 'H', 'width'])
        self.assertEqual(named_tensor.rename('batch', 'channels', '...', 'width').names,
                         ['batch', 'channels', 'H', 'width'])
        self.assertEqual(named_tensor.rename('batch', '...').names,
                         ['batch', 'C', 'H', 'W'])

        # Test empty glob
        self.assertEqual(unnamed_tensor.rename('...', None, None, None, None).names,
                         [None, None, None, None])
        self.assertEqual(named_tensor.rename('N', 'C', 'H', '...', 'W').names,
>>>>>>> 9b2e2ee2
                         ['N', 'C', 'H', 'W'])

        # Multiple globs throw
        with self.assertRaisesRegex(RuntimeError, 'More than one '):
<<<<<<< HEAD
            named_tensor.renamed('...', 'channels', '...')

    def test_renamed_rename_map(self):
=======
            named_tensor.rename('...', 'channels', '...')

    def test_rename_rename_map(self):
>>>>>>> 9b2e2ee2
        scalar = torch.randn([])
        unnamed_tensor = torch.empty(1, 1, 1, 1)
        named_tensor = torch.empty(1, 1, 1, 1, names=('N', 'C', 'H', 'W'))

        with self.assertRaisesRegex(RuntimeError, "dim 'N' does not exist"):
<<<<<<< HEAD
            scalar.renamed(N='batch')
        with self.assertRaisesRegex(RuntimeError, "dim 'N' does not exist"):
            unnamed_tensor.renamed(N='batch')
        with self.assertRaisesRegex(RuntimeError, "dim 'B' does not exist"):
            named_tensor.renamed(B='batch')
        with self.assertRaisesRegex(RuntimeError, "dim 'B' does not exist"):
            named_tensor.renamed(H='height', B='batch')

        self.assertEqual(named_tensor.renamed(N='batch').data_ptr(),
                         named_tensor.data_ptr())
        self.assertEqual(named_tensor.renamed(N='batch').names,
                         ['batch', 'C', 'H', 'W'])
        self.assertEqual(named_tensor.renamed(N='batch', H='height').names,
=======
            scalar.rename(N='batch')
        with self.assertRaisesRegex(RuntimeError, "dim 'N' does not exist"):
            unnamed_tensor.rename(N='batch')
        with self.assertRaisesRegex(RuntimeError, "dim 'B' does not exist"):
            named_tensor.rename(B='batch')
        with self.assertRaisesRegex(RuntimeError, "dim 'B' does not exist"):
            named_tensor.rename(H='height', B='batch')

        self.assertEqual(named_tensor.rename(N='batch').data_ptr(),
                         named_tensor.data_ptr())
        self.assertEqual(named_tensor.rename(N='batch').names,
                         ['batch', 'C', 'H', 'W'])
        self.assertEqual(named_tensor.rename(N='batch', H='height').names,
>>>>>>> 9b2e2ee2
                         ['batch', 'C', 'height', 'W'])

    def test_set_names_property(self):
        tensor = torch.empty(1, 1, names=('N', 'C'))

        tensor.names = None
        self.assertEqual(tensor.names, (None, None))

        tensor.names = ('N', 'W')
        self.assertEqual(tensor.names, ('N', 'W'))

        with self.assertRaisesRegex(RuntimeError, 'Number of names'):
            tensor.names = ['N', 'C', 'W']
        with self.assertRaisesRegex(RuntimeError, 'duplicate names'):
            tensor.names = ['N', 'N']

    def test_factory_edge_cases(self):
        for device in torch.testing.get_all_device_types():
            self._test_factory(torch.empty, device)

    def test_factory_coverage(self):
        def _test(factory, device):
            names = ('N', 'T', 'D')

            torch.manual_seed(0)
            result = factory(1, 2, 3, names=names, device=device)

            torch.manual_seed(0)
            expected = factory(1, 2, 3, device=device).rename_(*names)

            self.assertTensorDataAndNamesEqual(result, expected)

        supported = [
            torch.ones,
            torch.rand,
            torch.randn,
            torch.zeros,
        ]

        for op, device in itertools.product(supported, torch.testing.get_all_device_types()):
            _test(op, device)

        # Test torch.full
        for device in torch.testing.get_all_device_types():
            names = ('N', 'T', 'D')
            result = torch.full([1, 2, 3], 2, names=names, device=device)
            expected = torch.full([1, 2, 3], 2, device=device).rename_(*names)
            self.assertTensorDataAndNamesEqual(result, expected)

    def test_tensor_from_lists(self):
        names = ('N', 'C')
        tensor = torch.tensor([[1]], names=names)
        self.assertEqual(tensor.names, names)

        names = ('N',)
        tensor = torch.tensor([1], names=names)
        self.assertEqual(tensor.names, names)

        with self.assertRaisesRegex(RuntimeError, 'Number of names'):
            names = ('N', 'C')
            tensor = torch.tensor([1], names=names)

    @unittest.skipIf(not TEST_NUMPY, "no numpy")
    def test_tensor_from_numpy(self):
        import numpy as np
        arr = np.array([[1]])
        names = ('N', 'C')
        tensor = torch.tensor([[1]], names=names)
        self.assertEqual(tensor.names, names)

    def test_tensor_from_tensor(self):
        x = torch.randn(1, 1)
        names = ('N', 'C')
        tensor = torch.tensor(x, names=names)
        self.assertEqual(tensor.names, names)

    def test_tensor_from_named_tensor(self):
        x = torch.randn(1, 1, names=('N', 'D'))
        tensor = torch.tensor(x)
        self.assertEqual(tensor.names, ('N', 'D'))

        # there's no way to distinguish between names=None and not passing in names.
        # If the user passes in names=None they are asking for trouble.
        x = torch.randn(1, 1, names=('N', 'D'))
        tensor = torch.tensor(x, names=None)
        self.assertEqual(tensor.names, ('N', 'D'))

        x = torch.randn(1, 1, names=('N', 'D'))
        with self.assertRaisesRegex(RuntimeError, "Name mismatch"):
            tensor = torch.tensor(x, names=('N', 'C'))

    def test_size(self):
        t = torch.empty(2, 3, 5, names=('N', None, 'C'))
        self.assertEqual(t.size('N'), 2)
        self.assertEqual(t.size('C'), 5)
        with self.assertRaisesRegex(RuntimeError, 'Please look up dimensions by name*'):
            t.size(None)
        with self.assertRaisesRegex(RuntimeError, 'Name \'channels\' not found in '):
            t.size('channels')
        with self.assertRaisesRegex(RuntimeError, 'Name \'N\' not found in '):
            torch.empty(2, 3, 4).size('N')

    def test_stride(self):
        t = torch.empty(2, 3, 5, names=('N', None, 'C'))
        self.assertEqual(t.stride('N'), 3 * 5)
        self.assertEqual(t.stride('C'), 1)
        with self.assertRaisesRegex(RuntimeError, 'Please look up dimensions by name'):
            t.stride(None)
        with self.assertRaisesRegex(RuntimeError, 'Name \'channels\' not found in '):
            t.stride('channels')
        with self.assertRaisesRegex(RuntimeError, 'Name \'N\' not found in '):
            torch.empty(2, 3, 4).stride('N')

    def test_transpose_variants(self):
        t = torch.randn(2, 3, 5, 7, names=('N', 'C', 'H', 'W'))
        self.assertEqual(t.transpose('N', 'C').names, ['C', 'N', 'H', 'W'])
        self.assertEqual(t.transpose(1, 3).names, ['N', 'W', 'H', 'C'])

        t = torch.randn(2, 3, names=('N', 'C'))
        self.assertEqual(t.t().names, ['C', 'N'])

    def test_resize(self):
        for device in torch.testing.get_all_device_types():
            named = torch.randn(2, names=('N',), device=device)
            named.resize_([2])
            self.assertEqual(named.names, ['N'])

            with self.assertRaisesRegex(RuntimeError, "Cannot resize named tensor"):
                named.resize_([3])

            other_named = torch.randn(2, names=('N',), device=device)
            named.resize_as_(other_named)
            self.assertEqual(other_named.names, ['N'])

            unnamed = torch.randn(2, device=device)
            with self.assertRaisesRegex(
                    RuntimeError, r'names .* are not the same as the computed output names'):
                named.resize_as_(unnamed)

            unnamed = torch.randn(1, device=device)
            unnamed.resize_as_(named)
            self.assertEqual(unnamed.names, ['N'])

    def test_info_smoke(self):
        # Smoke test for info functions / methods / attributes on named tensors.
        tensor = torch.empty(1, 1, names=('N', 'D'))

        tensor.device
        tensor.dtype
        tensor.get_device()
        tensor.is_complex()
        tensor.is_floating_point()
        tensor.is_nonzero()
        torch.is_same_size(tensor, tensor)
        torch.is_signed(tensor)
        tensor.layout
        tensor.numel()
        tensor.dim()
        tensor.element_size()
        tensor.is_contiguous()
        tensor.is_cuda
        tensor.is_leaf
        tensor.is_pinned()
        tensor.is_shared()
        tensor.is_sparse
        tensor.ndimension()
        tensor.nelement()
        tensor.shape
        tensor.size()
        tensor.size(1)
        tensor.storage()
        tensor.storage_offset()
        tensor.storage_type()
        tensor.stride()
        tensor.stride(1)
        tensor.data
        tensor.data_ptr()
        tensor.ndim
        tensor.item()
        tensor.type()
        tensor.is_shared()
        tensor.is_signed()

    def test_autograd_smoke(self):
        x = torch.randn(3, 3, names=('N', 'D'), requires_grad=True)

        y = x.clone()
        y.retain_grad()
        y.register_hook(lambda x: x)

        y.sum().backward()

        # autograd related attributes
        tensor = torch.empty(1, 1, names=('N', 'D'), requires_grad=True)
        tensor = tensor.relu()
        tensor.output_nr
        tensor.grad_fn
        tensor.requires_grad

    def test_split_fns_propagates_names(self):
        fns = [
            lambda x: x.split(1, 0),
            lambda x: x.split([1, 1], 1),
            lambda x: x.chunk(2, 0),
        ]

        for device in torch.testing.get_all_device_types():
            orig_tensor = torch.empty(2, 2, names=('N', 'D'), device=device)
            for fn in fns:
                splits = fn(orig_tensor)
                for split in splits:
                    self.assertEqual(split.names, orig_tensor.names)

    def test_any_all(self):
        for device in torch.testing.get_all_device_types():
            x = torch.zeros(3, dtype=torch.bool, device=device, names=('C',))
            self.assertEqual(x.any().names, [])
            self.assertEqual(x.all().names, [])

    def test_binary_ops(self):
        def test_basic(op):
            a = torch.empty(2, 3, names=('N', 'C'))
            b = torch.empty(3, 2, names=('C', 'N'))
            c = torch.empty(3, names=('C',))
            d = torch.empty(5, names=('W',))

            self.assertEqual(op(a, a).names, ('N', 'C'))
            self.assertEqual(op(a, c).names, ('N', 'C'))

            with self.assertRaisesRegex(RuntimeError, "do not match"):
                op(a, d)
            with self.assertRaisesRegex(RuntimeError, "do not match"):
                op(a, b)

        def test_wildcard(op):
            a = torch.empty(2, 3, names=('N', 'C'))
            c = torch.empty(2, 3, names=(None, 'C'))
            self.assertEqual(op(a, c).names, ('N', 'C'))

            b = torch.empty(2, 3)
            self.assertEqual(op(a, b).names, ('N', 'C'))

            d = torch.empty(2, 3, names=('C', None))
            with self.assertRaisesRegex(RuntimeError, "Misaligned"):
                op(d, c)

        def test_mixed_unnamed_named(op, is_inplace):
            named2 = torch.randn(1, 1, names=('N', 'C'))
            unnamed1 = torch.randn(1)
            unnamed2 = torch.randn(1, 1)
            unnamed3 = torch.randn(1, 1, 1)

            def compute_expected_names(tensor, other):
                assert tensor.has_names() ^ other.has_names()
                named = tensor if tensor.has_names() else other
                unnamed = other if tensor.has_names() else tensor
                unnamed_dim = unnamed.dim()
                if unnamed_dim > named.dim():
                    return [None] * (unnamed_dim - named.dim()) + list(named.names)
                else:
                    return named.names

            inputs = itertools.chain(
                itertools.product([named2], [unnamed1, unnamed2, unnamed3]),
                itertools.product([unnamed1, unnamed2, unnamed3], [named2]),
            )
            if is_inplace:
                # In-place ops have the constraint that they must not change shape.
                inputs = [(a, b) for (a, b) in inputs if a.dim() >= b.dim()]

            for tensor, other in inputs:
                expected_names = compute_expected_names(tensor, other)
                self.assertEqual(op(tensor, other).names, expected_names)

        def method(name, *args, **kwargs):
            return [Function(name, lambda a, b: getattr(a, name)(b, *args, **kwargs))]

        def out_function(name, *args, **kwargs):
            out_fn = getattr(torch, name)

            def fn(a, b):
                result = torch.empty([0], dtype=a.dtype, device=a.device)
                out_fn(a, b, *args, out=result, **kwargs)
                return result

            return [Function(name, fn)]

        def fn_method_and_inplace(name, *args, **kwargs):
            return (
                method(name, *args, **kwargs) +
                method(name + '_', *args, **kwargs) +
                out_function(name, *args, **kwargs)
            )

        tests = [
            fn_method_and_inplace('add'),
            fn_method_and_inplace('div'),
            fn_method_and_inplace('mul'),
            fn_method_and_inplace('sub'),
            fn_method_and_inplace('pow'),
            fn_method_and_inplace('atan2'),
            method('copy_'),
        ]
        tests = flatten(tests)

        for name, op in tests:
            test_basic(op)
            test_wildcard(op)
            test_mixed_unnamed_named(op, is_inplace=name.endswith('_'))

    def test_logical_xor(self):
        # Implemented via TensorIterator, so just check that each version
        # (out-of-place, inplace, out=) propagates names.
        def zeros(*args, **kwargs):
            return torch.zeros(*args, dtype=torch.bool, **kwargs)

        self._test_name_inference(
            torch.logical_xor,
            (create('N:2,C:3', zeros), create('N:2,C:3', zeros)),
            expected_names=['N', 'C'])

        self._test_name_inference(
            Tensor.logical_xor_,
            (create('N:2,C:3', zeros), create('N:2,C:3', zeros)),
            expected_names=['N', 'C'])

        self._test_name_inference(
            lambda out, x, y: torch.logical_xor(x, y, out=out),
            (create('0', zeros), create('N:2,C:3', zeros), create('N:2,C:3', zeros)),
            expected_names=['N', 'C'])

    def test_pow_special(self):
        # There are a few pow cases that don't go through TensorIterator.
        # Test them here.
        for device in torch.testing.get_all_device_types():
            named = torch.randn(2, 3, names=('N', 'C'), device=device)
            unnamed = torch.randn([0], device=device)

            result = torch.pow(named, 0, out=unnamed.clone())
            self.assertEqual(result.names, named.names)

            result = torch.pow(named, 1, out=unnamed.clone())
            self.assertEqual(result.names, named.names)

            result = torch.pow(1, named, out=unnamed.clone())
            self.assertEqual(result.names, named.names)

    def test_out_fn_semantics(self):
        out_fn = torch.abs
        unnamed_tensor = torch.randn(3, 2)
        none_named_tensor = torch.randn(3, 2, names=(None, None))
        named_tensor = torch.randn(3, 2, names=('N', 'C'))
        partially_named_tensor = torch.randn(3, 2, names=('N', None))

        with self.assertRaisesRegex(RuntimeError, "Name mismatch"):
            out_fn(partially_named_tensor, out=named_tensor)
        with self.assertRaisesRegex(RuntimeError, "Name mismatch"):
            out_fn(named_tensor, out=partially_named_tensor)
        with self.assertRaisesRegex(RuntimeError, "Name mismatch"):
            out_fn(none_named_tensor, out=named_tensor)
        with self.assertRaisesRegex(RuntimeError, "Name mismatch"):
            out_fn(unnamed_tensor, out=named_tensor)

        output = torch.randn(3, 2)
        out_fn(unnamed_tensor, out=output)
        self.assertFalse(output.has_names())

        output = torch.randn(3, 2, names=(None, None))
        out_fn(named_tensor, out=output)
        self.assertEqual(output.names, named_tensor.names)

        output = torch.randn(3, 2)
        out_fn(named_tensor, out=output)
        self.assertEqual(output.names, named_tensor.names)

        output = torch.randn(3, 2, names=(None, None))
        out_fn(unnamed_tensor, out=output)
        self.assertFalse(output.has_names())

    def test_unary_propagate_names_fns(self):
        def _test(testcase, names=('N', 'D'), device='cpu'):
            sizes = [2] * len(names)
            tensor = torch.empty(sizes, names=names, device=device)
            try:
                out = testcase.lambd(tensor)
            except RuntimeError as err:
                # Get a better error message by catching the error and asserting.
                raise RuntimeError('{}: {}'.format(testcase.name, err))
            self.assertEqual(out.names, tensor.names,
                             message=testcase.name)

        def fn(name, *args, **kwargs):
            return [Function(name, lambda t: getattr(torch, name)(t, *args, **kwargs))]

        def method(name, *args, **kwargs):
            return [Function(name, lambda t: getattr(t, name)(*args, **kwargs))]

        def out_function(name, *args, **kwargs):
            out_fn = getattr(torch, name)

            def fn(tensor):
                result = torch.empty([0], dtype=tensor.dtype, device=tensor.device)
                out_fn(tensor, *args, out=result, **kwargs)
                return result

            return [Function(name + '_out', fn)]

        def fn_method_and_inplace(name, *args, **kwargs):
            return (
                method(name, *args, **kwargs) +
                method(name + '_', *args, **kwargs) +
                out_function(name, *args, **kwargs)
            )

        # All of these operate on 2x2 tensors.
        tests = [
            # unary pointwise
            fn_method_and_inplace('abs'),
            fn_method_and_inplace('acos'),
            fn_method_and_inplace('asin'),
            fn_method_and_inplace('atan'),
            fn_method_and_inplace('ceil'),
            fn_method_and_inplace('clamp', -1, 1),
            fn_method_and_inplace('clamp_min', -2),
            fn_method_and_inplace('clamp_max', 2),
            method('cauchy_'),
            method('clone'),
            method('contiguous'),
            fn_method_and_inplace('cos'),
            fn_method_and_inplace('cosh'),
            fn_method_and_inplace('digamma'),
            fn_method_and_inplace('erf'),
            fn_method_and_inplace('erfc'),
            fn_method_and_inplace('erfinv'),
            fn_method_and_inplace('exp'),
            fn_method_and_inplace('expm1'),
            method('exponential_'),
            fn_method_and_inplace('floor'),
            fn_method_and_inplace('frac'),
            method('geometric_', p=0.5),
            fn_method_and_inplace('lgamma'),
            fn_method_and_inplace('log'),
            fn_method_and_inplace('log10'),
            fn_method_and_inplace('log1p'),
            fn_method_and_inplace('log2'),
            method('log_normal_'),
            fn_method_and_inplace('neg'),
            method('normal_'),
            [Function('polygamma', lambda t: torch.polygamma(1, t))],
            method('polygamma_', 1),
            fn_method_and_inplace('reciprocal'),
            method('random_', 0, 1),
            method('random_', 1),
            method('random_'),
            method('relu_'),
            method('requires_grad_'),
            method('relu'),
            fn_method_and_inplace('round'),
            fn_method_and_inplace('rsqrt'),
            fn_method_and_inplace('sigmoid'),
            fn_method_and_inplace('sign'),
            fn_method_and_inplace('sin'),
            fn_method_and_inplace('sinh'),
            fn_method_and_inplace('sqrt'),
            fn_method_and_inplace('tan'),
            fn_method_and_inplace('tanh'),
            fn('threshold', 0, 1),
            fn('threshold_', 0, 1),
            out_function('threshold', 0, 1),
            fn_method_and_inplace('trunc'),
            method('uniform_'),
            method('zero_'),
            method('fill_', 1),
            method('fill_', torch.tensor(3.14)),

            # conversions
            method('to', dtype=torch.long),
            method('to', device='cpu'),
            method('to', torch.empty([])),
            method('bool'),
            method('byte'),
            method('char'),
            method('cpu'),
            method('double'),
            method('float'),
            method('long'),
            method('half'),
            method('int'),
            method('short'),
            method('type', dtype=torch.long),

            # cumsum and cumprod
            fn('cumsum', 0),
            fn('cumsum', 'D'),
            out_function('cumsum', 'D'),
            fn('cumprod', 0),
            fn('cumprod', 'D'),
            out_function('cumprod', 'D'),

            # views
            method('narrow', 0, 0, 1),

            # creation functions
            fn('empty_like'),

            # bernoulli variants
            method('bernoulli_', 0.5),
            method('bernoulli_', torch.tensor(0.5)),

            method('softmax', dim=1),
            method('softmax', dim='D'),
            method('log_softmax', dim=1),
            method('log_softmax', dim='D'),

            [Function('F.dropout(inplace)', lambda t: F.dropout(t, p=0.5, inplace=True))],
            [Function('F.dropout(outplace)', lambda t: F.dropout(t, p=0.5, inplace=False))],
        ]
        tests = flatten(tests)

        for testcase, device in itertools.product(tests, torch.testing.get_all_device_types()):
            _test(testcase, device=device)

    def test_bitwise_not(self):
        for device in torch.testing.get_all_device_types():
            names = ('N', 'D')
            tensor = torch.zeros(2, 3, names=names, dtype=torch.bool)
            result = torch.empty(0, dtype=torch.bool)

            self.assertEqual(tensor.bitwise_not().names, names)
            self.assertEqual(torch.bitwise_not(tensor, out=result).names, names)
            self.assertEqual(tensor.bitwise_not_().names, names)

    def test_logical_not(self):
        for device in torch.testing.get_all_device_types():
            names = ('N', 'D')
            tensor = torch.zeros(2, 3, names=names, dtype=torch.bool)
            result = torch.empty(0, dtype=torch.bool)

            self.assertEqual(tensor.logical_not().names, names)
            self.assertEqual(torch.logical_not(tensor, out=result).names, names)
            self.assertEqual(tensor.logical_not_().names, names)

    def test_bernoulli(self):
        for device in torch.testing.get_all_device_types():
            names = ('N', 'D')
            tensor = torch.rand(2, 3, names=names)
            result = torch.empty(0)
            self.assertEqual(tensor.bernoulli().names, names)

            torch.bernoulli(tensor, out=result)
            self.assertEqual(result.names, names)

    def test_flatten(self):
        tensor = torch.randn(2, 3, 5, 7, 11, names=('N', 'C', 'D', 'H', 'W'))

        # basic
        out = tensor.flatten('D', 'W', 'features')
        self.assertEqual(out.names, ['N', 'C', 'features'])
<<<<<<< HEAD
        self.assertEqual(out.renamed(None), tensor.renamed(None).view(2, 3, -1))
=======
        self.assertEqual(out.rename(None), tensor.rename(None).view(2, 3, -1))
>>>>>>> 9b2e2ee2

        # int overload
        out = tensor.flatten(2, 4, 'features')
        self.assertEqual(out.names, ['N', 'C', 'features'])
<<<<<<< HEAD
        self.assertEqual(out.renamed(None), tensor.renamed(None).view(2, 3, -1))
=======
        self.assertEqual(out.rename(None), tensor.rename(None).view(2, 3, -1))
>>>>>>> 9b2e2ee2

        # list overload
        out = tensor.flatten(['D', 'H', 'W'], 'features')
        self.assertEqual(out.names, ['N', 'C', 'features'])
<<<<<<< HEAD
        self.assertEqual(out.renamed(None), tensor.renamed(None).view(2, 3, -1))
=======
        self.assertEqual(out.rename(None), tensor.rename(None).view(2, 3, -1))
>>>>>>> 9b2e2ee2

        # Non-contiguous flatten: N and H are not "adjacent" in memory.
        sentences = torch.randn(2, 3, 5, 7, names=('N', 'T', 'H', 'D'))
        sentences = sentences.transpose('T', 'H')
        out = sentences.flatten('N', 'H', 'N_H')
        self.assertEqual(out.names, ['N_H', 'T', 'D'])

        with self.assertRaisesRegex(RuntimeError, "Name 'L' not found in"):
            tensor.flatten(['D', 'L'], 'features')

        with self.assertRaisesRegex(RuntimeError, "must be consecutive in"):
            tensor.flatten(['D', 'W'], 'features')

        with self.assertRaisesRegex(RuntimeError, "must be consecutive in"):
            tensor.flatten(['H', 'D', 'W'], 'features')

    def test_unflatten(self):
        tensor = torch.randn(7, 2 * 3 * 5, 11, names=('N', 'D', 'K'))

        # accepts iterable of tuples
        out = tensor.unflatten('D', (('C', 2), ('H', 3), ('W', 5)))
        self.assertEqual(out.names, ('N', 'C', 'H', 'W', 'K'))
        self.assertEqual(out.shape, (7, 2, 3, 5, 11))

        # accepts OrderedDict
        out = tensor.unflatten('D', OrderedDict((('C', 2), ('H', 3), ('W', 5))))
        self.assertEqual(out.names, ('N', 'C', 'H', 'W', 'K'))
        self.assertEqual(out.shape, (7, 2, 3, 5, 11))

        # Unflatten left-most
        out = tensor.unflatten('N', (('N', 7), ('H', 1)))
        self.assertEqual(out.names, ('N', 'H', 'D', 'K'))
        self.assertEqual(out.shape, (7, 1, 2 * 3 * 5, 11))

        # Unflatten right-most
        out = tensor.unflatten('K', (('K', 11), ('H', 1)))
        self.assertEqual(out.names, ('N', 'D', 'K', 'H'))
        self.assertEqual(out.shape, (7, 2 * 3 * 5, 11, 1))

        # takes positional dim
        out = tensor.unflatten(1, (('C', 2), ('H', 3), ('W', 5)))
        self.assertEqual(out.names, ('N', 'C', 'H', 'W', 'K'))
        self.assertEqual(out.shape, (7, 2, 3, 5, 11))

        with self.assertRaisesRegex(RuntimeError, "don't multiply up to"):
            tensor.unflatten('D', (('H', 3), ('W', 5)))

        with self.assertRaisesRegex(RuntimeError, 'OrderedDict or iterable of tuples'):
            tensor.unflatten('D', None)

        with self.assertRaisesRegex(RuntimeError, 'non-empty'):
            tensor.unflatten('D', OrderedDict())

    def test_unsupported_op_error_msg(self):
        named = torch.randn(3, 3, names=('N', 'C'))
        with self.assertRaisesRegex(
                RuntimeError, "pdist is not yet supported with named tensors"):
            torch.pdist(named)

    def test_reduction_fns(self):
        def check_output(output, expected_names):
            if isinstance(output, torch.Tensor):
                self.assertEqual(output.names, expected_names)
                return
            for out in output:
                self.assertEqual(out.names, expected_names)

        def test_simple_reduce(op, device):
            t = torch.empty(2, 3, 5, names=('N', 'C', 'L'), device=device)
            check_output(op(t, 1), ['N', 'L'])
            check_output(op(t, -1), ['N', 'C'])
            check_output(op(t, 'C'), ['N', 'L'])
            with self.assertRaisesRegex(RuntimeError, 'Please look up dimensions by name'):
                op(t, None)
            with self.assertRaisesRegex(RuntimeError, 'Name \'H\' not found'):
                op(t, 'H')

        def test_complete_reduce(op, device):
            t = torch.empty(2, 3, 5, names=('N', 'C', 'L'), device=device)
            check_output(op(t), [])

        def test_multidim_reduce(op, device):
            t = torch.empty(2, 3, 5, names=('N', 'C', 'L'), device=device)

            check_output(op(t, [1, 2]), ['N'])
            check_output(op(t, [0, -1]), ['C'])
            check_output(op(t, ['C', 'L']), ['N'])
            with self.assertRaisesRegex(RuntimeError, 'Please look up dimensions by name'):
                op(t, [None, 'C'])

        def test_out_variant(op, output_lambda, device):
            t = torch.empty(2, 3, 5, names=('N', 'C', 'L'), device=device)
<<<<<<< HEAD
            out = torch.empty([0], device=device)
            getattr(torch, op_name)(t, 'C', out=out)
=======
            if output_lambda:
                out = output_lambda(t)
            else:
                out = torch.empty([0], device=device)
            op(t, 'C', out=out)
>>>>>>> 9b2e2ee2
            check_output(out, ['N', 'L'])

        def test_keepdim(op, device):
            t = torch.empty(2, 3, 5, names=('N', 'C', 'L'), device=device)
            check_output(op(t, 'C', keepdim=True), ['N', 'C', 'L'])

        def values_and_indices(t):
            return (torch.empty([0], device=t.device),
                    torch.empty([0], device=t.device, dtype=torch.long))

        def kthvalue_wrapper(tensor, *args, **kwargs):
            # Return the 0-th value
            return torch.kthvalue(tensor, 1, *args, **kwargs)

        Case = namedtuple('Case', [
            'op',
            'supports_complete_reduce',
            'supports_multidim_reduce',
            'supports_out_variant',
            'supports_keepdim',
            'output_lambda',
        ])

        tests = [
<<<<<<< HEAD
            Case('sum', True, True, True, True, None),
            Case('prod', True, False, True, True, None),
            Case('mean', True, True, True, True, None),
            Case('var', True, True, True, True, None),
            Case('std', True, True, True, True, None),
            Case('std_mean', True, True, False, True, None),
            Case('var_mean', True, True, False, True, None),
            Case('unbind', False, False, False, False, None),
        ]

        for testcase, device in itertools.product(tests, torch.testing.get_all_device_types()):
            op_name = testcase.op_name
            test_simple_reduce(op_name, device)

            if testcase.supports_keepdim:
                test_keepdim(op_name, device)
=======
            Case(torch.sum, True, True, True, True, None),
            Case(torch.prod, True, False, True, True, None),
            Case(torch.mean, True, True, True, True, None),
            Case(torch.var, True, True, True, True, None),
            Case(torch.std, True, True, True, True, None),
            Case(torch.std_mean, True, True, False, True, None),
            Case(torch.var_mean, True, True, False, True, None),
            Case(torch.min, True, False, True, True, values_and_indices),
            Case(torch.max, True, False, True, True, values_and_indices),
            Case(torch.unbind, False, False, False, False, None),
            Case(torch.logsumexp, False, True, True, True, None),
            Case(torch.mode, False, False, True, True, values_and_indices),
            Case(kthvalue_wrapper, False, False, True, True, values_and_indices),
            Case(torch.median, True, False, True, True, values_and_indices),
        ]

        for testcase, device in itertools.product(tests, torch.testing.get_all_device_types()):
            op = testcase.op
            test_simple_reduce(op, device)

            if testcase.supports_keepdim:
                test_keepdim(op, device)
>>>>>>> 9b2e2ee2
            if testcase.supports_out_variant:
                test_out_variant(op, testcase.output_lambda, device)
            if testcase.supports_complete_reduce:
                test_complete_reduce(op, device)
            if testcase.supports_multidim_reduce:
                test_multidim_reduce(op, device)

    def test_masked_select(self):
        # simple
        self._test_name_inference(
            torch.masked_select,
<<<<<<< HEAD
            (create('N:2,C:3'), (create('2,3') > 0).renamed('N', 'C')),
=======
            (create('N:2,C:3'), (create('2,3') > 0).rename('N', 'C')),
>>>>>>> 9b2e2ee2
            expected_names=[None])

        # left broadcast
        self._test_name_inference(
            torch.masked_select,
<<<<<<< HEAD
            (create('C:3'), (create('2,3') > 0).renamed('N', 'C')),
=======
            (create('C:3'), (create('2,3') > 0).rename('N', 'C')),
>>>>>>> 9b2e2ee2
            expected_names=[None])

        # right broadcast
        self._test_name_inference(
            torch.masked_select,
<<<<<<< HEAD
            (create('N:2,C:3'), (create('3') > 0).renamed('C')),
=======
            (create('N:2,C:3'), (create('3') > 0).rename('C')),
>>>>>>> 9b2e2ee2
            expected_names=[None])

        # error
        self._test_name_inference(
            torch.masked_select,
<<<<<<< HEAD
            (create('N:2,C:3'), (create('3') > 0).renamed('D')),
=======
            (create('N:2,C:3'), (create('3') > 0).rename('D')),
>>>>>>> 9b2e2ee2
            maybe_raises_regex='do not match')

        # out=
        self._test_name_inference(
            out_fn(torch.masked_select),
<<<<<<< HEAD
            (create('0'), create('N:2,C:3'), (create('2,3') > 0).renamed('N', 'C')),
=======
            (create('0'), create('N:2,C:3'), (create('2,3') > 0).rename('N', 'C')),
>>>>>>> 9b2e2ee2
            expected_names=[None])

    def test_cat(self):
        # simple
        self._test_name_inference(
            torch.cat,
            [[create('N:2,C:3'), create('N:2,C:3')]],
            expected_names=['N', 'C'])

        # error: zero dim
        self._test_name_inference(
            torch.cat,
            [[create(''), create('')]],
            maybe_raises_regex='zero-dim')

        # error: names don't match
        self._test_name_inference(
            torch.cat,
            [[create('N:2,C:3'), create('C:3,N:2')]],
            maybe_raises_regex='do not match')

        # error: different number of dims
        self._test_name_inference(
            torch.cat,
            [[create('N:2,C:3'), create('C:3')]],
            maybe_raises_regex='must have same number of dimensions')

        # out=
        self._test_name_inference(
            out_fn(torch.cat),
            [create('0'), [create('N:2,C:3'), create('N:2,C:3')]],
            expected_names=['N', 'C'])

    def test_masked_fill(self):
        # simple
        self._test_name_inference(
            Tensor.masked_fill,
<<<<<<< HEAD
            (create('N:2,C:3'), (create('2,3') > 0).renamed('N', 'C'), 3.14),
=======
            (create('N:2,C:3'), (create('2,3') > 0).rename('N', 'C'), 3.14),
>>>>>>> 9b2e2ee2
            expected_names=['N', 'C'])

        # left broadcast
        self._test_name_inference(
            Tensor.masked_fill,
<<<<<<< HEAD
            (create('C:3'), (create('2,3') > 0).renamed('N', 'C'), 3.14),
=======
            (create('C:3'), (create('2,3') > 0).rename('N', 'C'), 3.14),
>>>>>>> 9b2e2ee2
            maybe_raises_regex="must be less than or equal to")

        # right broadcast
        self._test_name_inference(
            Tensor.masked_fill,
<<<<<<< HEAD
            (create('N:2,C:3'), (create('3') > 0).renamed('C'), 3.14),
=======
            (create('N:2,C:3'), (create('3') > 0).rename('C'), 3.14),
>>>>>>> 9b2e2ee2
            expected_names=['N', 'C'])

        # error
        self._test_name_inference(
            Tensor.masked_fill,
<<<<<<< HEAD
            (create('N:2,C:3'), (create('3') > 0).renamed('D'), 3.14),
=======
            (create('N:2,C:3'), (create('3') > 0).rename('D'), 3.14),
>>>>>>> 9b2e2ee2
            maybe_raises_regex='do not match')

        # inplace
        self._test_name_inference(
            Tensor.masked_fill_,
<<<<<<< HEAD
            (create('N:2,C:3'), (create('2,3') > 0).renamed('N', 'C'), 3.14),
=======
            (create('N:2,C:3'), (create('2,3') > 0).rename('N', 'C'), 3.14),
>>>>>>> 9b2e2ee2
            expected_names=['N', 'C'])

        # inplace, computed names don't match output tensor names
        self._test_name_inference(
            Tensor.masked_fill_,
<<<<<<< HEAD
            (create('N:2,None:3'), (create('2,3') > 0).renamed('N', 'C'), 3.14),
=======
            (create('N:2,None:3'), (create('2,3') > 0).rename('N', 'C'), 3.14),
>>>>>>> 9b2e2ee2
            maybe_raises_regex="not the same as the computed output names")


    def test_using_seen_interned_string_doesnt_bump_refcount(self):
        def see_name():
            seen_name = 'N'
            pass_name_to_python_arg_parser(seen_name)

        see_name()
        seen_name = 'N'
        old_refcnt = sys.getrefcount(seen_name)

        pass_name_to_python_arg_parser(seen_name)

        new_refcnt = sys.getrefcount(seen_name)
        self.assertEqual(new_refcnt, old_refcnt)

    def test_using_unseen_interned_string_bumps_refcount_permanently(self):
        # Please don't use this as a name in a different test.
        unseen_name = 'abcdefghi'
        old_refcnt = sys.getrefcount(unseen_name)

        pass_name_to_python_arg_parser(unseen_name)

        new_refcnt = sys.getrefcount(unseen_name)
        self.assertEqual(new_refcnt, old_refcnt + 1)

    def test_using_unseen_uninterned_string_refcounts(self):
        # Please don't use this as a name in a different test.
        # non-compile-time constants are not interned
        unseen_name = ''.join(['abc', 'def', 'ghi', 'jkl'])
        interned_unseen_name = 'abcdefghijkl'
        self.assertFalse(unseen_name is interned_unseen_name)

        old_uninterned_refcnt = sys.getrefcount(unseen_name)
        old_interned_refcnt = sys.getrefcount(interned_unseen_name)

        pass_name_to_python_arg_parser(unseen_name)

        new_uninterned_refcnt = sys.getrefcount(unseen_name)
        new_interned_refcnt = sys.getrefcount(interned_unseen_name)

        # Internally, PyTorch should not hold a reference to the uninterned string
        self.assertEqual(new_uninterned_refcnt, old_uninterned_refcnt)

        # Instead, we should hold a new reference to the interned version.
        self.assertEqual(new_interned_refcnt, old_interned_refcnt + 1)

    def _test_select(self, device):
        x = torch.empty(2, 3, 4, 5, names=('N', 'C', 'H', 'W'), device=device)
        y = x.select(1, 1)
        self.assertEqual(y.names, ('N', 'H', 'W'))

        y = x.select('C', 1)
        self.assertEqual(y.names, ('N', 'H', 'W'))

        with self.assertRaisesRegex(
                RuntimeError, 'Please look up dimensions by name'):
            y = x.select(None, 1)

    def test_select(self):
        self._test_select('cpu')

    @unittest.skipIf(not TEST_CUDA, 'no CUDA')
    def test_select_cuda(self):
        self._test_select('cuda')

    def _test_as_strided(self, device):
        x = torch.empty(2, 3, 4, 5, names=('N', 'C', 'H', 'W'), device=device)
        y = x.as_strided([2 * 3 * 4 * 5], [1])
        self.assertEqual(y.names, (None,))

    def test_as_strided(self):
        self._test_as_strided('cpu')

    @unittest.skipIf(not TEST_CUDA, 'no CUDA')
    def test_as_strided_cuda(self):
        self._test_as_strided('cuda')

    def test_no_jit_tracer_support(self):
        def foo(x):
            return torch.full(x.shape, 2, names=('N',))

        with self.assertRaisesRegex(RuntimeError, 'not supported with the tracer'):
            x = torch.randn(3)
            torch.jit.trace(foo, example_inputs=x)

        def bar(x):
            return x.select('N', 1)

        with self.assertRaisesRegex(RuntimeError, 'not supported with the tracer'):
            x = torch.randn(3)
            torch.jit.trace(bar, example_inputs=x)

    def test_no_jit_script_support(self):
        @torch.jit.script
        def foo(x):
            return x + 1

        with self.assertRaisesRegex(RuntimeError, 'NYI'):
            foo(torch.randn(2, 3, names=('N', 'C')))

        @torch.jit.ignore
        def add_names(x):
            x.names = ('N', 'C')

        @torch.jit.script
        def return_named_tensor(input):
            add_names(input)
            return input

        with self.assertRaisesRegex(RuntimeError, "NYI"):
            return_named_tensor(torch.randn(1, 1))

    def test_align_to(self):
        # trivial
        tensor = create('N:3')
        output = tensor.align_to('N')
        self.assertEqual(output.names, ['N'])
        self.assertEqual(output.shape, [3])

        # unsqueeze behavior
        tensor = create('N:3')
        output = tensor.align_to('N', 'D')
        self.assertEqual(output.names, ['N', 'D'])
        self.assertEqual(output.shape, [3, 1])

        # transpose behavior
        tensor = create('N:3,C:2')
        output = tensor.align_to('C', 'N')
        self.assertEqual(output.names, ['C', 'N'])
        self.assertEqual(output.shape, [2, 3])

        # unsqueeze / transpose
        tensor = create('C:2,N:3,H:5')
        output = tensor.align_to('N', 'H', 'W', 'C')
        self.assertEqual(output.names, ['N', 'H', 'W', 'C'])
        self.assertEqual(output.shape, [3, 5, 1, 2])

<<<<<<< HEAD
        # globbing
        tensor = create('N:7,H:3,W:5,C:2')
        output = tensor.align_to('...', 'C', 'H', 'W')
        self.assertEqual(output.names, ['N', 'C', 'H', 'W'])
        self.assertEqual(output.shape, [7, 2, 3, 5])

        tensor = create('N:7,C:2,H:3,W:5')
        output = tensor.align_to('...', 'W', 'H')
        self.assertEqual(output.names, ['N', 'C', 'W', 'H'])
        self.assertEqual(output.shape, [7, 2, 5, 3])

=======
>>>>>>> 9b2e2ee2
        # All input dimensions must be named
        with self.assertRaisesRegex(RuntimeError, "All input dims must be named"):
            create('None:2,C:3').align_to('N', 'C')

        # not enough names
        with self.assertRaisesRegex(RuntimeError, "Cannot find dim 'N'"):
            create('N:2,C:3').align_to('C')

        # names not found
        with self.assertRaisesRegex(RuntimeError, "Cannot find dim 'C'"):
            create('N:2,C:3').align_to('D', 'N')

<<<<<<< HEAD
=======
    def test_align_to_ellipsis(self):
        tensor = create('N:7,H:3,W:5,C:2')

        # ... = ['N', 'H', 'W', 'C']
        output = tensor.align_to('...')
        self.assertEqual(output.names, ['N', 'H', 'W', 'C'])
        self.assertEqual(output.shape, [7, 3, 5, 2])

        # ... = ['H', 'C']
        output = tensor.align_to('...', 'W', 'N')
        self.assertEqual(output.names, ['H', 'C', 'W', 'N'])
        self.assertEqual(output.shape, [3, 2, 5, 7])

        # ... = ['H', 'C']
        output = tensor.align_to('W', '...', 'N')
        self.assertEqual(output.names, ['W', 'H', 'C', 'N'])
        self.assertEqual(output.shape, [5, 3, 2, 7])

        # ... = []
        output = tensor.align_to('N', '...', 'C', 'D', 'H', 'W')
        self.assertEqual(output.names, ['N', 'C', 'D', 'H', 'W'])
        self.assertEqual(output.shape, [7, 2, 1, 3, 5])

        # Input tensor partially named
        partiall_named = create('N:7,None:1')
        with self.assertRaisesRegex(RuntimeError, "All input dims must be named"):
            partiall_named.align_to('...', 'N')

        # Input order partially named
        with self.assertRaisesRegex(RuntimeError, "desired order must not contain None"):
            tensor.align_to('...', 'N', None)

        # Input order duplicate names
        with self.assertRaisesRegex(RuntimeError, "Duplicate names"):
            tensor.align_to('...', 'N', 'N')

>>>>>>> 9b2e2ee2
    def test_align_as(self):
        # align_as calls align_to internally. align_to has pretty substantial tests,
        # so just test some basic things here.
        tensor = create('C:2,N:3,H:5')
        other = create('N:1,H:1,W:1,C:1')
        output = tensor.align_as(other)
        self.assertEqual(output.names, ['N', 'H', 'W', 'C'])
        self.assertEqual(output.shape, [3, 5, 1, 2])

    def test_align_tensors_two_inputs(self):
        def _test(tensor_namedshape, align_names, expected_sizes, expected_error):
            tensor_names, tensor_sizes = tensor_namedshape
            tensor = torch.empty(*tensor_sizes, names=tensor_names)
            other = torch.empty([1] * len(align_names), names=align_names)
            if expected_error is not None:
                with self.assertRaisesRegex(RuntimeError, expected_error):
                    torch.align_tensors(tensor, other)
                return

            output, _ = torch.align_tensors(tensor, other)
            self.assertEqual(output.shape, expected_sizes)
            self.assertEqual(output.names, align_names)

        Case = namedtuple('Case', [
            'tensor_namedshape',
            'align_names',
            'expected_sizes',
            'expected_error',
        ])

        tests = [
            # basic tests
            Case(tensor_namedshape=(['C'], [2]),
                 align_names=['C'],
                 expected_sizes=[2],
                 expected_error=None),
            Case(tensor_namedshape=(['C'], [2]),
                 align_names=['D'],
                 expected_sizes=None,
                 expected_error='not a subsequence'),

            # single-dim alignment test
            Case(tensor_namedshape=(['C'], [2]),
                 align_names=['N', 'C'],
                 expected_sizes=[1, 2],
                 expected_error=None),
            Case(tensor_namedshape=[['N'], [2]],
                 align_names=['N', 'C'],
                 expected_sizes=[2, 1],
                 expected_error=None),

            # multiple dim alignment test
            Case(tensor_namedshape=[['N', 'C'], [2, 3]],
                 align_names=['N', 'H', 'C', 'W'],
                 expected_sizes=[2, 1, 3, 1],
                 expected_error=None),
            Case(tensor_namedshape=[['N', 'C'], [2, 3]],
                 align_names=['C', 'H', 'N', 'W'],
                 expected_sizes=None,
                 expected_error='not a subsequence'),

            # scalar tensor tests
            Case(tensor_namedshape=[None, [[]]],
                 align_names=['N', 'C'],
                 expected_sizes=[1, 1],
                 expected_error=None),
            Case(tensor_namedshape=[[], [[]]],
                 align_names=[None, None],
                 expected_sizes=[1, 1],
                 expected_error=None),

            # unnamed tensor tests
            Case(tensor_namedshape=[None, [2, 3]],
                 align_names=[None, None],
                 expected_sizes=[2, 3],
                 expected_error=None),
            Case(tensor_namedshape=[None, [2, 3]],
                 align_names=[None, None, None],
                 expected_sizes=[1, 2, 3],
                 expected_error=None),
            Case(tensor_namedshape=[None, [2]],
                 align_names=['N'],
                 expected_sizes=None,
                 expected_error='not a subsequence'),

            # unnamed dim alignment tests
            Case(tensor_namedshape=[[None], [2]],
                 align_names=['N', None],
                 expected_sizes=[1, 2],
                 expected_error=None),
            Case(tensor_namedshape=[[None], [2]],
                 align_names=['N', None, None, None],
                 expected_sizes=[1, 1, 1, 2],
                 expected_error=None),
            Case(tensor_namedshape=[['N'], [2]],
                 align_names=['N', None, None, None],
                 expected_sizes=[2, 1, 1, 1],
                 expected_error=None),
            Case(tensor_namedshape=[[None, 'N', None], [2, 3, 5]],
                 align_names=[None, None, 'N', None],
                 expected_sizes=[1, 2, 3, 5],
                 expected_error=None),
            Case(tensor_namedshape=[[None], [2]],
                 align_names=[None, 'N'],
                 expected_sizes=None,
                 expected_error='absolute position from the right'),
            Case(tensor_namedshape=[None, [2]],
                 align_names=[None, 'N'],
                 expected_sizes=None,
                 expected_error='absolute position from the right'),
            Case(tensor_namedshape=[[None, 'N'], [2, 3]],
                 align_names=[None, 'C', 'N'],
                 expected_sizes=None,
                 expected_error='absolute position from the right'),
        ]

        for test in tests:
            _test(*test)

    def test_align_tensors(self):
        def reference_fn(*tensors):
            longest_names = tensors[0].names
            for tensor in tensors:
                if len(tensor.names) > len(longest_names):
                    longest_names = tensor.names
            return [tensor.align_to(*longest_names) for tensor in tensors]

        x = torch.empty(1, 1, names=('N', 'H'))
        y = torch.empty(2, 3, 5, names=('N', 'C', 'H'))
        z = torch.empty(2, names=('N',))
        output = torch.align_tensors(x, y, z)
        expected_tensors = reference_fn(x, y, z)
        for tensor, expected in zip(output, expected_tensors):
            self.assertTensorDataAndNamesEqual(tensor, expected)

    def test_mm(self):
        for device in torch.testing.get_all_device_types():
            self._test_name_inference(
                torch.mm, device=device,
                args=(create('N:3,C:2'), create('W:2,H:5')),
                expected_names=('N', 'H'))

            # left arg is unnamed
            self._test_name_inference(
                torch.mm, device=device,
                args=(create('3,2'), create('W:2,H:5')),
                expected_names=(None, 'H'))

            # right arg is unnamed
            self._test_name_inference(
                torch.mm, device=device,
                args=(create('N:3,C:2'), create('2,5')),
                expected_names=('N', None))

            # out=
            self._test_name_inference(
                out_fn(torch.mm), device=device,
                args=(create('0'), create('N:3,C:2'), create('W:2,H:5')),
                expected_names=('N', 'H'))

            self._test_name_inference(
                torch.mm, device=device,
                args=(create('N:3,C:2'), create('W:2,N:5')),
                maybe_raises_regex='with duplicate names')

    def test_expand(self):
        for device in torch.testing.get_all_device_types():
            self._test_name_inference(
                Tensor.expand, device=device,
                args=(create('D:1'), [3]), expected_names=('D'))

            self._test_name_inference(
                Tensor.expand, device=device,
                args=(create('H:3,W:2'), [10, 3, 3, 2]),
                expected_names=(None, None, 'H', 'W'))

            self._test_name_inference(
                Tensor.expand, device=device,
                args=(create('3, 2'), [10, 3, 3, 2]),
                expected_names=(None, None, None, None))

    def test_addmm(self):
        for device in torch.testing.get_all_device_types():
            # full names
            self._test_name_inference(
                torch.addmm, device=device,
                args=(create('N:3,H:5'), create('N:3,C:2'), create('W:2,H:5')),
                expected_names=('N', 'H'))

            # no name on bias
            self._test_name_inference(
                torch.addmm, device=device,
                args=(create('3,5'), create('N:3,C:2'), create('W:2,H:5')),
                expected_names=('N', 'H'))

            # partially named bias
            self._test_name_inference(
                torch.addmm, device=device,
                args=(create('N:3,None:5'), create('N:3,C:2'), create('W:2,H:5')),
                expected_names=('N', 'H'))

            # out=
            self._test_name_inference(
                out_fn(torch.addmm), device=device,
                args=(create('0'), create('N:3,None:5'), create('N:3,C:2'), create('W:2,H:5')),
                expected_names=('N', 'H'))

            # inplace
            self._test_name_inference(
                torch.Tensor.addmm_, device=device,
                args=(create('N:3,H:5'), create('N:3,C:2'), create('W:2,H:5')),
                expected_names=('N', 'H'))

            self._test_name_inference(
                torch.addmm, device=device,
                args=(create('N:3,H:5'), create('N:3,C:2'), create('W:2,N:5')),
                maybe_raises_regex='with duplicate names')

    def test_bmm(self):
        for device in torch.testing.get_all_device_types():
            # full names
            self._test_name_inference(
                torch.bmm, device=device,
                args=(create('N:7,A:3,B:2'), create('N:7,A:2,B:5')),
                expected_names=('N', 'A', 'B'))

            # no name on left tensor
            self._test_name_inference(
                torch.bmm, device=device,
                args=(create('7,3,2'), create('N:7,A:2,B:5')),
                expected_names=('N', None, 'B'))

            # no name on right tensor
            self._test_name_inference(
                torch.bmm, device=device,
                args=(create('N:7,A:3,B:2'), create('7,2,5')),
                expected_names=('N', 'A', None))

            # out=
            self._test_name_inference(
                out_fn(torch.bmm), device=device,
                args=(create('0'), create('N:7,A:3,B:2'), create('N:7,A:2,B:5')),
                expected_names=('N', 'A', 'B'))

            # duplicate names after mm
            self._test_name_inference(
                torch.bmm, device=device,
                args=(create('N:7,A:3,B:2'), create('N:7,B:2,A:5')),
                maybe_raises_regex='with duplicate names')

            # matching error (batch dimensions must be alignable)
            self._test_name_inference(
                torch.bmm, device=device,
                args=(create('N:3,A:3,B:3'), create('M:3,A:3,B:3')),
                maybe_raises_regex='do not match')

            # misalignment (batch dimension is getting contracted)
            self._test_name_inference(
                torch.bmm, device=device,
                args=(create('N:3,A:3,B:3'), create('None:3,N:3,B:3')),
                maybe_raises_regex='Misaligned')

    def test_matmul(self):
        for device in torch.testing.get_all_device_types():
            # input tensors are less than 1D
            self._test_name_inference(
                torch.matmul, device=device,
                args=(create(''), create('A:2')),
                maybe_raises_regex='at least 1D')
            self._test_name_inference(
                torch.matmul, device=device,
                args=(create('A:2'), create('')),
                maybe_raises_regex='at least 1D')

            # 1D @ 1D
            self._test_name_inference(
                torch.matmul, device=device,
                args=(create('A:2'), create('B:2')),
                expected_names=[])

            # ND @ 1D
            self._test_name_inference(
                torch.matmul, device=device,
                args=(create('A:3,C:2'), create('B:2')),
                expected_names=['A'])
            self._test_name_inference(
                torch.matmul, device=device,
                args=(create('A:5,C:3,D:2'), create('B:2')),
                expected_names=['A', 'C'])

            # 1D @ ND
            self._test_name_inference(
                torch.matmul, device=device,
                args=(create('C:2'), create('A:2,B:3')),
                expected_names=['B'])
            self._test_name_inference(
                torch.matmul, device=device,
                args=(create('C:2'), create('A:3,B:2,D:5')),
                expected_names=['A', 'D'])

            # 2D @ 2D
            self._test_name_inference(
                torch.matmul, device=device,
                args=(create('A:3,B:2'), create('A:2,B:3')),
                expected_names=['A', 'B'])
            self._test_name_inference(
                torch.matmul, device=device,
                args=(create('A:3,B:2'), create('B:2,A:5')),
                maybe_raises_regex='with duplicate names')

            # ND @ ND where N >= 2
            self._test_name_inference(
                torch.matmul, device=device,
                args=(create('C:5,A:3,B:2'), create('A:2,B:3')),
                expected_names=['C', 'A', 'B'])
            self._test_name_inference(
                torch.matmul, device=device,
                args=(create('C:5,A:3,B:2'), create('None:1,A:2,B:3')),
                expected_names=['C', 'A', 'B'])
            self._test_name_inference(
                torch.matmul, device=device,
                args=(create('C:5,A:3,B:2'), create('None:2,None:1,A:2,B:3')),
                expected_names=[None, 'C', 'A', 'B'])

            # out=
            self._test_name_inference(
                out_fn(torch.matmul), device=device,
                args=(create('0'), create('N:7,A:3,B:2'), create('N:7,A:2,B:5')),
                expected_names=('N', 'A', 'B'))

            # duplicate names after mm
            self._test_name_inference(
                torch.bmm, device=device,
                args=(create('N:7,A:3,B:2'), create('N:7,B:2,A:5')),
                maybe_raises_regex='with duplicate names')

            # misalignment (batch dimension is getting contracted)
            self._test_name_inference(
                torch.matmul, device=device,
                args=(create('N:3,A:3,B:3'), create('A:3,N:3,B:3')),
                maybe_raises_regex='Misaligned')


    def test_mv(self):
        for device in torch.testing.get_all_device_types():
            self._test_name_inference(
                torch.mv, device=device,
                args=(create('N:3,C:2'), create('W:2')),
                expected_names=('N',))

            # left arg is unnamed
            self._test_name_inference(
                torch.mv, device=device,
                args=(create('3,2'), create('W:2')),
                expected_names=(None,))

            # right arg is unnamed
            self._test_name_inference(
                torch.mv, device=device,
                args=(create('N:3,C:2'), create('2')),
                expected_names=('N',))

            # out=
            self._test_name_inference(
                out_fn(torch.mv), device=device,
                args=(create('0'), create('N:3,C:2'), create('W:2')),
                expected_names=('N',))

    def test_addmv(self):
        for device in torch.testing.get_all_device_types():
            # full names
            self._test_name_inference(
                torch.addmv, device=device,
                args=(create('N:3'), create('N:3,C:2'), create('H:2')),
                expected_names=['N'])

            # no name on bias
            self._test_name_inference(
                torch.addmv, device=device,
                args=(create('3'), create('N:3,C:2'), create('H:2')),
                expected_names=('N',))

            # out=
            self._test_name_inference(
                out_fn(torch.addmv), device=device,
                args=(create('0'), create('N:3'), create('N:3,C:2'), create('H:2')),
                expected_names=('N',))

            # inplace
            self._test_name_inference(
                torch.Tensor.addmv_, device=device,
                args=(create('N:3'), create('N:3,C:2'), create('H:2')),
                expected_names=('N',))

    def test_autograd_ignores_names(self):
        # sigmoid forward is supported by named tensors, but sigmoid_backward
        # is not (see native_functions.yaml). Test that autograd ignores names
        # and that the sigmoid_backward succeeds.
        x = torch.randn(3, 3, names=('N', 'C'), requires_grad=True)
        x.sigmoid().sum().backward()

    def test_tensor_grad_is_unnamed(self):
        x = torch.randn(3, 3, names=(None, None), requires_grad=True)
        y = torch.randn(3, 3, names=('N', 'C'), requires_grad=True)
        (x * y).sum().backward()

        # Check that names weren't propagated
        self.assertEqual(y.grad.names, [None, None])
        self.assertEqual(x.grad.names, [None, None])

    def test_autograd_warns_named_grad(self):
        base = torch.randn(3, 3, names=('N', 'C'))
        named_grad = base.clone()
        base.requires_grad_()

        with warnings.catch_warnings(record=True) as warns:
            # Cause all warnings to always be triggered.
            warnings.simplefilter("always")
            base.clone().backward(named_grad)
            self.assertEqual(len(warns), 1)
            self.assertTrue(
                str(warns[0].message).startswith('Autograd was passed a named grad tensor'))

    def test_nyi_dimname_overload_msg(self):
        x = torch.randn(3, 3)
        with self.assertRaisesRegex(RuntimeError, "squeeze: You passed a dimname"):
            x.squeeze_("N")

    def test_dot(self):
        for device in torch.testing.get_all_device_types():
            # torch.dot ignores the names of both tensors
            self._test_name_inference(
                torch.dot, device=device,
                args=(create('C:2'), create('W:2')),
                expected_names=[])

# Disable all tests if named tensor is not available.
for attr in dir(TestNamedTensor):
    if attr.startswith('test_'):
        new_test = skipIfNamedTensorDisabled(skipIfNotTestingNamedTensor(getattr(TestNamedTensor, attr)))
        setattr(TestNamedTensor, attr, new_test)

if __name__ == '__main__':
    run_tests()<|MERGE_RESOLUTION|>--- conflicted
+++ resolved
@@ -111,13 +111,8 @@
     # Right now I don't know what it should look like.
     def assertTensorDataAndNamesEqual(self, x, y):
         self.assertEqual(x.names, y.names)
-<<<<<<< HEAD
-        unnamed_x = x.renamed(None)
-        unnamed_y = y.renamed(None)
-=======
         unnamed_x = x.rename(None)
         unnamed_y = y.rename(None)
->>>>>>> 9b2e2ee2
         self.assertEqual(unnamed_x, unnamed_y)
 
     def _test_factory(self, factory, device):
@@ -215,8 +210,6 @@
                                   [create('None:1,None:1,None:2,None:3'), '...', 'C', 'H'],
                                   [None, None, 'C', 'H'])
 
-<<<<<<< HEAD
-=======
     def test_detach(self):
         names = ['N']
         self._test_name_inference(
@@ -253,7 +246,6 @@
         output = x.squeeze()
         self.assertEqual(output.names, ['N'])
 
->>>>>>> 9b2e2ee2
     def test_repr(self):
         named_tensor = torch.zeros(2, 3).rename_('N', 'C')
         expected = "tensor([[0., 0., 0.],\n        [0., 0., 0.]], names=('N', 'C'))"
@@ -285,11 +277,7 @@
 
     def test_big_tensor_repr(self):
         def check_repr(named_tensor):
-<<<<<<< HEAD
-            unnamed_tensor = named_tensor.renamed(None)
-=======
             unnamed_tensor = named_tensor.rename(None)
->>>>>>> 9b2e2ee2
             expected = "{}, names={})".format(repr(unnamed_tensor)[:-1], named_tensor.names)
             self.assertEqual(repr(named_tensor), expected)
 
@@ -321,38 +309,16 @@
         with self.assertRaisesRegex(RuntimeError, 'duplicate names'):
             tensor.rename_('N', 'N')
 
-<<<<<<< HEAD
-    def test_renamed(self):
-        tensor = torch.empty(1, 1, names=('N', 'C'))
-
-        self.assertEqual(tensor.renamed(None).names, (None, None))
-        self.assertEqual(tensor.renamed('H', 'W').names, ('H', 'W'))
-=======
     def test_rename(self):
         tensor = torch.empty(1, 1, names=('N', 'C'))
 
         self.assertEqual(tensor.rename(None).names, (None, None))
         self.assertEqual(tensor.rename('H', 'W').names, ('H', 'W'))
->>>>>>> 9b2e2ee2
 
         # Check that we didn't modify tensor.names
         self.assertEqual(tensor.names, ('N', 'C'))
 
         with self.assertRaisesRegex(RuntimeError, 'Number of names'):
-<<<<<<< HEAD
-            tensor.renamed('N', 'C', 'W')
-        with self.assertRaisesRegex(RuntimeError, 'duplicate names'):
-            tensor.renamed('N', 'N')
-
-        with self.assertRaisesRegex(RuntimeError, 'either positional args or keyword args'):
-            tensor.renamed(None, N='batch')
-
-        # renamed returns a view on the tensor
-        self.assertEqual(tensor.renamed('H', 'W').data_ptr(), tensor.data_ptr())
-        self.assertEqual(tensor.renamed(None).data_ptr(), tensor.data_ptr())
-
-    def test_renamed_globber(self):
-=======
             tensor.rename('N', 'C', 'W')
         with self.assertRaisesRegex(RuntimeError, 'duplicate names'):
             tensor.rename('N', 'N')
@@ -365,38 +331,10 @@
         self.assertEqual(tensor.rename(None).data_ptr(), tensor.data_ptr())
 
     def test_rename_globber(self):
->>>>>>> 9b2e2ee2
         scalar = torch.randn([])
         unnamed_tensor = torch.empty(1, 1, 1, 1)
         named_tensor = torch.empty(1, 1, 1, 1, names=('N', 'C', 'H', 'W'))
 
-<<<<<<< HEAD
-        self.assertEqual(scalar.renamed(None).names, [])
-        self.assertEqual(scalar.renamed('...').names, [])
-
-        # Check that it works with unnamed tensors
-        self.assertEqual(unnamed_tensor.renamed('...').names, unnamed_tensor.names)
-        self.assertEqual(unnamed_tensor.renamed('...', 'H', 'W').names,
-                         [None, None, 'H', 'W'])
-        self.assertEqual(unnamed_tensor.renamed('N', '...', 'W').names,
-                         ['N', None, None, 'W'])
-        self.assertEqual(unnamed_tensor.renamed('N', 'C', '...').names,
-                         ['N', 'C', None, None])
-
-        # Check that it works with named tensors
-        self.assertEqual(named_tensor.renamed('...').names, named_tensor.names)
-        self.assertEqual(named_tensor.renamed('...', 'width').names,
-                         ['N', 'C', 'H', 'width'])
-        self.assertEqual(named_tensor.renamed('batch', 'channels', '...', 'width').names,
-                         ['batch', 'channels', 'H', 'width'])
-        self.assertEqual(named_tensor.renamed('batch', '...').names,
-                         ['batch', 'C', 'H', 'W'])
-
-        # Test empty glob
-        self.assertEqual(unnamed_tensor.renamed('...', None, None, None, None).names,
-                         [None, None, None, None])
-        self.assertEqual(named_tensor.renamed('N', 'C', 'H', '...', 'W').names,
-=======
         self.assertEqual(scalar.rename(None).names, [])
         self.assertEqual(scalar.rename('...').names, [])
 
@@ -422,40 +360,18 @@
         self.assertEqual(unnamed_tensor.rename('...', None, None, None, None).names,
                          [None, None, None, None])
         self.assertEqual(named_tensor.rename('N', 'C', 'H', '...', 'W').names,
->>>>>>> 9b2e2ee2
                          ['N', 'C', 'H', 'W'])
 
         # Multiple globs throw
         with self.assertRaisesRegex(RuntimeError, 'More than one '):
-<<<<<<< HEAD
-            named_tensor.renamed('...', 'channels', '...')
-
-    def test_renamed_rename_map(self):
-=======
             named_tensor.rename('...', 'channels', '...')
 
     def test_rename_rename_map(self):
->>>>>>> 9b2e2ee2
         scalar = torch.randn([])
         unnamed_tensor = torch.empty(1, 1, 1, 1)
         named_tensor = torch.empty(1, 1, 1, 1, names=('N', 'C', 'H', 'W'))
 
         with self.assertRaisesRegex(RuntimeError, "dim 'N' does not exist"):
-<<<<<<< HEAD
-            scalar.renamed(N='batch')
-        with self.assertRaisesRegex(RuntimeError, "dim 'N' does not exist"):
-            unnamed_tensor.renamed(N='batch')
-        with self.assertRaisesRegex(RuntimeError, "dim 'B' does not exist"):
-            named_tensor.renamed(B='batch')
-        with self.assertRaisesRegex(RuntimeError, "dim 'B' does not exist"):
-            named_tensor.renamed(H='height', B='batch')
-
-        self.assertEqual(named_tensor.renamed(N='batch').data_ptr(),
-                         named_tensor.data_ptr())
-        self.assertEqual(named_tensor.renamed(N='batch').names,
-                         ['batch', 'C', 'H', 'W'])
-        self.assertEqual(named_tensor.renamed(N='batch', H='height').names,
-=======
             scalar.rename(N='batch')
         with self.assertRaisesRegex(RuntimeError, "dim 'N' does not exist"):
             unnamed_tensor.rename(N='batch')
@@ -469,7 +385,6 @@
         self.assertEqual(named_tensor.rename(N='batch').names,
                          ['batch', 'C', 'H', 'W'])
         self.assertEqual(named_tensor.rename(N='batch', H='height').names,
->>>>>>> 9b2e2ee2
                          ['batch', 'C', 'height', 'W'])
 
     def test_set_names_property(self):
@@ -1028,29 +943,17 @@
         # basic
         out = tensor.flatten('D', 'W', 'features')
         self.assertEqual(out.names, ['N', 'C', 'features'])
-<<<<<<< HEAD
-        self.assertEqual(out.renamed(None), tensor.renamed(None).view(2, 3, -1))
-=======
         self.assertEqual(out.rename(None), tensor.rename(None).view(2, 3, -1))
->>>>>>> 9b2e2ee2
 
         # int overload
         out = tensor.flatten(2, 4, 'features')
         self.assertEqual(out.names, ['N', 'C', 'features'])
-<<<<<<< HEAD
-        self.assertEqual(out.renamed(None), tensor.renamed(None).view(2, 3, -1))
-=======
         self.assertEqual(out.rename(None), tensor.rename(None).view(2, 3, -1))
->>>>>>> 9b2e2ee2
 
         # list overload
         out = tensor.flatten(['D', 'H', 'W'], 'features')
         self.assertEqual(out.names, ['N', 'C', 'features'])
-<<<<<<< HEAD
-        self.assertEqual(out.renamed(None), tensor.renamed(None).view(2, 3, -1))
-=======
         self.assertEqual(out.rename(None), tensor.rename(None).view(2, 3, -1))
->>>>>>> 9b2e2ee2
 
         # Non-contiguous flatten: N and H are not "adjacent" in memory.
         sentences = torch.randn(2, 3, 5, 7, names=('N', 'T', 'H', 'D'))
@@ -1143,16 +1046,11 @@
 
         def test_out_variant(op, output_lambda, device):
             t = torch.empty(2, 3, 5, names=('N', 'C', 'L'), device=device)
-<<<<<<< HEAD
-            out = torch.empty([0], device=device)
-            getattr(torch, op_name)(t, 'C', out=out)
-=======
             if output_lambda:
                 out = output_lambda(t)
             else:
                 out = torch.empty([0], device=device)
             op(t, 'C', out=out)
->>>>>>> 9b2e2ee2
             check_output(out, ['N', 'L'])
 
         def test_keepdim(op, device):
@@ -1177,24 +1075,6 @@
         ])
 
         tests = [
-<<<<<<< HEAD
-            Case('sum', True, True, True, True, None),
-            Case('prod', True, False, True, True, None),
-            Case('mean', True, True, True, True, None),
-            Case('var', True, True, True, True, None),
-            Case('std', True, True, True, True, None),
-            Case('std_mean', True, True, False, True, None),
-            Case('var_mean', True, True, False, True, None),
-            Case('unbind', False, False, False, False, None),
-        ]
-
-        for testcase, device in itertools.product(tests, torch.testing.get_all_device_types()):
-            op_name = testcase.op_name
-            test_simple_reduce(op_name, device)
-
-            if testcase.supports_keepdim:
-                test_keepdim(op_name, device)
-=======
             Case(torch.sum, True, True, True, True, None),
             Case(torch.prod, True, False, True, True, None),
             Case(torch.mean, True, True, True, True, None),
@@ -1217,7 +1097,6 @@
 
             if testcase.supports_keepdim:
                 test_keepdim(op, device)
->>>>>>> 9b2e2ee2
             if testcase.supports_out_variant:
                 test_out_variant(op, testcase.output_lambda, device)
             if testcase.supports_complete_reduce:
@@ -1229,51 +1108,31 @@
         # simple
         self._test_name_inference(
             torch.masked_select,
-<<<<<<< HEAD
-            (create('N:2,C:3'), (create('2,3') > 0).renamed('N', 'C')),
-=======
             (create('N:2,C:3'), (create('2,3') > 0).rename('N', 'C')),
->>>>>>> 9b2e2ee2
             expected_names=[None])
 
         # left broadcast
         self._test_name_inference(
             torch.masked_select,
-<<<<<<< HEAD
-            (create('C:3'), (create('2,3') > 0).renamed('N', 'C')),
-=======
             (create('C:3'), (create('2,3') > 0).rename('N', 'C')),
->>>>>>> 9b2e2ee2
             expected_names=[None])
 
         # right broadcast
         self._test_name_inference(
             torch.masked_select,
-<<<<<<< HEAD
-            (create('N:2,C:3'), (create('3') > 0).renamed('C')),
-=======
             (create('N:2,C:3'), (create('3') > 0).rename('C')),
->>>>>>> 9b2e2ee2
             expected_names=[None])
 
         # error
         self._test_name_inference(
             torch.masked_select,
-<<<<<<< HEAD
-            (create('N:2,C:3'), (create('3') > 0).renamed('D')),
-=======
             (create('N:2,C:3'), (create('3') > 0).rename('D')),
->>>>>>> 9b2e2ee2
             maybe_raises_regex='do not match')
 
         # out=
         self._test_name_inference(
             out_fn(torch.masked_select),
-<<<<<<< HEAD
-            (create('0'), create('N:2,C:3'), (create('2,3') > 0).renamed('N', 'C')),
-=======
             (create('0'), create('N:2,C:3'), (create('2,3') > 0).rename('N', 'C')),
->>>>>>> 9b2e2ee2
             expected_names=[None])
 
     def test_cat(self):
@@ -1311,61 +1170,37 @@
         # simple
         self._test_name_inference(
             Tensor.masked_fill,
-<<<<<<< HEAD
-            (create('N:2,C:3'), (create('2,3') > 0).renamed('N', 'C'), 3.14),
-=======
             (create('N:2,C:3'), (create('2,3') > 0).rename('N', 'C'), 3.14),
->>>>>>> 9b2e2ee2
             expected_names=['N', 'C'])
 
         # left broadcast
         self._test_name_inference(
             Tensor.masked_fill,
-<<<<<<< HEAD
-            (create('C:3'), (create('2,3') > 0).renamed('N', 'C'), 3.14),
-=======
             (create('C:3'), (create('2,3') > 0).rename('N', 'C'), 3.14),
->>>>>>> 9b2e2ee2
             maybe_raises_regex="must be less than or equal to")
 
         # right broadcast
         self._test_name_inference(
             Tensor.masked_fill,
-<<<<<<< HEAD
-            (create('N:2,C:3'), (create('3') > 0).renamed('C'), 3.14),
-=======
             (create('N:2,C:3'), (create('3') > 0).rename('C'), 3.14),
->>>>>>> 9b2e2ee2
             expected_names=['N', 'C'])
 
         # error
         self._test_name_inference(
             Tensor.masked_fill,
-<<<<<<< HEAD
-            (create('N:2,C:3'), (create('3') > 0).renamed('D'), 3.14),
-=======
             (create('N:2,C:3'), (create('3') > 0).rename('D'), 3.14),
->>>>>>> 9b2e2ee2
             maybe_raises_regex='do not match')
 
         # inplace
         self._test_name_inference(
             Tensor.masked_fill_,
-<<<<<<< HEAD
-            (create('N:2,C:3'), (create('2,3') > 0).renamed('N', 'C'), 3.14),
-=======
             (create('N:2,C:3'), (create('2,3') > 0).rename('N', 'C'), 3.14),
->>>>>>> 9b2e2ee2
             expected_names=['N', 'C'])
 
         # inplace, computed names don't match output tensor names
         self._test_name_inference(
             Tensor.masked_fill_,
-<<<<<<< HEAD
-            (create('N:2,None:3'), (create('2,3') > 0).renamed('N', 'C'), 3.14),
-=======
             (create('N:2,None:3'), (create('2,3') > 0).rename('N', 'C'), 3.14),
->>>>>>> 9b2e2ee2
             maybe_raises_regex="not the same as the computed output names")
 
 
@@ -1505,20 +1340,6 @@
         self.assertEqual(output.names, ['N', 'H', 'W', 'C'])
         self.assertEqual(output.shape, [3, 5, 1, 2])
 
-<<<<<<< HEAD
-        # globbing
-        tensor = create('N:7,H:3,W:5,C:2')
-        output = tensor.align_to('...', 'C', 'H', 'W')
-        self.assertEqual(output.names, ['N', 'C', 'H', 'W'])
-        self.assertEqual(output.shape, [7, 2, 3, 5])
-
-        tensor = create('N:7,C:2,H:3,W:5')
-        output = tensor.align_to('...', 'W', 'H')
-        self.assertEqual(output.names, ['N', 'C', 'W', 'H'])
-        self.assertEqual(output.shape, [7, 2, 5, 3])
-
-=======
->>>>>>> 9b2e2ee2
         # All input dimensions must be named
         with self.assertRaisesRegex(RuntimeError, "All input dims must be named"):
             create('None:2,C:3').align_to('N', 'C')
@@ -1531,8 +1352,6 @@
         with self.assertRaisesRegex(RuntimeError, "Cannot find dim 'C'"):
             create('N:2,C:3').align_to('D', 'N')
 
-<<<<<<< HEAD
-=======
     def test_align_to_ellipsis(self):
         tensor = create('N:7,H:3,W:5,C:2')
 
@@ -1569,7 +1388,6 @@
         with self.assertRaisesRegex(RuntimeError, "Duplicate names"):
             tensor.align_to('...', 'N', 'N')
 
->>>>>>> 9b2e2ee2
     def test_align_as(self):
         # align_as calls align_to internally. align_to has pretty substantial tests,
         # so just test some basic things here.
