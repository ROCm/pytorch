# Owner(s): ["module: cuda"]
# ruff: noqa: F841

import contextlib
import ctypes
import gc
import json
import os
import pickle
import random
import subprocess
import sys
import tempfile
import threading
import time
import unittest
import warnings
from collections import defaultdict
from copy import deepcopy
from itertools import product
from random import randint

import psutil

import torch
import torch.cuda
import torch.nn as nn
from torch import inf, nan
from torch.cuda._memory_viz import (
    _profile_to_snapshot,
    profile_plot,
    segment_plot,
    trace_plot,
)
from torch.testing._internal.autocast_test_lists import AutocastTestLists, TestAutocast
from torch.testing._internal.common_cuda import (
    _create_scaling_case,
    SM70OrLater,
    TEST_CUDNN,
    TEST_MULTIGPU,
    tf32_on_and_off,
)
from torch.testing._internal.common_device_type import (
    instantiate_device_type_tests,
    largeTensorTest,
    onlyCUDA,
    onlyNativeDeviceTypes,
    skipCUDAIf,
)
from torch.testing._internal.common_optimizers import (
    _get_optim_inputs_including_global_cliquey_kwargs,
    optim_db,
    optims,
    TensorTracker,
)
from torch.testing._internal.common_utils import (
    cuda_python_error_check,
    EXPANDABLE_SEGMENTS,
    freeze_rng_state,
    gcIfJetson,
    get_cycles_per_ms,
    instantiate_parametrized_tests,
    IS_FBCODE,
    IS_JETSON,
    IS_LINUX,
    IS_SANDCASTLE,
    IS_WINDOWS,
    IS_X86,
    load_tests,
    MI300_ARCH,
    parametrize,
    recover_orig_fp32_precision,
    run_tests,
    serialTest,
    setBlasBackendsToDefaultFinally,
    skipCUDAMemoryLeakCheckIf,
    skipCUDANonDefaultStreamIf,
    skipIfRocm,
    skipIfRocmArch,
    slowTest,
    subtest,
    TemporaryFileName,
    TEST_CUDA,
    TEST_CUDA_GRAPH,
    TEST_CUDA_PYTHON_BINDINGS,
    TEST_NUMPY,
    TEST_WITH_ROCM,
    TestCase,
)
from torch.utils._triton import has_triton
from torch.utils.checkpoint import checkpoint_sequential
from torch.utils.viz._cycles import observe_tensor_cycles


requiresCppContext = unittest.skipUnless(
    IS_X86 and IS_LINUX, "cpp contexts are x86 linux only"
)

# load_tests from common_utils is used to automatically filter tests for
# sharding on sandcastle. This line silences flake warnings
load_tests = load_tests

try:
    import torchvision.models  # noqa: F401
    from torchvision.models import resnet18  # noqa: F401

    HAS_TORCHVISION = True
except ImportError:
    HAS_TORCHVISION = False
skipIfNoTorchVision = unittest.skipIf(not HAS_TORCHVISION, "no torchvision")

TEST_CUDAMALLOCASYNC = TEST_CUDA and (
    torch.cuda.get_allocator_backend() == "cudaMallocAsync"
)
TEST_LARGE_TENSOR = TEST_CUDA
TEST_MEDIUM_TENSOR = TEST_CUDA
TEST_BF16 = False
TEST_PYNVML = (
    torch.cuda._HAS_PYNVML and not IS_JETSON
)  # nvml not fully supported on jetson
if TEST_CUDA:
    TEST_LARGE_TENSOR = torch.cuda.get_device_properties(0).total_memory >= 12e9
    TEST_MEDIUM_TENSOR = torch.cuda.get_device_properties(0).total_memory >= 6e9
    TEST_BF16 = torch.cuda.is_bf16_supported()

_cycles_per_ms = None


@unittest.skipIf(not TEST_CUDA, "CUDA not available, skipping tests")
@torch.testing._internal.common_utils.markDynamoStrictTest
class TestCuda(TestCase):
    _do_cuda_memory_leak_check = True
    _do_cuda_non_default_stream = True
    FIFTY_MIL_CYCLES = 50000000

    def setUp(self):
        super().setUp()

    def tearDown(self):
        super().tearDown()

    @property
    def expandable_segments(self):
        return EXPANDABLE_SEGMENTS

    def test_pinned_memory_with_cudaregister(self):
        try:
            torch.cuda.memory._set_allocator_settings(
                "pinned_use_cuda_host_register:True,pinned_num_register_threads:8"
            )
            t = torch.ones(20)
            self.assertFalse(t.is_pinned())
            try:
                pinned_t = torch.ones(1 << 21).pin_memory()
                self.assertTrue(pinned_t.is_pinned())
                pinned_t = torch.ones(1 << 24).pin_memory()
                self.assertTrue(pinned_t.is_pinned())
            except RuntimeError as e:
                # Some GPUs don't support same address space on host and device side
                pass
        finally:
            torch.cuda.memory._set_allocator_settings(
                "pinned_use_cuda_host_register:False"
            )

    def test_pinned_memory_with_cudaregister_multithread(self):
        num_threads = 4
        threads = [
            threading.Thread(target=self.test_pinned_memory_with_cudaregister)
            for t in range(num_threads)
        ]
        for thread in threads:
            thread.start()
        for thread in threads:
            thread.join()

<<<<<<< HEAD
    @serialTest
=======
    @serialTest()
>>>>>>> 625108ed
    def test_host_memory_stats(self):
        # Helper functions
        def empty_stats():
            return {
                "allocated_bytes.allocated": 0,
                "allocated_bytes.current": 0,
                "allocated_bytes.freed": 0,
                "allocated_bytes.peak": 0,
                "allocation.allocated": 0,
                "allocation.current": 0,
                "allocation.freed": 0,
                "allocation.peak": 0,
                "host_alloc_time.count": 0,
                "host_free_time.count": 0,
                "num_host_alloc": 0,
                "num_host_free": 0,
                "reserved_bytes.allocated": 0,
                "reserved_bytes.current": 0,
                "reserved_bytes.freed": 0,
                "reserved_bytes.peak": 0,
                "segment.allocated": 0,
                "segment.current": 0,
                "segment.freed": 0,
                "segment.peak": 0,
            }

        def check_stats(expected):
            stats = torch.cuda.host_memory_stats()
            for k, v in expected.items():
                self.assertEqual(v, stats[k])

        # Setup the test cleanly
        alloc1 = 10
        alloc1_aligned = 16
        alloc2 = 20
        alloc2_aligned = 32
        expected = empty_stats()

        # Reset any lingering state
        gc.collect()
        torch._C._host_emptyCache()

        # Check that stats are empty
        check_stats(expected)

        # Make first allocation and check stats
        t1 = torch.ones(alloc1 * 1024, pin_memory=True)
        self.assertTrue(t1.is_pinned())
        for prefix in ["segment", "allocation"]:
            for suffix in ["allocated", "current", "peak"]:
                expected[prefix + "." + suffix] += 1

        allocation_size1 = alloc1_aligned * 1024 * 4
        for prefix in ["allocated_bytes", "reserved_bytes"]:
            for suffix in ["allocated", "current", "peak"]:
                expected[prefix + "." + suffix] += allocation_size1

        expected["num_host_alloc"] += 1
        expected["host_alloc_time.count"] += 1

        check_stats(expected)

        # Remove first allocation and check stats
        del t1

        expected["allocation.current"] -= 1
        expected["allocation.freed"] += 1
        expected["allocated_bytes.current"] -= allocation_size1
        expected["allocated_bytes.freed"] += allocation_size1

        check_stats(expected)

        # Make first allocation again and check reuse
        t1 = torch.ones(alloc1 * 1024, pin_memory=True)
        self.assertTrue(t1.is_pinned())
        for suffix in ["allocated", "current"]:
            expected["allocation" + "." + suffix] += 1

        allocation_size1 = alloc1_aligned * 1024 * 4
        for suffix in ["allocated", "current"]:
            expected["allocated_bytes" + "." + suffix] += allocation_size1

        check_stats(expected)

        # Make second allocation and check stats
        t2 = torch.ones(alloc2 * 1024, pin_memory=True)
        self.assertTrue(t2.is_pinned())
        for prefix in ["segment", "allocation"]:
            for suffix in ["allocated", "current", "peak"]:
                expected[prefix + "." + suffix] += 1

        allocation_size2 = alloc2_aligned * 1024 * 4
        for prefix in ["allocated_bytes", "reserved_bytes"]:
            for suffix in ["allocated", "current", "peak"]:
                expected[prefix + "." + suffix] += allocation_size2

        expected["num_host_alloc"] += 1
        expected["host_alloc_time.count"] += 1

        check_stats(expected)

        # Remove first allocation and check stats
        del t1

        expected["allocation.current"] -= 1
        expected["allocation.freed"] += 1
        expected["allocated_bytes.current"] -= allocation_size1
        expected["allocated_bytes.freed"] += allocation_size1

        check_stats(expected)

        # Remove second allocation and check stats
        del t2

        expected["allocation.current"] -= 1
        expected["allocation.freed"] += 1
        expected["allocated_bytes.current"] -= allocation_size2
        expected["allocated_bytes.freed"] += allocation_size2

        check_stats(expected)

        # Empty cache and check stats
        torch._C._host_emptyCache()
        expected["segment.freed"] += expected["segment.current"]
        expected["segment.current"] = 0
        expected["reserved_bytes.freed"] += expected["reserved_bytes.current"]
        expected["reserved_bytes.current"] = 0
        expected["num_host_free"] = expected["num_host_alloc"]
        expected["host_free_time.count"] += expected["host_alloc_time.count"]

        check_stats(expected)

        # Finally, check the reset of peak and accumulated stats
        torch.cuda.reset_peak_host_memory_stats()
        torch.cuda.reset_accumulated_host_memory_stats()

        expected = empty_stats()

        check_stats(expected)

    def test_pinned_memory_empty_cache(self):
        try:
            for alloc_settings in (True, False):
                torch.cuda.memory._set_allocator_settings(
                    f"pinned_use_cuda_host_register:{alloc_settings}"
                )
                try:
                    t = torch.ones(1024 * 1024, pin_memory=True)
                    self.assertTrue(t.is_pinned())
                    del t
                    torch._C._host_emptyCache()
                except RuntimeError as e:
                    # Some GPUs don't support same address space on host and device side
                    pass
        finally:
            torch.cuda.memory._set_allocator_settings(
                "pinned_use_cuda_host_register:False"
            )

    def test_pinned_memory_use_background_threads(self):
        script = """
import torch

torch.cuda.memory._set_allocator_settings(
    f"pinned_use_background_threads:True"
)
t = torch.ones(1024 * 1024, pin_memory=True)
print(t.is_pinned())
"""
        proc = subprocess.run([sys.executable, "-c", script], capture_output=True)
        self.assertEqual(proc.returncode, 0)

    def test_cudart_register(self):
        t = torch.ones(20)
        self.assertFalse(t.is_pinned())
        cudart = torch.cuda.cudart()
        r = cudart.cudaHostRegister(t.data_ptr(), t.numel() * t.element_size(), 0)
        self.assertEqual(r, 0)
        self.assertTrue(t.is_pinned())
        r = cudart.cudaHostUnregister(t.data_ptr())
        self.assertEqual(r, 0)
        self.assertFalse(t.is_pinned())

    def test_memory_allocation(self):
        gc.collect()
        torch.cuda.empty_cache()
        mem = None
        size = 1
        prev = 0
        try:
            prev = torch.cuda.memory_allocated()
            mem = torch.cuda.caching_allocator_alloc(size)
            self.assertGreater(torch.cuda.memory_allocated(), prev)
        finally:
            if mem is not None:
                torch.cuda.caching_allocator_delete(mem)
                self.assertEqual(torch.cuda.memory_allocated(), prev)

    def test_check_error(self):
        # Assert this call doesn't raise.
        torch.cuda.check_error(0)

        with self.assertRaisesRegex(
            torch.cuda.CudaError, "out of memory|hipErrorOutOfMemory"
        ):
            torch.cuda.check_error(2)

    def test_cuda_get_device_name(self):
        # Testing the behaviour with None as an argument
        current_device = torch.cuda.current_device()
        current_device_name = torch.cuda.get_device_name(current_device)
        device_name_None = torch.cuda.get_device_name(None)
        self.assertEqual(current_device_name, device_name_None)

        # Testing the behaviour for No argument
        device_name_no_argument = torch.cuda.get_device_name()
        self.assertEqual(current_device_name, device_name_no_argument)

    def test_cuda_get_device_capability(self):
        # Testing the behaviour with None as an argument
        current_device = torch.cuda.current_device()
        current_device_capability = torch.cuda.get_device_capability(current_device)
        device_capability_None = torch.cuda.get_device_capability(None)
        self.assertEqual(current_device_capability, device_capability_None)

        # Testing the behaviour for No argument
        device_capability_no_argument = torch.cuda.get_device_capability()
        self.assertEqual(current_device_capability, device_capability_no_argument)

    def test_cuda_get_device_properties(self):
        # Testing the behaviour with None as an argument
        current_device = torch.cuda.current_device()
        current_device_properties = torch.cuda.get_device_properties(current_device)
        device_properties_None = torch.cuda.get_device_properties(None)
        self.assertEqual(current_device_properties, device_properties_None)

        # Testing the behaviour for No argument
        device_properties_no_argument = torch.cuda.get_device_properties()
        self.assertEqual(current_device_properties, device_properties_no_argument)

    @unittest.skipIf(
        IS_JETSON, "oom reporting has issues on jetson igx due to partial nvml support"
    )
    def test_out_of_memory(self):
        tensor = torch.zeros(1024, device="cuda")

        oom_regex = (
            "would exceed allowed memory"
            if TEST_CUDAMALLOCASYNC
            else f"Tried to allocate 800000000.00 GiB. GPU {tensor.device.index} has a total capacity of"
        )
        with self.assertRaisesRegex(RuntimeError, oom_regex):
            torch.empty(1024 * 1024 * 1024 * 800000000, dtype=torch.int8, device="cuda")

        with self.assertRaisesRegex(
            RuntimeError, "Tried to allocate more than 1EB memory"
        ):
            torch.empty(
                1024 * 1024 * 1024 * 8000000000, dtype=torch.int8, device="cuda"
            )

        # ensure out of memory error doesn't disturb subsequent kernel
        tensor.fill_(1)
        self.assertTrue((tensor == 1).all())

    @unittest.skipIf(
        TEST_CUDAMALLOCASYNC or IS_JETSON, "Segmentation fault (core dumped)"
    )
    @serialTest()
    def test_out_of_memory_retry(self):
        torch.cuda.empty_cache()
        total_memory = torch.cuda.get_device_properties(0).total_memory
        oom_regex = (
            "would exceed allowed memory"
            if TEST_CUDAMALLOCASYNC
            else "Tried to allocate"
        )
        size = int(total_memory * 0.5)
        a = torch.empty(size, dtype=torch.int8, device="cuda")
        with self.assertRaisesRegex(RuntimeError, oom_regex):
            b = torch.empty(size, dtype=torch.int8, device="cuda")
        del a
        b = torch.empty(size, dtype=torch.int8, device="cuda")
        del b
        # We used a lot of memory here, clean up so we don't affect other tests too much
        torch.cuda.empty_cache()
        torch.cuda.reset_peak_memory_stats()

    @serialTest()
    @unittest.skipIf(
        IS_JETSON, "oom reporting has issues on jetson igx due to partial nvml support"
    )
    def test_set_per_process_memory_fraction(self):
        if torch.version.hip and ('gfx1101' in torch.cuda.get_device_properties(0).gcnArchName):
           torch.cuda.empty_cache()
           torch.cuda.reset_peak_memory_stats()
        orig = torch.cuda.get_per_process_memory_fraction(0)
        torch.cuda.reset_peak_memory_stats(0)
        try:
            # test invalid fraction value.
            with self.assertRaisesRegex(TypeError, "Invalid type"):
                torch.cuda.set_per_process_memory_fraction(1)
            with self.assertRaisesRegex(ValueError, "Invalid fraction value"):
                torch.cuda.set_per_process_memory_fraction(-0.1)
            with self.assertRaisesRegex(ValueError, "Invalid fraction value"):
                torch.cuda.set_per_process_memory_fraction(2.0)

            tensor = torch.zeros(1024, device="cuda")
            torch.cuda.empty_cache()
            total_memory = torch.cuda.get_device_properties(0).total_memory
            torch.cuda.set_per_process_memory_fraction(0.5, 0)

            # test 0.499 allocation is ok.
            application = int(total_memory * 0.499) - torch.cuda.max_memory_reserved()
            tmp_tensor = torch.empty(application, dtype=torch.int8, device="cuda")
            del tmp_tensor
            torch.cuda.empty_cache()

            application = int(total_memory * 0.5)
            # it will get OOM when try to allocate more than half memory.
            oom_regex = (
                "would exceed allowed memory"
                if TEST_CUDAMALLOCASYNC
                else "out of memory"
            )
            with self.assertRaisesRegex(RuntimeError, oom_regex):
                torch.empty(application, dtype=torch.int8, device="cuda")

            # ensure out of memory error doesn't disturb subsequent kernel
            tensor.fill_(1)
            self.assertTrue((tensor == 1).all())
        finally:
            torch.cuda.set_per_process_memory_fraction(orig, 0)

    @unittest.skipIf(
        IS_JETSON, "oom reporting has issues on jetson igx due to partial nvml support"
    )
    @serialTest()
    def test_get_per_process_memory_fraction(self):
        # get the initial memory fraction
        init_fraction = torch.cuda.get_per_process_memory_fraction()

        # set and get the limiting cases
        torch.cuda.set_per_process_memory_fraction(1.0)
        self.assertEqual(torch.cuda.get_per_process_memory_fraction(), 1.0)
        torch.cuda.set_per_process_memory_fraction(0.0)
        self.assertEqual(torch.cuda.get_per_process_memory_fraction(), 0.0)

        # test a few random cases
        for val in torch.rand(3):
            torch.cuda.set_per_process_memory_fraction(float(val))
            self.assertEqual(torch.cuda.get_per_process_memory_fraction(), float(val))

        # restore the initial memory fraction
        torch.cuda.set_per_process_memory_fraction(init_fraction)

    def test_uuid(self):
        uuid = torch.cuda.get_device_properties(0).uuid
        self.assertEqual(len(str(uuid)), 36)  # xxxxxxxx-xxxx-xxxx-xxxx-xxxxxxxxxxxx
        self.assertEqual(len(uuid.bytes), 16)

    def test_copy_non_blocking(self):
        def _test_copy_non_blocking(a, b):
            event = torch.cuda.Event()
            a.copy_(b, non_blocking=True)
            event.record()
            event.synchronize()
            self.assertEqual(a, b)

        # 10MB copies
        x = torch.ones(10000000, dtype=torch.uint8).cuda()
        y = torch.zeros(10000000, dtype=torch.uint8).pin_memory()
        _test_copy_non_blocking(x, y)

        x = torch.zeros(10000000, dtype=torch.uint8).pin_memory()
        y = torch.ones(10000000, dtype=torch.uint8).cuda()
        _test_copy_non_blocking(x, y)

        # Test the case where the pinned data_ptr is not equal to the storage data_ptr.
        x_base = torch.zeros(10000000, dtype=torch.uint8).pin_memory()
        x = x_base[1:]
        self.assertTrue(x.is_pinned())
        self.assertTrue(x_base.is_pinned())
        self.assertNotEqual(x_base.data_ptr(), x.data_ptr())
        self.assertEqual(x_base.storage().data_ptr(), x.storage().data_ptr())
        y = torch.ones(10000000 - 1, dtype=torch.uint8).cuda()
        _test_copy_non_blocking(x, y)

    def test_copy_non_blocking_type_conversion(self):
        a = torch.ones(1, device="cuda")
        b = torch.zeros(1, device="cpu", pin_memory=True)
        c = torch.empty(1, device="cuda", dtype=torch.long)
        torch.cuda._sleep(int(100 * get_cycles_per_ms()))
        b.copy_(a, non_blocking=True)
        c.copy_(b, non_blocking=True)
        self.assertEqual(a, c, exact_dtype=False)

    @serialTest()
    def test_to_non_blocking(self):
        stream = torch.cuda.current_stream()

        def _test_to_non_blocking(a, non_blocking, dst):
            torch.cuda.synchronize()
            # Pushes an 0.1 second spin to stream so if the copy is non blocking,
            # stream will almost surely be active when we query().
            torch.cuda._sleep(int(100 * get_cycles_per_ms()))
            b = a.to(device=dst, non_blocking=non_blocking)
            self.assertEqual(stream.query(), not non_blocking)
            stream.synchronize()
            self.assertEqual(a, b)
            self.assertTrue(b.is_pinned() == (non_blocking and dst == "cpu"))

        for dst, try_non_blocking in product(("cuda", "cpu"), (True, False)):
            # Creates source on the opposite device from destination.
            src = torch.randn(
                1000000,
                device="cuda" if dst == "cpu" else "cpu",
                pin_memory=True if dst == "cuda" else False,
            )
            _test_to_non_blocking(src, try_non_blocking, dst)

    def test_to_cpu_blocking_by_default(self):
        src = torch.randn(1000000, device="cuda")
        torch.cuda.synchronize()
        torch.cuda._sleep(int(100 * get_cycles_per_ms()))
        dst = src.to(device="cpu")
        self.assertEqual(torch.cuda.current_stream().query(), True)
        self.assertEqual(src, dst)
        self.assertFalse(dst.is_pinned())

    def test_serialization_array_with_storage(self):
        x = torch.randn(5, 5).cuda()
        y = torch.IntTensor(2, 5).fill_(0).cuda()
        q = [x, y, x, y.storage()]
        with tempfile.NamedTemporaryFile() as f:
            torch.save(q, f)
            f.seek(0)
            q_copy = torch.load(f)
        self.assertEqual(q_copy, q, atol=0, rtol=0)
        q_copy[0].fill_(5)
        self.assertEqual(q_copy[0], q_copy[2], atol=0, rtol=0)
        self.assertTrue(isinstance(q_copy[0], torch.cuda.FloatTensor))
        self.assertTrue(isinstance(q_copy[1], torch.cuda.IntTensor))
        self.assertTrue(isinstance(q_copy[2], torch.cuda.FloatTensor))
        self.assertTrue(isinstance(q_copy[3], torch.storage.TypedStorage))
        self.assertTrue(isinstance(q_copy[3]._untyped_storage, torch.UntypedStorage))
        q_copy[1].fill_(10)
        self.assertEqual(q_copy[3], torch.cuda.IntStorage(10).fill_(10))

    @unittest.skipIf(IS_FBCODE or IS_SANDCASTLE, "Does not work in fbcode yet")
    @setBlasBackendsToDefaultFinally
    def test_preferred_blas_library_settings(self):
        def _check_default():
            default = torch.backends.cuda.preferred_blas_library()
            if torch.version.cuda:
                # CUDA logic is easy, it's always cublas
                self.assertTrue(default == torch._C._BlasBackend.Cublas)
            else:
                # ROCm logic is less so, it's cublaslt for some Instinct, cublas for all else
                gcn_arch = str(
                    torch.cuda.get_device_properties(0).gcnArchName.split(":", 1)[0]
                )
                if gcn_arch in ["gfx90a", "gfx942", "gfx950"]:
                    self.assertTrue(default == torch._C._BlasBackend.Cublaslt)
                else:
                    self.assertTrue(default == torch._C._BlasBackend.Cublas)

        _check_default()
        # "Default" can be set but is immediately reset internally to the actual default value.
        self.assertTrue(
            torch.backends.cuda.preferred_blas_library("default")
            != torch._C._BlasBackend.Default
        )
        _check_default()
        self.assertTrue(
            torch.backends.cuda.preferred_blas_library("cublas")
            == torch._C._BlasBackend.Cublas
        )
        self.assertTrue(
            torch.backends.cuda.preferred_blas_library("hipblas")
            == torch._C._BlasBackend.Cublas
        )
        # check bad strings
        with self.assertRaisesRegex(
            RuntimeError,
            "Unknown input value. Choose from: default, cublas, hipblas, cublaslt, hipblaslt, ck.",
        ):
            torch.backends.cuda.preferred_blas_library("unknown")
        # check bad input type
        with self.assertRaisesRegex(RuntimeError, "Unknown input value type."):
            torch.backends.cuda.preferred_blas_library(1.0)
        # check env var override
        custom_envs = [
            {"TORCH_BLAS_PREFER_CUBLASLT": "1"},
            {"TORCH_BLAS_PREFER_HIPBLASLT": "1"},
        ]
        test_script = "import torch;print(torch.backends.cuda.preferred_blas_library())"
        for env_config in custom_envs:
            env = os.environ.copy()
            for key, value in env_config.items():
                env[key] = value
            r = (
                subprocess.check_output([sys.executable, "-c", test_script], env=env)
                .decode("ascii")
                .strip()
            )
            self.assertEqual("_BlasBackend.Cublaslt", r)

    @unittest.skipIf(TEST_CUDAMALLOCASYNC, "temporarily disabled for async")
    @setBlasBackendsToDefaultFinally
    def test_cublas_workspace_explicit_allocation(self):
        torch.backends.cuda.preferred_blas_library("cublas")
        a = torch.randn(7, 7, device="cuda", requires_grad=False)
        if torch.version.hip:
            default_workspace_size = 1024 * 32 * 1024  # :1024:32  32MiB
            # different size (128 MiB) expected on MI300 GPU
            gcn_arch = str(
                torch.cuda.get_device_properties(0).gcnArchName.split(":", 1)[0]
            )
            if "gfx94" in gcn_arch or "gfx95" in gcn_arch:
                default_workspace_size = 1024 * 128 * 1024  # :1024:128
        else:
            default_workspace_size = (
                4096 * 2 * 1024 + 16 * 8 * 1024
            )  # :4096:2:16:8  8MiB
            # different size (32 MiB) expected on Hopper GPU
            if torch.cuda.get_device_capability() == (9, 0):
                default_workspace_size = 4096 * 8 * 1024

        def check_workspace_size(inp):
            torch._C._cuda_clearCublasWorkspaces()
            start = torch.cuda.memory_stats()["active_bytes.all.allocated"]
            with torch.no_grad():
                torch.matmul(inp, inp)
            finish = torch.cuda.memory_stats()["active_bytes.all.allocated"]
            return finish - start

        # check default
        os.environ["CUBLAS_WORKSPACE_CONFIG"] = ""
        self.assertTrue(abs(check_workspace_size(a) - default_workspace_size) < 524288)

        # check default with bad user config
        os.environ["CUBLAS_WORKSPACE_CONFIG"] = "-1"
        self.assertTrue(abs(check_workspace_size(a) - default_workspace_size) < 524288)

        # check valid config
        os.environ["CUBLAS_WORKSPACE_CONFIG"] = ":128:8:64:16:32:32"
        self.assertTrue(abs(check_workspace_size(a) - (3072 * 1024)) < 524288)

        torch._C._cuda_clearCublasWorkspaces()

    @contextlib.contextmanager
    def _hip_allow_tf32(self):
        # for HIP/AMDGPU, tf32 is behind a flag because the TF32 support is new
        # and only for MI300+
        hip_allow_tf32 = os.environ.get("HIPBLASLT_ALLOW_TF32", None)
        os.environ["HIPBLASLT_ALLOW_TF32"] = "1"

        try:
            yield
        finally:
            if hip_allow_tf32 is not None:
                os.environ["HIPBLASLT_ALLOW_TF32"] = hip_allow_tf32
            else:
                del os.environ["HIPBLASLT_ALLOW_TF32"]

    @unittest.skipIf(not TEST_WITH_ROCM, "not relevant for CUDA testing")
    def test_hipblaslt_allow_tf32(self):
        tf32_ctx = self._hip_allow_tf32
        with tf32_ctx():
            os.environ["HIPBLASLT_ALLOW_TF32"] = "0"
            # Save original value of allow_tf32
            orig = torch.backends.cuda.matmul.allow_tf32
            # If allow_tf32 variable is declared as static in aten/src/ATen/Context.cpp
            # then matmul.allow_tf32 will return False after this point even if
            # HIP_BLASLT_ALLOW_TF32 is set to 1 and matmul.allow_tf32 is changed.
            os.environ["HIPBLASLT_ALLOW_TF32"] = "1"
            # Toggle torch.backends.cuda.matmul.allow_tf32 couple of times.
            torch.backends.cuda.matmul.allow_tf32 = not orig
            test1 = torch.backends.cuda.matmul.allow_tf32
            torch.backends.cuda.matmul.allow_tf32 = orig
            test2 = torch.backends.cuda.matmul.allow_tf32
            self.assertNotEqual(test1, test2)
            # Restore original value of allow_tf32
            torch.backends.cuda.matmul.allow_tf32 = orig

    def test_cublas_allow_tf32_get_set(self):
        """
        We only turn on TF32 for MI300 with a special env var. This is because TF32
        is only available in MI300+ and is in experimental mode (hipblaslt support
        is current WIP)
        """
        tf32_ctx = self._hip_allow_tf32 if torch.version.hip else contextlib.nullcontext

        with tf32_ctx():
            self._test_cublas_allow_tf32_get_set_inner()

    def _test_cublas_allow_tf32_get_set_inner(self):
        skip_tf32_cublas = "TORCH_ALLOW_TF32_CUBLAS_OVERRIDE" in os.environ and int(
            os.environ["TORCH_ALLOW_TF32_CUBLAS_OVERRIDE"]
        )
        if skip_tf32_cublas:
            self.assertTrue(torch.backends.cuda.matmul.allow_tf32)
            return

        orig = torch.backends.cuda.matmul.allow_tf32
        self.assertEqual(torch._C._get_cublas_allow_tf32(), orig)
        torch.backends.cuda.matmul.allow_tf32 = not orig
        self.assertEqual(torch._C._get_cublas_allow_tf32(), not orig)
        torch.backends.cuda.matmul.allow_tf32 = orig

    def test_float32_matmul_precision_get_set(self):
        tf32_ctx = self._hip_allow_tf32 if torch.version.hip else contextlib.nullcontext

        with tf32_ctx():
            self._test_float32_matmul_precision_get_set_inner()

    def _test_float32_matmul_precision_get_set_inner(self):
        orig = torch.get_float32_matmul_precision()
        skip_tf32_cublas = "TORCH_ALLOW_TF32_CUBLAS_OVERRIDE" in os.environ and int(
            os.environ["TORCH_ALLOW_TF32_CUBLAS_OVERRIDE"]
        )
        # this is really just checking that the environment variable is respected during testing
        # and not overwritten by another function that doesn't revert it to the initial value
        if not skip_tf32_cublas:
            self.assertFalse(torch.backends.cuda.matmul.allow_tf32)
            self.assertEqual(torch.get_float32_matmul_precision(), "highest")
        else:
            self.assertTrue(torch.backends.cuda.matmul.allow_tf32)

        for p in ("medium", "high"):
            torch.set_float32_matmul_precision(p)
            self.assertEqual(torch.get_float32_matmul_precision(), p)
            self.assertTrue(torch.backends.cuda.matmul.allow_tf32)
        torch.set_float32_matmul_precision("highest")
        self.assertEqual(torch.get_float32_matmul_precision(), "highest")
        self.assertFalse(torch.backends.cuda.matmul.allow_tf32)
        torch.set_float32_matmul_precision(orig)

    def test_cublas_allow_fp16_reduced_precision_reduction_get_set(self):
        orig = torch.backends.cuda.matmul.allow_fp16_reduced_precision_reduction
        self.assertEqual(
            torch._C._get_cublas_allow_fp16_reduced_precision_reduction(), orig
        )
        torch.backends.cuda.matmul.allow_fp16_reduced_precision_reduction = not orig
        self.assertEqual(
            torch._C._get_cublas_allow_fp16_reduced_precision_reduction(), not orig
        )
        torch.backends.cuda.matmul.allow_fp16_reduced_precision_reduction = orig

    def test_cublas_allow_bf16_reduced_precision_reduction_get_set(self):
        orig = torch.backends.cuda.matmul.allow_bf16_reduced_precision_reduction
        self.assertEqual(
            torch._C._get_cublas_allow_bf16_reduced_precision_reduction(), orig
        )
        torch.backends.cuda.matmul.allow_bf16_reduced_precision_reduction = not orig
        self.assertEqual(
            torch._C._get_cublas_allow_bf16_reduced_precision_reduction(), not orig
        )
        torch.backends.cuda.matmul.allow_bf16_reduced_precision_reduction = orig

    def test_cublas_allow_fp16_accumulation_get_set(self):
        orig = torch.backends.cuda.matmul.allow_fp16_accumulation
        self.assertEqual(torch._C._get_cublas_allow_fp16_accumulation(), orig)
        torch.backends.cuda.matmul.allow_fp16_accumulation = not orig
        self.assertEqual(torch._C._get_cublas_allow_fp16_accumulation(), not orig)
        torch.backends.cuda.matmul.allow_fp16_accumulation = orig

    def test_cudnn_allow_tf32_get_set(self):
        with torch.backends.cudnn.flags(
            enabled=None, benchmark=None, deterministic=None, allow_tf32=False
        ):
            self.assertFalse(torch.backends.cudnn.allow_tf32)
        with torch.backends.cudnn.flags(
            enabled=None, benchmark=None, deterministic=None, allow_tf32=True
        ):
            self.assertTrue(torch.backends.cudnn.allow_tf32)

    @recover_orig_fp32_precision
    def test_fp32_precision_with_tf32(self):
        with torch.backends.cudnn.flags(
            enabled=None,
            benchmark=None,
            benchmark_limit=None,
            deterministic=None,
            allow_tf32=True,
            fp32_precision="none",
        ):
            self.assertEqual(torch.backends.cudnn.conv.fp32_precision, "tf32")
            self.assertEqual(torch.backends.cudnn.rnn.fp32_precision, "tf32")

        with torch.backends.cudnn.flags(
            enabled=None,
            benchmark=None,
            benchmark_limit=None,
            deterministic=None,
            allow_tf32=False,
            fp32_precision="none",
        ):
            self.assertEqual(torch.backends.cudnn.conv.fp32_precision, "none")
            self.assertEqual(torch.backends.cudnn.rnn.fp32_precision, "none")

    @recover_orig_fp32_precision
    def test_fp32_precision_with_float32_matmul_precision(self):
        torch.set_float32_matmul_precision("highest")
        self.assertEqual(torch.backends.cuda.matmul.fp32_precision, "ieee")
        torch.set_float32_matmul_precision("high")
        self.assertEqual(torch.backends.cuda.matmul.fp32_precision, "tf32")
        torch.set_float32_matmul_precision("medium")
        self.assertEqual(torch.backends.cuda.matmul.fp32_precision, "tf32")

    @recover_orig_fp32_precision
    def test_invalid_status_for_legacy_api(self):
        torch.backends.cudnn.conv.fp32_precision = "none"
        torch.backends.cudnn.rnn.fp32_precision = "tf32"
        with self.assertRaisesRegex(RuntimeError, "mix of the legacy and new APIs"):
            print(torch.backends.cudnn.allow_tf32)

        torch.set_float32_matmul_precision("highest")
        torch.backends.cuda.matmul.fp32_precision = "tf32"
        with self.assertRaisesRegex(RuntimeError, "mix of the legacy and new APIs"):
            print(torch.get_float32_matmul_precision())

        if not TEST_WITH_ROCM:
            with self.assertRaisesRegex(RuntimeError, "mix of the legacy and new APIs"):
                print(torch.backends.cuda.matmul.allow_tf32)

    def test_type_conversions(self):
        x = torch.randn(5, 5)
        self.assertIsInstance(x.float(), torch.FloatTensor)
        self.assertIsInstance(x.cuda().double(), torch.cuda.DoubleTensor)
        self.assertIsInstance(x.cuda().float(), torch.cuda.FloatTensor)
        self.assertIsInstance(x.cuda().float().cpu(), torch.FloatTensor)
        self.assertIsInstance(x.cuda().float().cpu().int(), torch.IntTensor)

        y = x.storage()
        self.assertIsInstance(y.float(), torch.FloatStorage)
        self.assertIsInstance(y.cuda().double(), torch.cuda.DoubleStorage)
        self.assertIsInstance(y.cuda().float(), torch.cuda.FloatStorage)
        self.assertIsInstance(y.cuda().float().cpu(), torch.FloatStorage)
        self.assertIsInstance(y.cuda().float().cpu().int(), torch.IntStorage)

    @unittest.skip("was disabled due to not enough memory, but actually it always fail")
    def test_arithmetic_large_tensor(self):
        x = torch.empty(2**30, device="cuda")

        x.fill_(1)
        self.assertEqual(x.sum(), 2**30)

        x += 1
        self.assertEqual(x.sum(), 2**31)

        x.fill_(1)
        x -= 0.5
        self.assertEqual(x.sum(), 2**29)

        x.fill_(1)
        x *= 2
        self.assertEqual(x.sum(), 2**31)

        x.fill_(1)
        x /= 2
        self.assertEqual(x.sum(), 2**29)

    def test_gather_bool(self):
        t = torch.tensor([[False, True], [True, True]], device="cuda")
        self.assertEqual(
            torch.gather(t, 1, torch.tensor([[0, 0], [1, 0]], device="cuda")),
            torch.tensor([[False, False], [True, True]], device="cuda"),
        )

    def test_torch_manual_seed_seeds_cuda_devices(self):
        with freeze_rng_state():
            x = torch.zeros(4, 4).float().cuda()
            torch.manual_seed(2)
            self.assertEqual(torch.cuda.initial_seed(), 2)
            x.uniform_()
            torch.manual_seed(2)
            y = x.clone().uniform_()
            self.assertEqual(x, y)
            self.assertEqual(torch.cuda.initial_seed(), 2)

    def test_manual_seed(self):
        with freeze_rng_state():
            x = torch.zeros(4, 4).float().cuda()
            torch.cuda.manual_seed(2)
            self.assertEqual(torch.cuda.initial_seed(), 2)
            x.uniform_()
            a = torch.bernoulli(torch.full_like(x, 0.5))
            torch.cuda.manual_seed(2)
            y = x.clone().uniform_()
            b = torch.bernoulli(torch.full_like(x, 0.5))
            self.assertEqual(x, y)
            self.assertEqual(a, b)
            self.assertEqual(torch.cuda.initial_seed(), 2)

    def test_specify_improper_device_name(self):
        with tempfile.TemporaryDirectory() as tmpdir:
            fname = os.path.join(tmpdir, "tempfile.pt")
            with self.assertRaisesRegex(RuntimeError, "Invalid device string"):
                torch.save(
                    [torch.nn.Parameter(torch.randn(10, 10))],
                    fname,
                    _use_new_zipfile_serialization=True,
                )
                torch.load(fname, "cuda0")

    def test_get_device_index(self):
        from torch.cuda._utils import _get_device_index

        with self.assertRaisesRegex(RuntimeError, "Invalid device string"):
            _get_device_index("cuda0", optional=True)

        with self.assertRaisesRegex(ValueError, "Expected a cuda device"):
            cpu_device = torch.device("cpu")
            _get_device_index(cpu_device, optional=True)

    def test_serialization_array_with_empty(self):
        x = [torch.randn(4, 4).cuda(), torch.cuda.FloatTensor()]
        with tempfile.NamedTemporaryFile() as f:
            torch.save(x, f)
            f.seek(0)
            x_copy = torch.load(f)
        for original, copy in zip(x, x_copy):
            self.assertEqual(copy, original)
            self.assertIs(type(copy), type(original))
            self.assertEqual(copy.get_device(), original.get_device())

    @skipCUDANonDefaultStreamIf(True)
    def test_streams(self):
        default_stream = torch.cuda.current_stream()
        user_stream = torch.cuda.Stream()
        self.assertEqual(torch.cuda.current_stream(), default_stream)
        self.assertNotEqual(default_stream, user_stream)
        self.assertEqual(default_stream.cuda_stream, 0)
        self.assertNotEqual(user_stream.cuda_stream, 0)
        with torch.cuda.stream(user_stream):
            self.assertEqual(torch.cuda.current_stream(), user_stream)
        self.assertTrue(user_stream.query())
        tensor1 = torch.ByteTensor(5).pin_memory()
        default_stream.synchronize()
        self.assertTrue(default_stream.query())

    def test_stream_event_repr(self):
        s = torch.cuda.current_stream()
        self.assertTrue("torch.cuda.Stream" in s.__repr__())
        e = torch.cuda.Event()
        self.assertTrue("torch.cuda.Event" in e.__repr__())
        s.record_event(e)
        self.assertTrue("torch.cuda.Event" in e.__repr__())

    def test_events(self):
        stream = torch.cuda.current_stream()
        event = torch.cuda.Event(enable_timing=True)
        self.assertTrue(event.query())
        start_event = torch.cuda.Event(enable_timing=True)
        stream.record_event(start_event)
        torch.cuda._sleep(int(50 * get_cycles_per_ms()))
        stream.record_event(event)
        self.assertFalse(event.query())
        event.synchronize()
        self.assertTrue(event.query())
        self.assertGreater(start_event.elapsed_time(event), 0)

        event = torch.cuda.Event(enable_timing=True)
        self.assertEqual(event.cuda_event, 0)
        self.assertEqual(event.event_id, 0)

        event.record()
        self.assertNotEqual(event.cuda_event, 0)
        self.assertNotEqual(event.event_id, 0)
        self.assertEqual(event.cuda_event, event.event_id)

    def test_events_elapsedtime(self):
        event1 = torch.cuda.Event(enable_timing=False)
        event2 = torch.cuda.Event(enable_timing=False)
        with self.assertRaisesRegex(
            ValueError,
            "Both events must be created with argument 'enable_timing=True'",
        ):
            event1.elapsed_time(event2)

        event1 = torch.cuda.Event(enable_timing=True)
        event2 = torch.cuda.Event(enable_timing=True)
        with self.assertRaisesRegex(
            ValueError, "Both events must be recorded before calculating elapsed time"
        ):
            event1.elapsed_time(event2)

        # check default value of enable_timing: False
        event1 = torch.cuda.Event()
        event2 = torch.cuda.Event()
        with self.assertRaisesRegex(
            ValueError,
            "Both events must be created with argument 'enable_timing=True'",
        ):
            event1.elapsed_time(event2)

    def test_generic_stream_event(self):
        stream = torch.Stream("cuda")
        self.assertEqual(stream.device_index, torch.cuda.current_device())
        cuda_stream = torch.cuda.Stream(
            stream_id=stream.stream_id,
            device_index=stream.device_index,
            device_type=stream.device_type,
        )
        self.assertIsInstance(cuda_stream, torch.Stream)
        self.assertTrue(issubclass(type(cuda_stream), torch.Stream))
        self.assertTrue(torch.Stream in type(cuda_stream).mro())
        self.assertEqual(stream.stream_id, cuda_stream.stream_id)
        self.assertNotEqual(stream.stream_id, torch.cuda.current_stream().stream_id)

        event1 = torch.Event("cuda", enable_timing=True)
        event2 = torch.Event("cuda", enable_timing=True)
        self.assertEqual(event1.event_id, 0)
        a = torch.randn(1000)
        b = torch.randn(1000)
        with torch.cuda.stream(cuda_stream):
            a_cuda = a.to("cuda", non_blocking=True)
            b_cuda = b.to("cuda", non_blocking=True)
            self.assertEqual(stream.stream_id, torch.cuda.current_stream().stream_id)
        event1.record(stream)
        event1.synchronize()
        self.assertTrue(event1.query())
        c_cuda = a_cuda + b_cuda
        event2.record()
        event2.synchronize()
        self.assertTrue(event2.query())
        self.assertNotEqual(event1.event_id, event2.event_id)
        self.assertEqual(c_cuda.cpu(), a + b)
        self.assertTrue(event1.elapsed_time(event2) > 0)
        cuda_event = torch.cuda.Event()
        self.assertIsInstance(cuda_event, torch.Event)
        self.assertTrue(issubclass(type(cuda_event), torch.Event))
        self.assertTrue(torch.Event in type(cuda_event).mro())

    def test_stream_compatibility(self):
        s1 = torch.cuda.Stream()
        s2 = torch.cuda.Stream()
        torch.accelerator.set_stream(s1)
        self.assertEqual(torch.accelerator.current_stream().stream_id, s1.stream_id)
        torch.accelerator.set_stream(s2)
        self.assertEqual(torch.accelerator.current_stream().stream_id, s2.stream_id)
        with self.assertRaisesRegex(
            RuntimeError, "Device index value .* is out of index range"
        ):
            torch.accelerator.current_stream(torch.accelerator.device_count())

    def test_record_stream(self):
        cycles_per_ms = get_cycles_per_ms()

        t = torch.FloatTensor([1, 2, 3, 4]).pin_memory()
        result = torch.cuda.FloatTensor(t.size())
        stream = torch.cuda.Stream()
        ptr = [None]

        # Performs the CPU->GPU copy in a background stream
        def perform_copy():
            with torch.cuda.stream(stream):
                tmp = t.cuda(non_blocking=True)
                ptr[0] = tmp.data_ptr()
            torch.cuda.current_stream().wait_stream(stream)
            tmp.record_stream(torch.cuda.current_stream())
            torch.cuda._sleep(int(50 * cycles_per_ms))  # delay the copy
            result.copy_(tmp)

        perform_copy()
        with torch.cuda.stream(stream):
            tmp2 = torch.cuda.FloatTensor(t.size())
            tmp2.zero_()
            self.assertNotEqual(
                tmp2.data_ptr(), ptr[0], msg="allocation reused to soon"
            )

        self.assertEqual(result.tolist(), [1, 2, 3, 4])

        if not TEST_CUDAMALLOCASYNC:
            # In the native allocator, we expect "tmp"'s side-stream-tagged block will be reused
            # in that side stream after result.copy_(tmp) in the main stream finishes.
            torch.cuda.current_stream().synchronize()
            with torch.cuda.stream(stream):
                tmp3 = torch.cuda.FloatTensor(t.size())
                self.assertEqual(tmp3.data_ptr(), ptr[0], msg="allocation not reused")

    def test_record_stream_on_shifted_view(self):
        # See issue #27366

        # This test detects unexpected block reallocation. For reliable test,
        # the stream to allocate tensors is isolated. The allocator will not
        # reuse free blocks which were allocated from another stream.
        stream_alloc = torch.cuda.Stream()
        with torch.cuda.stream(stream_alloc):
            base = torch.cuda.FloatTensor([10, 10])

        # Record another stream on a shifted view tensor.
        view = base[5:]
        self.assertTrue(view.storage_offset() > 0)

        stream_record = torch.cuda.Stream()
        with torch.cuda.stream(stream_record):
            torch.cuda._sleep(int(50 * get_cycles_per_ms()))

        view.record_stream(stream_record)

        # Delete those tensors to make the block free soon.
        data_ptr = base.data_ptr()
        del base, view

        # A new tensor should not be allocated to the block above.
        stream_alloc.synchronize()

        with torch.cuda.stream(stream_alloc):
            try_realloc = torch.cuda.FloatTensor([10, 10])

        self.assertNotEqual(try_realloc.data_ptr(), data_ptr)

    def test_device_context_manager(self):
        prev_device = torch.cuda.current_device()
        with torch.accelerator.device_index(None):
            self.assertEqual(torch.cuda.current_device(), prev_device)
        self.assertEqual(torch.cuda.current_device(), prev_device)
        with torch.accelerator.device_index(0):
            self.assertEqual(torch.cuda.current_device(), 0)
        self.assertEqual(torch.cuda.current_device(), prev_device)

    @unittest.skipIf(not TEST_MULTIGPU, "only one GPU detected")
    def test_multi_device_context_manager(self):
        src_device = 0
        dst_device = 1
        torch.cuda.set_device(src_device)
        with torch.accelerator.device_index(dst_device):
            self.assertEqual(torch.cuda.current_device(), 1)
        self.assertEqual(torch.cuda.current_device(), src_device)

    def test_stream_context_manager(self):
        prev_stream = torch.cuda.current_stream()
        with torch.cuda.Stream() as stream:
            self.assertEqual(stream, torch.cuda.current_stream())
        self.assertEqual(prev_stream, torch.cuda.current_stream())

    @unittest.skipIf(not TEST_MULTIGPU, "only one GPU detected")
    def test_multi_device_stream_context_manager(self):
        src_device = 0
        dst_device = 1
        torch.cuda.set_device(src_device)
        src_prev_stream = torch.cuda.current_stream(src_device)
        dst_prev_stream = torch.cuda.current_stream(dst_device)
        with torch.cuda.Stream(dst_device) as dst_stream:
            self.assertEqual(dst_device, torch.cuda.current_device())
            self.assertEqual(dst_stream, torch.cuda.current_stream())
            self.assertEqual(src_prev_stream, torch.cuda.current_stream(src_device))
        self.assertEqual(src_device, torch.cuda.current_device())
        self.assertEqual(src_prev_stream, torch.cuda.current_stream())
        self.assertEqual(dst_prev_stream, torch.cuda.current_stream(dst_device))

    def test_noncontiguous_pinned_memory(self):
        # See issue #3266
        x = torch.arange(0, 10).view((2, 5))
        self.assertEqual(x.t(), x.t().pin_memory())

    def test_caching_pinned_memory(self):
        cycles_per_ms = get_cycles_per_ms()

        # check that allocations are reused after deletion
        t = torch.FloatTensor([1]).pin_memory()
        ptr = t.data_ptr()
        del t
        t = torch.FloatTensor([1]).pin_memory()
        self.assertEqual(t.data_ptr(), ptr, msg="allocation not reused")

        # check that the allocation is not reused if it's in-use by a copy
        gpu_tensor = torch.cuda.FloatTensor([0])
        torch.cuda._sleep(int(1000 * cycles_per_ms))  # delay the copy by 1s
        gpu_tensor.copy_(t, non_blocking=True)
        del t
        t = torch.FloatTensor([1]).pin_memory()
        self.assertNotEqual(t.data_ptr(), ptr, msg="allocation reused too soon")
        self.assertEqual(list(gpu_tensor), [1])

    def test_caching_allocator_record_stream_oom(self):
        """allocations delayed by a record_stream call should still be freed on
        an out-of-memory in cuda_malloc_retry. see issue #19219"""
        stream = torch.cuda.Stream()

        with torch.cuda.stream(stream):
            y = torch.zeros(40 * 1024 * 1024, device="cuda")

        for _ in range(100):
            x = torch.empty(40 * 1024 * 1024, device="cuda")
            with torch.cuda.stream(stream):
                y += x
            # delays reuse of `x` until after all operations in `stream`
            x.record_stream(stream)
            del x

        # we've made a mess by allocating up to the device capacity. free any
        # cached blocks in case it affects future tests.
        torch.cuda.empty_cache()

    # Tests for historic illegal memory access, see #17040.
    def test_reduction_gpu_memory_accessing(self):
        x = torch.ones(512, 8, dtype=torch.float32, device="cuda")
        torch.sum(x, 0)

    def test_sum_fp16(self):
        x = torch.zeros(10, device="cuda", dtype=torch.float16)
        self.assertEqual(x.sum(), 0)

        x = torch.ones(65504, device="cuda", dtype=torch.float16)
        self.assertEqual(x.sum(), 65504)
        self.assertEqual(x.sum(dtype=torch.float32), 65504)

        x = torch.ones(65536, device="cuda", dtype=torch.float16)
        self.assertEqual(x.sum(dtype=torch.float32), 65536)

        a = torch.zeros(1203611).bernoulli_(0.0005)
        x = a.to(device="cuda", dtype=torch.float16)
        self.assertEqual(x.sum().item(), a.sum().item())

        a = torch.zeros(100, 121, 80).bernoulli_(0.0005)
        x = a.to(device="cuda", dtype=torch.float16)
        self.assertEqual(x.sum((0, 2)).float().cpu(), a.sum((0, 2)))

    def test_mean_fp16(self):
        x = torch.ones(65536, device="cuda", dtype=torch.float16)
        self.assertEqual(x.mean(), 1)

        x = torch.ones(65536, device="cuda", dtype=torch.float16)
        self.assertEqual(x.mean(dtype=torch.float32), 1)

    def test_prod_large(self):
        # tests global reduction (should_global_reduce = true) in case of non-zero identity element
        x = torch.ones(240000, device="cuda", dtype=torch.float32)
        self.assertEqual(x.prod(), 1)

        # test for complex types. Note 240k is divisible by 4
        for dtype in [torch.cfloat, torch.cdouble]:
            x = torch.ones(240000, device="cuda", dtype=dtype) * (0 + 1j)
            self.assertEqual(x.prod(), 1)

    def test_multinomial_ext(self):
        # Test two corner cases from older PyTorch (Issue #4858)
        freqs = torch.cuda.FloatTensor(
            [
                0.0,
                0.0,
                0.0,
                0.0,
                0.0,
                0.0,
                0.0,
                0.0,
                0.0,
                0.03178183361887932,
                0.027680952101945877,
                0.033176131546497345,
                0.046052902936935425,
                0.07742464542388916,
                0.11543981730937958,
                0.14148041605949402,
                0.15784293413162231,
                0.13180233538150787,
                0.08271478116512299,
                0.049702685326337814,
                0.027557924389839172,
                0.018125897273421288,
                0.011851548217236996,
                0.010252203792333603,
                0.007422595750540495,
                0.005372154992073774,
                0.0045109698548913,
                0.0036087757907807827,
                0.0035267581697553396,
                0.0018864056328311563,
                0.0024605290964245796,
                0.0022964938543736935,
                0.0018453967059031129,
                0.0010662291897460818,
                0.0009842115687206388,
                0.00045109697384759784,
                0.0007791675161570311,
                0.00020504408166743815,
                0.00020504408166743815,
                0.00020504408166743815,
                0.00012302644609007984,
                0.0,
                0.00012302644609007984,
                4.100881778867915e-05,
                0.0,
                0.0,
                0.0,
                0.0,
                0.0,
                0.0,
            ]
        )

        torch.cuda.manual_seed(11042)
        sample = torch.multinomial(freqs, 1000, True)
        self.assertNotEqual(freqs[sample].min(), 0)

        p = torch.zeros(3421, 2, device="cuda", dtype=torch.float)
        p[:, 1] = 1
        torch.cuda.manual_seed(5214)
        r = torch.multinomial(p, 1)
        self.assertNotEqual(r.min().item(), 0)

        # test corner case from Issue #13867
        torch.cuda.manual_seed(33)
        probs = torch.randn(1000000, device="cuda").clamp(min=0) * 3e-5
        samples = probs.multinomial(1000000, replacement=True)
        self.assertGreater(probs[samples].min().item(), 0)

    def _spawn_test_multinomial_invalid_probs_cuda(self, probs):
        import subprocess

        try:
            p = subprocess.Popen(
                [
                    sys.executable,
                    "-c",
                    f"""\
import sys
import torch
from torch import inf, nan
try:
    with torch.random.fork_rng(devices=[0]):
        torch.multinomial(torch.tensor({probs}).to('cuda'), 2, replacement=True)
        torch.cuda.synchronize()
    sys.exit(-1) # Should not be reached
except RuntimeError as e:
    sys.exit(-2)
""",
                ],
                stdout=subprocess.PIPE,
                stderr=subprocess.PIPE,
                universal_newlines=True,
            )
            out, err = p.communicate(timeout=10)
            p.wait(timeout=10)
        except subprocess.TimeoutExpired:
            p.kill()
            out, err = p.communicate()
        expected_messages = [
            "device-side assert triggered",  # CUDA
            "Assertion",  # CUDA
            "HSA_STATUS_ERROR_EXCEPTION",  # ROCm
            "Device-side assertion",  # ROCm
        ]
        self.assertTrue(any(msg in out or msg in err for msg in expected_messages))

    @slowTest
    @unittest.skipIf(TEST_WITH_ROCM, "ROCm doesn't support device side asserts")
    def test_multinomial_invalid_probs_cuda(self):
        self._spawn_test_multinomial_invalid_probs_cuda([1.0, -1.0, 1.0])
        self._spawn_test_multinomial_invalid_probs_cuda([1.0, inf, 1.0])
        self._spawn_test_multinomial_invalid_probs_cuda([1.0, -inf, 1.0])
        self._spawn_test_multinomial_invalid_probs_cuda([1.0, 1.0, nan])

    @staticmethod
    def _mute_init():
        os.dup2(os.open(os.devnull, os.O_WRONLY), sys.stderr.fileno())

    def _spawn_method(self, method, arg):
        ctx = torch.multiprocessing.get_context("spawn")
        with ctx.Pool(1, initializer=self._mute_init) as pool:
            errors = pool.map(method, [arg])
            for e in errors:
                if "device-side assert triggered" not in str(e):
                    self.fail(e)
                if e.error_code != 710:  # cudaErrorAssert == 710
                    self.fail(e)

    @staticmethod
    def _test_index_bounds_cuda(idx):
        x = torch.arange(10, device="cuda")
        try:
            y = x[torch.tensor([idx])]
            return f"x[torch.tensor([{idx})]={y}"
        except RuntimeError as err:
            return err

    @slowTest
    @skipIfRocm
    def test_index_out_of_bounds_exception_cuda(self):
        test_method = TestCuda._test_index_bounds_cuda
        # Test in-bound access works fine
        self.assertEqual(
            test_method(1), "x[torch.tensor([1)]=tensor([1], device='cuda:0')"
        )
        # Test that indexing out of bounds causes assert
        self._spawn_method(test_method, 11)

    @slowTest
    @unittest.skipIf(not TEST_LARGE_TENSOR, "not enough memory")
    @serialTest()
    def test_huge_index(self):
        src = torch.empty(15000000, 45, device="cuda", dtype=torch.long).random_(
            0, 2**22
        )
        idx = torch.randperm(src.shape[0], device="cuda")
        res = src[idx]
        res_cpu = src.cpu()[idx.cpu()]
        self.assertEqual(res.cpu(), res_cpu)

    def test_randint_randomness_for_large_range(self) -> None:
        # For large ranges, randint generation is slightly different. This lead to a subtle bug where some Philox
        # offsets were not calculated correctly, resulting in reused random states.
        # See https://github.com/pytorch/pytorch/issues/125224
        size = 1_000_000
        high = 6_000_000_000  # Keep this above 2**32

        def run(dev: torch.device) -> int:
            # Measure how many unique numbers are generated in 2 consecutive calls to randint. If random states are
            # reused, this will yield fewer unique numbers.
            gen = torch.Generator(device=dev)
            gen.manual_seed(0)
            t1 = torch.randint(
                0, high, [size], device=dev, generator=gen, dtype=torch.int64
            )
            t2 = torch.randint(
                0, high, [size], device=dev, generator=gen, dtype=torch.int64
            )
            return torch.stack([t1, t2]).unique().shape[0]

        # Use CPU as reference. The results should not deviate too much.
        self.assertTrue(
            abs(run(torch.device("cuda")) - run(torch.device("cpu"))) < 10_000
        )

    @largeTensorTest("20GB", "cuda")
    @serialTest()
    def test_randint_generation_for_large_numel(self) -> None:
        numel = 2**31 + 1
        s = torch.randint(2, (numel,), device="cuda", dtype=torch.int8).sum()
        self.assertTrue(s > 0, "expected randint in [0, 1] to generate nonzero values")

    @parametrize("dtype", [torch.float32, torch.double])
    def test_random_no_reused_random_states(self, dtype: torch.dtype) -> None:
        # Test if random states do not overlap between consecutive rand/randn calls.
        # See https://github.com/pytorch/pytorch/issues/125224

        def run(func, dev: torch.device, dtype: torch.dtype) -> int:
            # Measure how many unique numbers are generated in 2 consecutive calls. If random states are
            # reused, this will yield fewer unique numbers.
            size = 1000000
            gen = torch.Generator(device=dev)
            gen.manual_seed(0)
            t1 = func((size,), device=dev, generator=gen, dtype=dtype)
            t2 = func((size,), device=dev, generator=gen, dtype=dtype)
            return torch.stack([t1, t2]).unique().shape[0]

        # Use CPU as reference. The results should not deviate too much.
        for func in [torch.rand, torch.randn]:
            deviation = abs(
                run(func, torch.device("cuda"), dtype)
                - run(func, torch.device("cpu"), dtype)
            )
            self.assertTrue(deviation < 50_000, deviation)

    def test_min_max_inits(self):
        # Testing if THC_reduceAll received the correct index initialization.
        # This affects the result of THC_reduceAll operations at extreme values
        x = torch.cuda.ByteTensor([0])
        y = torch.cuda.ByteTensor([255])
        expected = torch.cuda.LongTensor([0])[0]

        _, v = x.max(dim=0)
        self.assertEqual(v, expected)

        _, v = y.min(dim=0)
        self.assertEqual(v, expected)

    def test_nvtx(self):
        # Just making sure we can see the symbols
        torch.cuda.nvtx.range_push("foo")
        torch.cuda.nvtx.mark("bar")
        torch.cuda.nvtx.range_pop()
        range_handle = torch.cuda.nvtx.range_start("range_start")
        torch.cuda.nvtx.range_end(range_handle)

    def test_bincount_ext(self):
        # ensure CUDA code coverage
        input_size = (100000,)
        w = torch.randn(input_size, dtype=torch.double, device="cuda")
        w_cpu = w.cpu()
        # test shared memory impl
        t = torch.randint(50, input_size, dtype=torch.int8, device="cuda")
        self.assertEqual(t.cpu().bincount(), t.bincount())
        self.assertEqual(t.cpu().bincount(w_cpu), t.bincount(w))
        # test global memory impl
        #   see `CUDAHistogramMemoryType` in SummaryOps.cu
        #   50000 * sizeof(int64_t) == 390 KiB, which should exceed smem of any known GPU
        t = torch.randint(50000, input_size, dtype=torch.int64, device="cuda")
        self.assertEqual(t.cpu().bincount(), t.bincount())
        self.assertEqual(t.cpu().bincount(w_cpu), t.bincount(w))

        t = torch.zeros([10], dtype=torch.int32, device="cuda")
        # 35488 * 65536 as int32 would cause overflow to negative value
        # giving negative bin offset
        t[0] = 35488
        counted = t.bincount(minlength=65536)
        self.assertEqual(torch.sum(counted), 10)

    def test_tiny_half_norm_(self):
        a = torch.arange(25).cuda().float()
        a /= 100000000
        b = a.half()
        self.assertGreater(b.norm().item(), 0)

    def test_norm_type_conversion(self):
        a = torch.ones(65536).cuda().half()
        self.assertEqual(a.norm(p=0, dtype=torch.float32), 65536)

    def test_cuda_memory_leak_detection_propagates_errors(self):
        with self.assertRaisesRegex(
            RuntimeError, r"The size of tensor a \(3\) must match"
        ):
            with self.assertLeaksNoCudaTensors():
                x = torch.randn(3, 1, device="cuda")
                y = torch.randn(2, 1, device="cuda")
                x + y

    @unittest.skipIf(not TEST_MEDIUM_TENSOR, "not enough memory")
    @serialTest()
    def test_cuda_kernel_loop_overflow(self):
        # Issue #24309: In extreme cases, the loop variable could overflow and continue
        # the kernel loop with a negative index, causing a RuntimeError (invalid write):
        x = torch.randn(1, 1, 1, 2**30 + 1, dtype=torch.float16, device="cuda")
        expected = x[0, 0, 0, 2**30]
        y = torch.nn.functional.avg_pool2d(x, kernel_size=1)
        torch.cuda.synchronize()
        self.assertEqual(y[0, 0, 0, 2**30], expected)

    @unittest.skipIf(not TEST_LARGE_TENSOR, "not enough memory")
    @gcIfJetson
    @serialTest()
    def test_cuda_kernel_loop_overflow_large(self):
        # Make sure input.numel() > INT_MAX is handled:
        x = torch.randn(1, 1, 1, 2**31, dtype=torch.float16, device="cuda")
        with self.assertRaisesRegex(RuntimeError, "integer out of range"):
            y = torch.nn.functional.avg_pool2d(x, kernel_size=1)

        # Issue #24309: In extreme cases, the loop variable could overflow and continue
        # the kernel loop with a negative index, causing a RuntimeError (invalid write):
        x = torch.randn(1, 1, 1, 2**31 - 1, dtype=torch.float16, device="cuda")
        expected = x[0, 0, 0, 2**31 - 2]
        y = torch.nn.functional.avg_pool2d(x, kernel_size=1)
        torch.cuda.synchronize()
        self.assertEqual(y[0, 0, 0, 2**31 - 2], expected)

    # this might create a reference cycle on self...
    def _make_multiply_in_stream(self):
        class MultiplyInStream(torch.autograd.Function):
            @staticmethod
            def forward(ctx, x, val):
                ctx.val = val
                ctx.stream = torch.cuda.current_stream()
                return x * val

            @staticmethod
            def backward(ctx, grad):
                self.assertEqual(torch.cuda.current_stream(), ctx.stream)
                # delays the operation in the background stream
                torch.cuda._sleep(1000 * 5000)
                return grad * ctx.val, None

        return MultiplyInStream

    @skipCUDANonDefaultStreamIf(True)
    def test_streaming_backwards_sync(self):
        default_stream = torch.cuda.current_stream()
        stream = torch.cuda.Stream()

        MultiplyInStream = self._make_multiply_in_stream()

        # Tests using grads outside the backward() stream context
        # See "Stream semantics of backward passes" on https://pytorch.org/docs/stable/notes/cuda.html
        x = torch.randn(5, 5, device="cuda", requires_grad=True)
        with torch.cuda.stream(stream):
            stream.wait_stream(default_stream)
            output = MultiplyInStream.apply(x, 2)
            output.sum().backward()
        # sync needed
        default_stream.wait_stream(stream)
        self.assertEqual(x.grad, torch.ones_like(x) * 2)
        self.assertEqual(torch.cuda.current_stream(), default_stream)

        # Tests that using grads in the same stream context as backward()
        # is safe regardless what streams bwd ops ran on
        bwd_ambient_stream = torch.cuda.Stream()
        x = torch.randn(5, 5, device="cuda", requires_grad=True)
        with torch.cuda.stream(stream):
            stream.wait_stream(default_stream)
            output = MultiplyInStream.apply(x, 3)
        with torch.cuda.stream(bwd_ambient_stream):
            bwd_ambient_stream.wait_stream(stream)
            output.sum().backward()
            # x was first used on "stream" so its AccumulateGrad leaf should run on "stream".
            # The end of backward() should have synced "bwd_ambient_stream" with "stream"
            # so it should be safe to use x.grad here without any syncs.
            self.assertEqual(x.grad, torch.ones_like(x) * 3)
            self.assertEqual(torch.cuda.current_stream(), bwd_ambient_stream)

    # Skip the test for ROCm as per https://github.com/pytorch/pytorch/issues/53190
    @skipIfRocm(msg="flakey on ROCm https://github.com/pytorch/pytorch/issues/53190")
    def test_streaming_backwards_multiple_streams(self):
        MultiplyInStream = self._make_multiply_in_stream()

        class StreamModel(torch.nn.Module):
            def __init__(self) -> None:
                super().__init__()
                self.event = torch.cuda.Event()
                self.stream0 = torch.cuda.Stream()
                self.stream1 = torch.cuda.Stream()

            def forward(self, x, x_first_use_on_ambient):
                if x_first_use_on_ambient:
                    x0 = x.clone()
                self.stream0.wait_stream(torch.cuda.current_stream())
                self.stream1.wait_stream(torch.cuda.current_stream())
                with torch.cuda.stream(self.stream0):
                    if not x_first_use_on_ambient:
                        x0 = x.clone()
                    y0 = MultiplyInStream.apply(x0, 2)
                    self.event.record(stream=torch.cuda.current_stream())

                with torch.cuda.stream(self.stream1):
                    y1 = MultiplyInStream.apply(x, 3)
                    self.stream1.wait_event(self.event)
                    return y0 + y1

        stream = torch.cuda.Stream()

        for x_first_use_on_ambient in (True, False):
            # the out_of_place=False, iters=1 case stresses if proper syncs are inserted
            # when grads are initially None and stolen by backward ops.
            for out_of_place, iters in ((True, 1), (False, 1), (False, 5)):
                with torch.cuda.stream(stream):
                    x = torch.randn(5, 5, device="cuda", requires_grad=True)
                    model = StreamModel().cuda()
                    x.register_hook(
                        lambda grad: self.assertEqual(
                            torch.cuda.current_stream(),
                            stream if x_first_use_on_ambient else model.stream0,
                        )
                    )
                    for p in model.parameters():
                        self.assertTrue(p.grad is None)
                    for _ in range(iters):
                        loss = model(x, x_first_use_on_ambient).sum()
                        if out_of_place:
                            x_grad = torch.autograd.grad((loss,), (x,))[0]
                        else:
                            loss.backward()
                # See "Stream semantics of backward passes" on https://pytorch.org/docs/stable/notes/cuda.html
                torch.cuda.current_stream().wait_stream(stream)

                if out_of_place:
                    self.assertEqual(x_grad, torch.ones_like(x) * 5 * iters)
                else:
                    self.assertEqual(x.grad, torch.ones_like(x) * 5 * iters)

    def test_streaming_backwards_sync_graph_root(self):
        # This function tests if bwd ops running on a side stream properly sync with the GraphRoot.
        # The potential bug it targets is a race condition. The test uses multiple trials and
        # torch.cuda._sleep such that if the race condition exists, the test will almost certainly fail,
        # but there's a chance it may spuriously pass. Passing does not guarantee the backend is bug-free,
        # but failure does guarantee there is a bug.
        fwd_bwd_op_stream = torch.cuda.Stream()
        bwd_ambient_stream = torch.cuda.Stream()
        # We need these streams to be different otherwise the test is meaningless.
        self.assertTrue(fwd_bwd_op_stream != bwd_ambient_stream)

        size = int(1e3)

        a = torch.full((size,), 2.0, device="cuda", requires_grad=True)
        b = torch.full((size,), 3.0, device="cuda", requires_grad=True)

        # I don't think we need any manual record_streams below.
        # a and b remain in scope for the entire test.
        # c and grad remain in scope for each iteration, and there's a full sync between iterations.
        for trial in range(5):
            torch.cuda.synchronize()
            a.grad = b.grad = None
            with torch.cuda.stream(fwd_bwd_op_stream):
                c = a * b

            with torch.cuda.stream(bwd_ambient_stream):
                torch.cuda.synchronize()
                # Long-running dummy kernel on bwd_ambient_stream delays filling of grad
                torch.cuda._sleep(int(50 * get_cycles_per_ms()))
                # Fills grad on bwd_ambient_stream
                grad = torch.full((size,), float(trial + 1), device="cuda")

                # Bwd ops still run on fwd_bwd_ops_stream, so the following will likely fail if
                # bwd ops don't sync with bwd_ambient_stream before consuming grad.
                torch.autograd.backward(tensors=c, grad_tensors=grad)

                # See https://github.com/pytorch/pytorch/issues/47028
                # assertEquals below run on bwd_ambient_stream, so this test may also fail
                # if backward() fails to sync with bwd_ambient_stream at the end.
                # Synchronizing here works around the issue until a proper fix can be made.
                torch.cuda.synchronize()
                with torch.no_grad():
                    self.assertEqual(a.grad, grad * b)
                    self.assertEqual(b.grad, grad * a)

    def test_streaming_backwards_callback(self):
        # Tests if autograd callbacks sync properly with respect to leaf streams and
        # the user-facing stream surrounding backward(). If it fails, first suspect is
        # sync logic where  "final_callbacks_" are called in torch/csrc/autograd/engine.cpp
        MultiplyInStream = self._make_multiply_in_stream()

        size = int(1e3)
        a = torch.full((size,), 1, device="cuda", dtype=torch.float, requires_grad=True)
        b = torch.full((size,), 1, device="cuda", dtype=torch.float, requires_grad=True)

        s0 = torch.cuda.Stream()
        s1 = torch.cuda.Stream()
        s2 = torch.cuda.Stream()

        stash = []

        # sets up a nontrivial structure of leaf streams
        s0.wait_stream(torch.cuda.current_stream())
        with torch.cuda.stream(s0):
            c = MultiplyInStream.apply(a, 2)

        s1.wait_stream(torch.cuda.current_stream())
        with torch.cuda.stream(s1):
            d = MultiplyInStream.apply(b, 3)
            s1.wait_stream(s0)
            e = c * d

            def clone_leaf_grads():
                stash.append(a.grad.clone())
                stash.append(b.grad.clone())

            # Use a hook on e to install the callback
            e.register_hook(
                lambda grad: torch.autograd.Variable._execution_engine.queue_callback(
                    clone_leaf_grads
                )
            )

        s2.wait_stream(s1)
        with torch.cuda.stream(s2):
            e.sum().backward()
            # The autograd engine should sync s2 with all leaf streams then run the callback clone_leaf_grads on s2.
            # If those things happened properly, checking the values of the cloned grads on s2 should be safe:
            self.assertEqual(stash[0], torch.full_like(a, 6))
            self.assertEqual(stash[1], torch.full_like(a, 6))

    @unittest.skipIf(
        TEST_WITH_ROCM,
        "In ROCm, kernel asserts are disabled due to performance overhead",
    )
    def test_fixed_cuda_assert_async(self):
        with self.assertRaisesRegex(
            RuntimeError, "Boolean value of Tensor with no values is ambiguous"
        ):
            torch._assert_async(torch.tensor([], device="cuda"))
        with self.assertRaisesRegex(
            RuntimeError,
            "Boolean value of Tensor with more than one value is ambiguous",
        ):
            torch._assert_async(torch.tensor([0, 0], device="cuda"))

        torch._assert_async(torch.tensor(1, device="cuda"))
        torch._assert_async(torch.tensor(0.1, device="cuda"))
        torch._assert_async(torch.tensor(-0.1, device="cuda"))
        torch._assert_async(torch.tensor(True, device="cuda"))
        torch._assert_async(torch.tensor(0 + 0.1j, device="cuda"))

        fail_stmts = [
            "torch._assert_async(torch.tensor(0, device='cuda'))",
            "torch._assert_async(torch.tensor(0.0, device='cuda'))",
            "torch._assert_async(torch.tensor(False, device='cuda'))",
            "torch._assert_async(torch.tensor(0 + 0j, device='cuda'))",
        ]

        import subprocess

        for stmt in fail_stmts:
            with self.subTest(stmt=stmt):
                r = subprocess.call(
                    [
                        sys.executable,
                        "-c",
                        f"""\
import torch

{stmt}
torch.cuda.synchronize()
""",
                    ]
                )
                self.assertTrue(r != 0)

    @unittest.skipIf(TEST_CUDAMALLOCASYNC, "FAIL")
    def test_cublas_multiple_threads_same_device(self):
        # Note, these parameters should be very carefully tuned
        # Too small number makes it hard for the racing condition
        # to happen, while too large number sometimes cause hang
        size = 1024
        num_threads = 2
        trials = 3
        test_iters = 100

        weight = torch.ones((size, size), device="cuda")
        results = {}
        barrier = threading.Barrier(num_threads)

        def _worker(t):
            my_stream = torch.cuda.Stream()
            # Hard sync so we don't need to worry about creating and using tensors
            # across streams or the fact that default streams are thread-local.
            # Those issues are not the target of this test.
            torch.cuda.synchronize()
            # Line up threads to increase likelihood of race conditions.
            barrier.wait()
            with torch.cuda.stream(my_stream):
                for _ in range(test_iters):
                    # If all threads are sharing the same cublas handle,
                    # the following sequence may occur:
                    # thread 0 calls cublasSetStream()
                    # thread 1 calls cublasSetStream()
                    # thread 0 launches its raw gemm, which it thinks is in
                    #          its own stream, but is actually in thread 1's stream.
                    # thread 0 enqueues its div_, which IS is its own stream,
                    #          but actually now races with its gemm.
                    results[t] = torch.mm(results[t], weight)
                    results[t].div_(float(size))
            torch.cuda.synchronize()

        for _ in range(trials):
            for t in range(num_threads):
                results[t] = torch.ones((size, size), device="cuda")

            threads = [
                threading.Thread(target=_worker, args=(t,)) for t in range(num_threads)
            ]

            for thread in threads:
                thread.start()
            for thread in threads:
                thread.join()

            for t in range(num_threads):
                self.assertEqual(results[t].sum().item(), size * size)

    # Test is flaky on Windows (https://github.com/pytorch/pytorch/issues/57401)
    @unittest.skipIf(IS_WINDOWS, "Test is flaky on Windows (see issue 57401)")
    @unittest.skipIf(not TEST_CUDNN, "CUDNN not available")
    @skipIfRocm
    def test_cudnn_multiple_threads_same_device(self):
        # This function is intended to test the lazy creation and reuse of per-thread
        # cudnn handles on each device in aten/src/ATen/cudnn/Handles.cpp.
        # Failure here likely indicates something wrong with that logic.
        weight = torch.ones((1, 1, 2, 2), device="cuda")

        results = {}

        num_threads = 2
        trials = 3
        test_iters = 1000
        barrier = threading.Barrier(num_threads)

        with torch.backends.cudnn.flags(enabled=True):

            def _worker(t):
                my_stream = torch.cuda.Stream()
                # Hard sync so we don't need to worry about creating and using tensors
                # across streams or the fact that default streams are thread-local.
                # Those issues are not the target of this test.
                torch.cuda.synchronize()
                # Line up threads to increase likelihood of race conditions.
                barrier.wait()
                with torch.cuda.stream(my_stream):
                    for _ in range(test_iters):
                        # If all threads are sharing the same cudnn handle,
                        # the following sequence may occur:
                        # thread 0 calls setCuDNNStreamToCurrent()
                        # thread 1 calls setCuDNNStreamToCurrent()
                        # thread 0 launches its raw convolution, which it thinks is in
                        #          its own stream, but is actually in thread 1's stream.
                        # thread 0 enqueues its div_, which IS is its own stream,
                        #          but now races with its convolution.
                        results[t] = torch.nn.functional.conv2d(
                            results[t], weight, padding=0
                        )
                        results[t].div_(4.0)
                torch.cuda.synchronize()

            for _ in range(trials):
                for t in range(num_threads):
                    results[t] = torch.ones((1, 1, 2048, 2048), device="cuda")

                threads = [
                    threading.Thread(target=_worker, args=(t,))
                    for t in range(num_threads)
                ]

                for thread in threads:
                    thread.start()
                for thread in threads:
                    thread.join()

                for t in range(num_threads):
                    self.assertEqual(
                        results[t].sum().item(),
                        (2048 - test_iters) * (2048 - test_iters),
                    )

    def test_cusparse_multiple_threads_same_device(self):
        size = 1024
        num_threads = 2
        trials = 3
        test_iters = 500

        def ones_sparse(size):
            a = torch.arange(size, device="cuda")
            indices = torch.cartesian_prod(a, a).t()
            values = torch.ones(size * size, device="cuda")
            return torch.sparse_coo_tensor(indices, values)

        weight = ones_sparse(size)
        results = {}
        barrier = threading.Barrier(num_threads)

        def _worker(t):
            my_stream = torch.cuda.Stream()
            # Hard sync so we don't need to worry about creating and using tensors
            # across streams or the fact that default streams are thread-local.
            # Those issues are not the target of this test.
            torch.cuda.synchronize()
            # Line up threads to increase likelihood of race conditions.
            barrier.wait()
            with torch.cuda.stream(my_stream):
                for _ in range(test_iters):
                    # If all threads are sharing the same cublas handle,
                    # the following sequence may occur:
                    # thread 0 calls cublasSetStream()
                    # thread 1 calls cublasSetStream()
                    # thread 0 launches its raw gemm, which it thinks is in
                    #          its own stream, but is actually in thread 1's stream.
                    # thread 0 enqueues its div_, which IS is its own stream,
                    #          but actually now races with its gemm.
                    results[t] = weight.mm(results[t])
                    results[t].div_(float(size))
            torch.cuda.synchronize()

        for _ in range(trials):
            for t in range(num_threads):
                results[t] = torch.ones((size, size), device="cuda")

            threads = [
                threading.Thread(target=_worker, args=(t,)) for t in range(num_threads)
            ]

            for thread in threads:
                thread.start()
            for thread in threads:
                thread.join()

            for t in range(num_threads):
                self.assertEqual(results[t].sum().item(), size * size)

    @slowTest
    @unittest.skipIf(not TEST_LARGE_TENSOR, "not enough memory")
    @serialTest()
    def test_max_large_axis(self):
        x = torch.zeros(2**32, device="cuda", dtype=torch.int8)
        x[-1] = 1
        val, idx = x.max(0)
        self.assertEqual(val, 1)
        self.assertEqual(idx, x.shape[0] - 1)

    @unittest.skipIf(not TEST_NUMPY, "Numpy not found")
    def test_to_numpy(self):
        self.assertRaises(TypeError, lambda: torch.empty(1, device="cuda").numpy())

    def test_graph_is_current_stream_capturing(self):
        self.assertFalse(torch.cuda.is_current_stream_capturing())

        if TEST_CUDA and (not TEST_WITH_ROCM):
            s = torch.cuda.Stream()
            with torch.cuda.stream(s):
                g = torch.cuda.CUDAGraph()
                self.assertFalse(torch.cuda.is_current_stream_capturing())
                g.capture_begin()
                self.assertTrue(torch.cuda.is_current_stream_capturing())
                g.capture_end()

    @unittest.skipIf(
        not TEST_CUDA_GRAPH, "CUDA >= 11.0 or ROCM >= 5.3 required for graphs"
    )
    def test_graph_capture_simple(self):
        s = torch.cuda.Stream()

        with torch.cuda.stream(s):
            a = torch.full((1000,), 1, device="cuda")
            g = torch.cuda.CUDAGraph()
            torch.cuda.empty_cache()
            g.capture_begin()
            b = a
            for _ in range(10):
                b = b + 1
            g.capture_end()
        torch.cuda.current_stream().wait_stream(s)

        g.replay()

        self.assertEqual(b.sum().item(), 11000.0)

    @unittest.skipIf(
        not TEST_CUDA_GRAPH, "CUDA >= 11.0 or ROCM >= 5.3 required for graphs"
    )
    def test_graphsafe_set_get_rng_state(self):
        # Define a function to create generator states, with optional graph registration
        def create_states(generator):
            """Initializes generator states and registers them with a CUDA graph if provided."""
            # Ensure the CUDA generator is initialized
            torch.rand(1, device="cuda")
            generator.manual_seed(0)

            # Save the current state of the generator
            old_state = generator.graphsafe_get_state()
            # Create and save a cloned state of the generator
            new_state = generator.clone_state()
            # Return the original generator and its two states
            return generator, old_state, new_state

        def register_states_to_graph(generator_state, graph):
            _, old_state, new_state = generator_state
            graph.register_generator_state(old_state)
            graph.register_generator_state(new_state)

        # Define a function to perform specific RNG actions using the generator's states
        def perform_random_generation_steps(generator_state):
            generator, old_state, new_state = generator_state
            random_values = []

            # Generate random numbers with the new generator state
            generator.graphsafe_set_state(new_state)
            random_values.append(torch.rand(5, device="cuda", generator=generator))

            # Generate random numbers twice with the old generator state
            generator.graphsafe_set_state(old_state)
            random_values.extend(
                [torch.rand(5, device="cuda", generator=generator) for _ in range(2)]
            )

            return random_values

        # Define a function to retrieve the final offsets of the original and new generator states
        def get_final_offsets_of_states(generator_state):
            _, old_state, new_state = generator_state
            old_state_offset = old_state.get_offset()
            new_state_offset = new_state.get_offset()
            return old_state_offset, new_state_offset

        # Set up and test a new CUDA generator
        generator = torch.Generator(device="cuda")
        generator_state = create_states(generator)

        # Set up and test the default CUDA generator with a CUDA Graph
        g = torch.cuda.CUDAGraph()
        s = torch.cuda.Stream()
        default_generator = torch.cuda.default_generators[0]
        default_generator_state = create_states(default_generator)
        register_states_to_graph(default_generator_state, g)

        # Perform random number generation within a CUDA graph
        with torch.cuda.stream(s):
            g.capture_begin()
            graphed_random_values = perform_random_generation_steps(
                default_generator_state
            )
            g.capture_end()

        # Synchronize the streams and replay the graph
        torch.cuda.current_stream().wait_stream(s)
        for _ in range(3):
            random_values = perform_random_generation_steps(generator_state)
            g.replay()
            offset = get_final_offsets_of_states(generator_state)
            graph_offset = get_final_offsets_of_states(default_generator_state)

            # Compare the final offsets of states for both generators to ensure consistency
            self.assertEqual(offset, graph_offset)
            # Compare the states generated outside and inside the graph
            self.assertEqual(random_values, graphed_random_values)

    @unittest.skipIf(
        not TEST_CUDA_GRAPH, "CUDA >= 11.0 or ROCM >= 5.3 required for graphs"
    )
    def test_memory_stats_of_multiple_generators_and_graphs(self):
        # Function to clear CUDA cache and collect garbage
        def clear_cuda_cache():
            gc.collect()
            torch.cuda.empty_cache()

        # Executes a simple graph task which includes capturing and executing a random number generation within a CUDA graph.
        def simple_graph_task(graph):
            s = torch.cuda.Stream()
            with torch.cuda.stream(s):
                graph.capture_begin()
                torch.rand(1, device="cuda")
                graph.capture_end()
            torch.cuda.current_stream().wait_stream(s)
            graph.replay()  # Replays the captured operations

        def get_memory_stats():
            stats = torch.cuda.memory_stats()
            num_blocks = stats["active.all.current"]
            total_size = stats["active_bytes.all.current"]
            return num_blocks, total_size

        def test(num_graphs, num_generators):
            baseline = get_memory_stats()
            baseline_num_blocks, baseline_total_size = baseline

            # Allocate CUDA graphs
            graphs = [torch.cuda.CUDAGraph() for _ in range(num_graphs)]

            # Allocate and manage generator states
            default_generator = torch.cuda.default_generators[0]
            generators = [default_generator.graphsafe_get_state()]

            # Starts from 1 as one state is already added
            for _ in range(1, num_generators):
                generators.append(default_generator.clone_state())

            for graph in graphs:
                for generator_state in generators:
                    graph.register_generator_state(generator_state)
                simple_graph_task(graph)

            # Assert conditions after graph tasks
            num_blocks, total_size = get_memory_stats()
            # The allocated blocks should only be proportional to the number of generators
            expected_blocks_diff = 2 * num_generators
            expected_size_diff = 2 * 512 * num_generators  # Each block's size is 512

            self.assertEqual(
                (num_blocks - baseline_num_blocks),
                expected_blocks_diff,
                "Unexpected number of active blocks.",
            )
            self.assertEqual(
                (total_size - baseline_total_size),
                expected_size_diff,
                "Unexpected total memory size.",
            )

            # Cleanup graphs and clear CUDA cache
            while graphs:
                graph = graphs.pop()
                del graph
            clear_cuda_cache()

            # Assert that memory stats return to baseline after cleanup
            self.assertEqual(
                get_memory_stats(),
                baseline,
                "Memory stats do not match baseline after cleanup.",
            )

        # Running the test function with different parameters
        test(1, 1)
        test(3, 2)
        test(10, 20)

    @unittest.skipIf(
        not TEST_CUDA_GRAPH, "CUDA >= 11.0 or ROCM >= 5.3 required for graphs"
    )
    def test_graph_capture_reset_recapture(self):
        s = torch.cuda.Stream()

        with torch.cuda.stream(s):
            a = torch.full((1000,), 1, device="cuda")
            g = torch.cuda.CUDAGraph()
            torch.cuda.empty_cache()
            g.capture_begin()
            b = a
            for _ in range(10):
                b = b + 1
            g.capture_end()
        torch.cuda.current_stream().wait_stream(s)

        g.replay()

        self.assertEqual(b.sum().item(), 11000.0)

        g.reset()

        with torch.cuda.stream(s):
            g.capture_begin()
            b.fill_(2.0)
            for _ in range(10):
                b = b + 2
            g.capture_end()
        torch.cuda.current_stream().wait_stream(s)

        g.replay()
        self.assertEqual(b.sum().item(), 22000.0)

        g.reset()
        del g

    @unittest.skipIf(
        not TEST_CUDA_GRAPH, "CUDA >= 11.0 or ROCM >= 5.3 required for graphs"
    )
    def test_graph_debugdump(self):
        torch.cuda.empty_cache()
        x = torch.randn(10240000, device="cuda")
        y = torch.rand_like(x)
        g = torch.cuda.CUDAGraph()
        g.enable_debug_mode()
        s0 = torch.cuda.Stream()
        s1 = torch.cuda.Stream()
        s0.wait_stream(torch.cuda.current_stream())
        with torch.cuda.stream(s0):
            g.capture_begin()
            z = x + y
            with torch.cuda.stream(s1):
                s1.wait_stream(s0)
                z + y
            s0.wait_stream(s1)
            g.capture_end()
        s0.synchronize()
        torch.cuda.synchronize()
        with tempfile.TemporaryDirectory() as tempdir:
            g.debug_dump(os.path.join(tempdir, "out_multi_stream.dot"))

    @unittest.skipIf(
        not TEST_CUDA_GRAPH or TEST_WITH_ROCM,
        "CUDA >= 11.0 required for external events in cuda graphs. rocm does not support external events",
    )
    def test_graph_timing(self):
        torch.cuda.empty_cache()
        x = torch.randn(10240000, device="cuda")
        y = torch.rand_like(x)
        g = torch.cuda.CUDAGraph()
        start_event = torch.cuda.Event(enable_timing=True, external=True)
        end_event = torch.cuda.Event(enable_timing=True, external=True)
        with torch.cuda.graph(g):
            start_event.record()
            z = x + y
            end_event.record()
        torch.cuda.synchronize()
        g.replay()
        torch.cuda.synchronize()
        self.assertTrue(start_event.elapsed_time(end_event) > 0)

    @unittest.skipIf(
        not TEST_CUDA_GRAPH, "CUDA >= 11.0 or ROCM >= 5.3 required for graphs"
    )
    def test_graph_error(self):
        # We need to run this test in a separate thread as the error we trigger
        # puts the cuda context in a bad state
        script = """
import torch

g = torch.cuda.CUDAGraph()
try:
    g.capture_begin()
except RuntimeError as e:
    if "CUDA graphs must be captured on a non-default stream." in str(e):
        exit(0)
    else:
        exit(1)
exit(2)
"""
        try:
            subprocess.check_output(
                [sys.executable, "-c", script],
                stderr=subprocess.STDOUT,
                # On Windows, opening the subprocess with the default CWD makes `import torch`
                # fail, so just set CWD to this script's directory
                cwd=os.path.dirname(os.path.realpath(__file__)),
            )
        except subprocess.CalledProcessError as e:
            if e.returncode == 1:
                self.assertTrue(
                    False,
                    "Error raise by starting capture without a stream is not the expected one",
                )
            elif e.returncode == 2:
                self.assertTrue(
                    False,
                    "Error raised by starting capture without a stream was not caught",
                )

    @unittest.skipIf(
        (not TEST_CUDA) or TEST_WITH_ROCM,
        "CUDA >= 11.0 required for graphs",
    )
    def test_graph_warn_if_has_zero_nodes(self):
        with warnings.catch_warnings(record=True) as caught:
            g = torch.cuda.CUDAGraph()
            s = torch.cuda.Stream()
            with torch.cuda.stream(s):
                g.capture_begin()
                g.capture_end()
        self.assertTrue(
            any("The CUDA Graph is empty" in str(w.message) for w in caught)
        )

    @unittest.skipIf(
        not TEST_CUDA_GRAPH, "CUDA >= 11.0 or ROCM >= 5.3 required for graphs"
    )
    @unittest.skipIf(
        IS_JETSON, "oom reporting has issues on jetson igx due to partial nvml support"
    )
    def test_graph_capture_oom(self):
        oom_regex = (
            "would exceed allowed memory" if TEST_CUDAMALLOCASYNC else "out of memory"
        )
        with self.assertRaisesRegex(RuntimeError, oom_regex):
            with torch.cuda.graph(torch.cuda.CUDAGraph()):
                torch.zeros(2**40, device="cuda")

    @unittest.skipIf(not TEST_CUDA_GRAPH, "CUDA >= 11.0 or ROCM >= 5.3 required for graphs")
    @skipIfRocm(msg="TODO: temp skip on ROCm 6.2")
    @serialTest()
    @setBlasBackendsToDefaultFinally
    def test_repeat_graph_capture_cublas_workspace_memory(self):
        torch.backends.cuda.preferred_blas_library("cublas")
        (x, y, z) = 1024, 512, 64
        a = torch.rand((x, y), device="cuda")
        b = torch.rand((y, z), device="cuda")

        # warmup
        torch.mm(a, b)

        free_bytes_before, total_bytes = torch.cuda.mem_get_info()
        used_gb_before = (total_bytes - free_bytes_before) / 1e9

        for _ in range(100):
            torch_graph = torch.cuda.CUDAGraph()
            with torch.cuda.graph(torch_graph):
                torch.mm(a, b)
            torch_graph.replay()

        free_bytes_after, _ = torch.cuda.mem_get_info()
        used_gb_after = (total_bytes - free_bytes_after) / 1e9

        self.assertFalse(used_gb_before + 0.1 < used_gb_after)

    @unittest.skipIf(
        not TEST_CUDA_GRAPH, "CUDA >= 11.0 or ROCM >= 5.3 required for graphs"
    )
    def test_graph_rng_functional(self):
        ops_with_kwargs = (
            (torch.nn.functional.dropout, {"p": 0.1}),
            (torch.nn.functional.rrelu, {"training": True}),
        )
        size = 10000

        def run(op, kwargs):
            a = torch.randn((size,), device="cuda", dtype=torch.float)

            # Control
            torch.cuda.manual_seed(5)
            eager_out = a
            for _ in range(6):
                eager_out = op(eager_out, **kwargs)

            graph_in = a.clone()
            stream = torch.cuda.Stream()
            stream.wait_stream(torch.cuda.current_stream())
            with torch.cuda.stream(stream):
                torch.cuda.manual_seed(5)

                g = torch.cuda.CUDAGraph()
                torch.cuda.empty_cache()
                g.capture_begin()
                graph_out = graph_in
                for _ in range(2):
                    graph_out = op(graph_out, **kwargs)
                g.capture_end()
            torch.cuda.current_stream().wait_stream(stream)

            # Runs a graphed->eager->graphed sequence of RNG ops.
            # replay() plays 2 invocations of the op, so the sequence has 6
            # invocations total, matching Control.
            # replay() reads from graph_in and writes to graph_out.
            g.replay()
            out = op(graph_out, **kwargs)
            out = op(out, **kwargs)
            graph_in.copy_(out)
            g.replay()

            # If replay() updated RNG state correctly, graph_out
            # should now hold data equal to eager_out.
            try:
                self.assertEqual(eager_out, graph_out)
            except Exception as e:
                raise RuntimeError("Failed on ", op) from e

            # Do the same operations varying seeds
            seeds = [6, 128, 9999]

            for seed in seeds:
                torch.cuda.manual_seed(seed)
                graph_in.copy_(a)
                for _ in range(3):
                    g.replay()

                # If the random seed was not updated then the graph would
                # generate the same output as in previous check.
                try:
                    self.assertNotEqual(eager_out, graph_out)
                except Exception as e:
                    raise RuntimeError("Failed on ", op) from e

                # Now repeat the same operations in non-graphed mode.
                torch.cuda.manual_seed(seed)
                for _ in range(3):
                    eager_out.copy_(a)
                    eager_out = op(eager_out, **kwargs)
                    eager_out = op(eager_out, **kwargs)

                # In the end, graph_out and eager_out must be equal
                # as they went under the same set of operations.
                try:
                    self.assertEqual(eager_out, graph_out)
                except Exception as e:
                    raise RuntimeError("Failed on ", op) from e

            # We hold references to all tensors used across streams up til this sync,
            # so no need to call record_stream on those tensors.
            torch.cuda.synchronize()

        for op, kwargs in ops_with_kwargs:
            run(op, kwargs)

    @unittest.skipIf(
        not TEST_CUDA_GRAPH, "CUDA >= 11.0 or ROCM >= 5.3 required for graphs"
    )
    def test_graph_rng_distributions(self):
        size = 10000
        input = torch.rand((size,), device="cuda", dtype=torch.float)
        alloc = torch.empty((size,), device="cuda", dtype=torch.float)

        # Torch ops to test with sample args (tuple) and kwargs (dict)
        torch_with_args = (
            ("bernoulli", (input.clone(),), {}),
            # multinomial uses some uncapturable CUDA calls.
            # TODO: reenable multinomial tests if/when the implementation is capturable.
            # ("multinomial", (input.clone(), size, True), {}),
            # ("multinomial", (input.clone(), size // 2, False), {}),
            # TODO: reenable normal test, where std is a device
            # tensor, when graph test failures are fixed
            # ("normal", (input.clone() + 1, input.clone()), {}),
            ("normal", (input.clone() + 1, 1.0), {}),
            ("poisson", (input.clone(),), {}),
            ("rand", (size,), {"device": "cuda", "dtype": torch.float}),
            ("randint", (0, 3, (size,)), {"device": "cuda", "dtype": torch.float}),
            ("randn", (size,), {"device": "cuda", "dtype": torch.float}),
        )

        # Tensor methods to test with sample args (tuple)
        tensor_with_args = (
            ("bernoulli_", (input.clone(),)),
            ("cauchy_", ()),
            ("exponential_", ()),
            ("geometric_", (0.3,)),
            ("log_normal_", ()),
            ("normal_", ()),
            ("random_", ()),
            ("uniform_", ()),
        )

        def run(module, op, args, kwargs):
            torch.cuda.manual_seed(5)

            # Each path runs a dummy op to increment the state a bit before creating controls.
            if module == "torch":
                dummy = getattr(torch, op)(*args, **kwargs)
                control1 = getattr(torch, op)(*args, **kwargs)
                control2 = getattr(torch, op)(*args, **kwargs)
            else:
                dummy = alloc.clone()
                control1 = alloc.clone()
                control2 = alloc.clone()
                getattr(dummy, op)(*args)
                getattr(control1, op)(*args)
                getattr(control2, op)(*args)

            stream = torch.cuda.Stream()
            stream.wait_stream(torch.cuda.current_stream())
            with torch.cuda.stream(stream):
                torch.cuda.manual_seed(5)

                g = torch.cuda.CUDAGraph()
                torch.cuda.empty_cache()
                if module == "torch":
                    g.capture_begin()
                    t1 = getattr(torch, op)(*args, **kwargs)
                    t2 = getattr(torch, op)(*args, **kwargs)
                    g.capture_end()
                else:
                    t1 = alloc.clone()
                    t2 = alloc.clone()
                    g.capture_begin()
                    getattr(t1, op)(*args)
                    getattr(t2, op)(*args)
                    g.capture_end()
            torch.cuda.current_stream().wait_stream(stream)

            if not TEST_CUDAMALLOCASYNC:
                # Makes sure values haven't been populated yet
                # (in other words, makes sure capture didn't actually run ops).
                # We can only try this with the native allocator, for which captured
                # addresses are already backed by cudaMalloced memory.
                # If we try it with cudaMallocAsync, CUDA won't event consider
                # the captured addresses allocated until replay(), and if we
                # access them before replay() we get IMAs.
                try:
                    self.assertNotEqual(control1, t1)
                    self.assertNotEqual(control2, t2)
                except Exception as e:
                    raise RuntimeError("Failed on " + module + "." + op) from e

            # Set a new seed to check if graph would use it
            for seed in [6, 314, 271]:
                torch.cuda.manual_seed(seed)
                # Runs a dummy op prelude, as for controls, to make sure replay()
                # picks up the dummy op's state increment.
                if module == "torch":
                    dummy = getattr(torch, op)(*args, **kwargs)
                    control1 = getattr(torch, op)(*args, **kwargs)
                    control2 = getattr(torch, op)(*args, **kwargs)
                else:
                    getattr(dummy, op)(*args)
                    getattr(control1, op)(*args)
                    getattr(control2, op)(*args)

                torch.cuda.manual_seed(seed)
                if module == "torch":
                    dummy = getattr(torch, op)(*args, **kwargs)
                else:
                    getattr(dummy, op)(*args)

                # see above comment on TEST_CUDAMALLOCASYNC
                if not TEST_CUDAMALLOCASYNC:
                    t1.copy_(alloc)
                    t2.copy_(alloc)

                # Runs RNG ops that fill t1 and t2.
                g.replay()

                try:
                    self.assertEqual(control1, t1)
                    self.assertEqual(control2, t2)
                except Exception as e:
                    raise RuntimeError("Failed on " + module + "." + op) from e

            # We hold references to all tensors used across streams up til this sync,
            # so no need to call record_stream on those tensors.
            torch.cuda.synchronize()

        for op_with_args in torch_with_args:
            run("torch", *op_with_args)

        for meth_with_args in tensor_with_args:
            # Adds an empty dict for kwargs, which none of the Tensor methods use
            run("Tensor", *(meth_with_args + ({},)))

    @unittest.skipIf(
        not TEST_CUDA_GRAPH, "CUDA >= 11.0 or ROCM >= 5.3 required for graphs"
    )
    def test_graph_two_successive(self):
        torch.cuda.empty_cache()

        size = 1000
        kSmallBuffer = 2097152

        def func_with_temps(t, val):
            x = t.clone() + val
            y = t.clone() + val
            return x + y

        s = torch.cuda.Stream()

        for share_mem in ("Don't share", "via pool()", "via graph_pool_handle()"):
            g0 = torch.cuda.CUDAGraph()
            g1 = torch.cuda.CUDAGraph()

            a = torch.ones((size,), device="cuda")

            s.wait_stream(torch.cuda.current_stream())
            with torch.cuda.stream(s):
                g0_args = (
                    (torch.cuda.graph_pool_handle(),)
                    if share_mem == "via graph_pool_handle()"
                    else ()
                )
                g0.capture_begin(*g0_args)
                b = a.clone()
                for _ in range(5):
                    b = func_with_temps(b, 1)
                g0.capture_end()

                g1_args = (g0.pool(),) if share_mem == "via pool()" else g0_args
                g1.capture_begin(*g1_args)
                for _ in range(5):
                    b = func_with_temps(b, 1)
                g1.capture_end()
            torch.cuda.current_stream().wait_stream(s)

            # mixes unrelated eager ops with replays
            c = a.clone()
            for _ in range(2):
                c = func_with_temps(c, 3)
            g0.replay()
            for _ in range(2):
                c = func_with_temps(c, 3)
            g1.replay()
            for _ in range(2):
                c = func_with_temps(c, 3)

            self.assertEqual(b.sum().item(), size * 3070)
            self.assertEqual(c.sum().item(), size * 442)

            if not TEST_CUDAMALLOCASYNC:
                # These stat checks are specific to the native allocator.
                if share_mem != "Don't share":
                    self.assertEqual(
                        reserved_no_sharing  # noqa: F821
                        - torch.cuda.memory_stats()["reserved_bytes.all.current"],
                        kSmallBuffer,
                    )
                else:
                    reserved_no_sharing = torch.cuda.memory_stats()[
                        "reserved_bytes.all.current"
                    ]

            del a, b, c, g0, g1
            # Tensors used across streams (a and b) were held until just now, so no need to call record_stream on them.
            torch.cuda.synchronize()
            torch.cuda.empty_cache()

    @unittest.skipIf(
        (not TEST_CUDA_GRAPH)
        or IS_WINDOWS
        or (  # appears to still be broken on Windows as of 11.4+
            torch.version.cuda
            and int(torch.version.cuda.split(".")[0]) == 11
            and int(torch.version.cuda.split(".")[1]) < 4
        ),
        "Graph bindings disallow concurrent replay for CUDA < 11.4, see "
        + "https://github.com/pytorch/pytorch/pull/57556",
    )
    @unittest.skipIf(
        not TEST_CUDA_GRAPH, "CUDA >= 11.0 or ROCM >= 5.3 required for graphs"
    )
    def test_graph_concurrent_replay(self):
        torch.cuda.empty_cache()

        size = 1000000  # largeish to help expose race conditions

        def func_with_temps(t, val):
            x = t.clone() + val
            y = t.clone() + val
            return x + y

        s = torch.cuda.Stream()

        for share_mem in ("Don't share", "via pool()", "via graph_pool_handle()"):
            g0 = torch.cuda.CUDAGraph()
            g1 = torch.cuda.CUDAGraph()

            s0 = torch.cuda.Stream()
            s1 = torch.cuda.Stream()

            a = torch.ones((size,), device="cuda")

            s.wait_stream(torch.cuda.current_stream())
            with torch.cuda.stream(s):
                g0_args = (
                    (torch.cuda.graph_pool_handle(),)
                    if share_mem == "via graph_pool_handle()"
                    else ()
                )
                g0.capture_begin(*g0_args)
                b = a.clone()
                for _ in range(5):
                    b = func_with_temps(b, 1)
                g0.capture_end()

                g1_args = (g0.pool(),) if share_mem == "via pool()" else g0_args
                g1.capture_begin(*g1_args)
                c = a.clone()
                for _ in range(5):
                    c = func_with_temps(c, 2)
                g1.capture_end()

            # To reproduce data corruption, I need g0 and g1's kernels to run concurrently.
            # But replay() (especially cudaGraphLaunch) can incur significant CPU overhead.
            # The following pattern helps align device-side execution of g0 and g1's kernels.
            torch.cuda.synchronize()
            with torch.cuda.stream(s0):
                torch.cuda._sleep(1000000)
                s1.wait_stream(s0)
                g0.replay()
            with torch.cuda.stream(s1):
                g1.replay()
            torch.cuda.current_stream().wait_stream(s0)
            torch.cuda.current_stream().wait_stream(s1)

            if (not TEST_CUDAMALLOCASYNC) and (share_mem != "Don't share"):
                # If we used the native allocator and shared mempools,
                # we expect the concurrent replays corrupted each other.
                self.assertNotEqual(b.sum().item(), size * 94)
                self.assertNotEqual(c.sum().item(), size * 156)
            else:
                # If we EITHER
                #   - used the native allocator without sharing mempools, OR
                #   - used cudaMallocAsync, which ignores graph pool-sharing hints and should always be safe
                # we don't expect memory corruption.
                self.assertEqual(b.sum().item(), size * 94)
                self.assertEqual(c.sum().item(), size * 156)

            del a, b, c, g0, g1
            # Tensors used across streams (a, b, c) were held until just now, so no need to call record_stream on them.
            torch.cuda.synchronize()
            torch.cuda.empty_cache()

    @unittest.skipIf(
        not TEST_CUDA_GRAPH, "CUDA >= 11.0 or ROCM >= 5.3 required for graphs"
    )
    def test_graph_three_successive(self):
        torch.cuda.empty_cache()

        size = 1000

        s = torch.cuda.Stream()

        for share_mem in ("Don't share", "via pool()", "via graph_pool_handle()"):
            a = torch.ones((size,), device="cuda")

            g0 = torch.cuda.CUDAGraph()
            g1 = torch.cuda.CUDAGraph()
            g2 = torch.cuda.CUDAGraph()

            s.wait_stream(torch.cuda.current_stream())
            with torch.cuda.stream(s):
                g0_args = (
                    (torch.cuda.graph_pool_handle(),)
                    if share_mem == "via graph_pool_handle()"
                    else ()
                )
                g0.capture_begin(*g0_args)
                b = a.clone()
                c = b + 1
                d = b + 2
                g0.capture_end()

                args = (g0.pool(),) if share_mem == "via pool()" else g0_args

                g1.capture_begin(*args)
                e = c + 3
                del c
                g1.capture_end()

                g2.capture_begin(*args)
                f = d + 4
                g2.capture_end()
            torch.cuda.current_stream().wait_stream(s)

            # Tests that replaying in capture order is valid
            g0.replay()
            g1.replay()
            g2.replay()

            self.assertEqual(e.sum().item(), size * 5)
            self.assertEqual(f.sum().item(), size * 7)

            # Tests that replaying as g0, g2, g1 is only valid if they don't share a pool
            g0.replay()
            g2.replay()
            g1.replay()

            expect_corruption = (not TEST_CUDAMALLOCASYNC) and (
                share_mem != "Don't share"
            )
            # If we used the native allocator and shared mempools, g2's capture should have reused c's memory for f.
            # We replayed g2 then g1, so we expect g1's captured "e = c + 3" mistakenly filled e with "f's vals + 3".
            self.assertEqual(
                e.sum().item(), size * (7 + 3) if expect_corruption else size * 5
            )
            self.assertEqual(f.sum().item(), size * 7)

            del a, b, d, e, f, g0, g1, g2
            # Tensors used across streams (a, e, f) were held until just now, so no need to call record_stream on them.
            torch.cuda.synchronize()
            torch.cuda.empty_cache()

    @unittest.skipIf(
        (not TEST_CUDA_GRAPH) or TEST_CUDAMALLOCASYNC,
        "CUDA >= 11.0 or ROCM >= 5.3 required for graphs",
    )
    def test_graph_memory_stats_and_use_result_after_destroy_graph(self):
        kSmallSize = 1048576
        kSmallBuffer = 2097152
        kLargeBuffer = 20971520
        kMinLargeAlloc = 10485760
        kRoundLarge = 2097152

        elem = 4

        # this was annoying to write but stresses the expectations pretty rigorously
        cases = (
            (512 // elem, 1, kSmallBuffer, kSmallBuffer, "small_pool"),
            (kSmallSize // elem, 2, 2 * kSmallBuffer, kSmallBuffer, "small_pool"),
            ((kSmallSize + 512) // elem, 1, kLargeBuffer, kLargeBuffer, "large_pool"),
            (
                (kMinLargeAlloc - 512) // elem,
                2,
                2 * kLargeBuffer,
                kLargeBuffer,
                "large_pool",
            ),
            (
                (kMinLargeAlloc + 512) // elem,
                3,
                3
                * (
                    kRoundLarge
                    * ((kMinLargeAlloc + 512 + kRoundLarge - 1) // kRoundLarge)
                ),
                kRoundLarge * ((kMinLargeAlloc + 512 + kRoundLarge - 1) // kRoundLarge),
                "large_pool",
            ),
        )

        stats_to_check = ("segment.", "reserved_bytes.", "active.", "active_bytes.")

        gc.collect()
        torch.cuda.empty_cache()

        s = torch.cuda.Stream()

        for (
            numel,
            delta_cudaMallocs,
            delta_cudaMalloc_bytes,
            delta_cudaMalloc_bytes_post_del_g,
            pool_string,
        ) in cases:
            if pool_string == "small_pool":
                delta_active_blocks = 3  # one from "b" plus a sneaky two from CUDAGraph's one-element rng seed and offset holders
                delta_active_bytes = (
                    numel * elem + 1024
                )  # + 1024 for CUDAGraph's rng seed and offset holders each
            else:
                delta_active_blocks = 1  # We only check the large pool, which isn't affected by rng offset holder
                delta_active_bytes = numel * elem

            g = torch.cuda.CUDAGraph()
            s.wait_stream(torch.cuda.current_stream())
            with torch.cuda.stream(s):
                # Allocation stat estimates assume input is created on the same stream as capture_begin()
                # (in other words, the same stream silo as the rng offset holder, which is not allocated from the
                # capture's private pool).
                a = torch.ones((numel,), device="cuda")

                precapture_stats = torch.cuda.memory_stats()

                g.capture_begin()
                b = a.clone()
                for _ in range(5):
                    b = b.clone() + 1
                g.capture_end()
            torch.cuda.current_stream().wait_stream(s)

            gc.collect()

            postcapture_stats = torch.cuda.memory_stats()

            expecteds = (
                delta_cudaMallocs,
                delta_cudaMalloc_bytes,
                delta_active_blocks,
                delta_active_bytes,
            )
            # Double checks replay and stats before and after a call to empty_cache
            for i in range(2):
                for stat, expected in zip(stats_to_check, expecteds):
                    stat = stat + pool_string + ".current"
                    current = postcapture_stats[stat] - precapture_stats[stat]

                    # There will only ever be one expandable segment in each of the small and large pools. The way the
                    # bookkeeping is done in the allocator means that we never increment the number of segments.
                    if self.expandable_segments and "segment" in stat:
                        expected = 0
                    # These two cases hit an edge case where the PyTorch allocator won't immediately unmap part of an
                    # expandable segment (and as a result reduce the number of reserved bytes) if the block to unmap is
                    # smaller than the page size
                    if (
                        self.expandable_segments
                        and "reserved" in stat
                        and (numel == cases[3][0] or numel == cases[4][0])
                    ):
                        expected = 2 * kLargeBuffer

                    self.assertEqual(
                        current,
                        expected,
                        "Pre to post capture delta of "
                        + stat
                        + f" = {current}, expected = {expected}, numel = {numel}",
                    )

                g.replay()
                self.assertEqual(b.sum().item(), 6 * numel)
                if i == 0:
                    torch.cuda.empty_cache()

            del g
            gc.collect()
            torch.cuda.empty_cache()
            postdel_stats = torch.cuda.memory_stats()

            # Uses graph result b after graph has been deleted
            self.assertEqual(b.sum().item(), 6 * numel)

            # b should be the only live reference remaining from the graph's private pool
            expecteds = (1, delta_cudaMalloc_bytes_post_del_g, 1, numel * elem)
            for stat, expected in zip(stats_to_check, expecteds):
                stat = stat + pool_string + ".current"
                current = postdel_stats[stat] - precapture_stats[stat]

                # There will only ever be one expandable segment in each of the small and large pools. The way the
                # bookkeeping is done in the allocator means that we never increment the number of segments.
                if self.expandable_segments and "segment" in stat:
                    expected = 0
                # These two cases hit an edge case where the PyTorch allocator won't immediately unmap part of an
                # expandable segment (and as a result reduce the number of reserved bytes) if the block to unmap is
                # smaller than the page size
                if (
                    self.expandable_segments
                    and "reserved" in stat
                    and numel == cases[3][0]
                ):
                    expected = 2 * kLargeBuffer
                if (
                    self.expandable_segments
                    and "reserved" in stat
                    and numel == cases[4][0]
                ):
                    expected = kLargeBuffer

                self.assertEqual(
                    current,
                    expected,
                    "Pre capture to post graph delete delta of "
                    + stat
                    + f" = {current}, expected = {expected}, numel = {numel}",
                )

            # del a, b before the next case is essential, otherwise overwriting a and b in the next case
            # can throw off its allocation/deallocation counts.
            del a, b
            # Tensors used across streams (a and b) were held until just now, so no need to call record_stream on them.
            torch.cuda.synchronize()
            torch.cuda.empty_cache()

    @unittest.skipIf(
        not TEST_CUDA_GRAPH, "CUDA >= 11.0 or ROCM >= 5.3 required for graphs"
    )
    def test_graph_record_stream(self):
        # Makes sure graph capture defers attempting to reclaim allocations used across streams. See
        # "Q. Why skip process_events if a capture might be underway?" in c10/cuda/CUDACachingAllocator.cpp
        torch.cuda.empty_cache()

        potential_problem = torch.zeros((3,), device="cuda")
        a = torch.zeros((3,), device="cuda")
        s0 = torch.cuda.Stream()
        s1 = torch.cuda.Stream()
        s2 = torch.cuda.Stream()
        g = torch.cuda.CUDAGraph()

        torch.cuda.synchronize()
        with torch.cuda.stream(s0):
            potential_problem.record_stream(s0)
            torch.cuda._sleep(TestCuda.FIFTY_MIL_CYCLES)
            potential_problem.fill_(1.0)
        del potential_problem

        with torch.cuda.stream(s1):
            g.capture_begin()
            # potential_problem's allocation should still be outstanding. if DeviceCachingAllocator::malloc
            # mistakenly calls process_events, it will trigger cudaEventQueries on potential_problem's end-of-life
            # event, which will cause the capture to error.
            b = a.clone()

            # Let's also see what happens if we record_stream on a tensor during capture.
            s2.wait_stream(s1)
            with torch.cuda.stream(s2):
                b.fill_(1.0)
                b.record_stream(s2)  # dummy record_stream
                del b
            s1.wait_stream(s2)
            g.capture_end()
        torch.cuda.synchronize()

        # dummy allocation triggers process_events, Hopefully successfully processes b's end-of-life event.
        torch.zeros((3,), device="cuda")

    @skipIfRocm
    @unittest.skipIf(
        not TEST_CUDA_GRAPH, "CUDA >= 11.0 or ROCM >= 5.3 required for graphs"
    )
    # If this test is the first in the process to try cudnn rnns with dropout, it'll initialize
    # DropoutState's long-lived internal buffer. Calling code perceives this (correct) behavior
    # as a memory leak unless we skip the leak check.
    @skipCUDAMemoryLeakCheckIf(True)
    @serialTest()
    def test_graph_cudnn_dropout(self):
        # Tests the interaction of cuda graph capture with DropoutState's syncs in ATen/native/cudnn/RNN.cpp.
        # In particular, if user runs a sequence of captured and noncaptured cudnn rnns, DropoutState should
        # avoid syncing noncapturing streams with captured events or vice versa.
        torch.cuda.empty_cache()

        model = torch.nn.LSTM(512, 512, 2, dropout=0.5).cuda()
        x = torch.ones(100, 192, 512, device="cuda")

        model(x)

        g = torch.cuda.CUDAGraph()
        s = torch.cuda.Stream()
        s.wait_stream(torch.cuda.current_stream())
        with torch.cuda.stream(s):
            g.capture_begin()
            model(x)
            g.capture_end()
        torch.cuda.current_stream().wait_stream(s)

        g.replay()

        model(x)

    @unittest.skipIf(
        not TEST_CUDA_GRAPH, "CUDA >= 11.0 or ROCM >= 5.3 required for graphs"
    )
    @parametrize(
        "with_amp,cache_enabled,allow_unused_input",
        [
            subtest((False, False, True), decorators=[skipIfRocm]),
            subtest((True, False, True), decorators=[skipIfRocm]),
            subtest((True, True, True), decorators=[unittest.expectedFailure]),
            subtest((False, False, False), decorators=[unittest.expectedFailure]),
        ],
        name_fn=lambda x, y, z: "{}{}{}".format(
            {True: "with_amp", False: "without_amp"}[x],
            {True: "_cache_enabled", False: "_cache_disabled"}[y] if x else "",
            {True: "_allow_unused_input", False: "_not_allow_unused_input"}[z],
        ),
    )
    @serialTest()
    def test_graph_make_graphed_callables(
        self, with_amp, cache_enabled, allow_unused_input
    ):
        torch.manual_seed(5)
        torch.cuda.manual_seed(5)

        N, D_in, H, D_out = 640, 4096, 2048, 1024

        class MLP1(torch.nn.Module):
            def __init__(self, D_in: int, H: int, D_out: int):
                super().__init__()
                self.net_1 = torch.nn.Sequential(
                    torch.nn.Linear(D_in, H), torch.nn.Dropout(p=0.1)
                ).cuda()
                self.net_2 = torch.nn.Sequential(
                    torch.nn.Linear(H, D_out), torch.nn.Dropout(p=0.2)
                ).cuda()

            def forward(self, input_dict: dict):
                x = input_dict["x"]
                return self.net_2(self.net_1(x))

        class MLP2(torch.nn.Module):
            def __init__(self, D_in: int, H: int, D_out: int):
                super().__init__()
                self.net_1 = torch.nn.Sequential(
                    torch.nn.Linear(D_in, H), torch.nn.Dropout(p=0.1)
                ).cuda()
                self.net_2 = torch.nn.Sequential(
                    torch.nn.Linear(H, D_out), torch.nn.Dropout(p=0.2)
                ).cuda()

            def forward(self, x):
                return self.net_2(self.net_1(x))

        class ParameterlessModule(torch.nn.Module):
            def forward(self, x):
                idx = (
                    torch.arange(x.size(0), device=x.device)
                    .view(-1, 1)
                    .repeat(1, x.size(1))
                )
                return {"output": torch.gather(x, 0, idx)}

        models = []
        for _ in range(2):
            model_section1 = MLP1(D_in, H, H).cuda()
            model_section2 = MLP2(H, H, D_out).cuda()
            model_section3 = ParameterlessModule().cuda()
            models.append(
                torch.nn.Sequential(model_section1, model_section2, model_section3)
            )

        model_graphed = models[0]
        model_control = models[1]

        model_graphed.load_state_dict(model_control.state_dict())

        opt_graphed = torch.optim.SGD(model_graphed.parameters(), lr=0.1)
        opt_control = torch.optim.SGD(model_control.parameters(), lr=0.1)

        x = torch.randn(N, D_in, device="cuda")
        h = torch.randn(N, H, device="cuda", requires_grad=True)
        h2 = torch.randn(N, D_out, device="cuda", requires_grad=True)
        unused_input = torch.randn(N, H, device="cuda", requires_grad=True)
        y_pred = torch.randn(N, D_out, device="cuda", requires_grad=True)
        y = torch.randn(N, D_out, device="cuda")

        loss_fn_control = torch.nn.functional.mse_loss
        relu_control = torch.nn.functional.relu

        # This is a good stress test. It graphs four callables: two Modules and two python functions.
        with torch.amp.autocast(
            device_type="cuda", enabled=with_amp, cache_enabled=cache_enabled
        ):
            (
                model_graphed[0],
                model_graphed[1],
                model_graphed[2],
                relu_graphed,
                loss_fn_graphed,
            ) = torch.cuda.make_graphed_callables(
                (
                    model_graphed[0],
                    model_graphed[1],
                    model_graphed[2],
                    relu_control,
                    loss_fn_control,
                ),
                (
                    ({"x": x, "unused_input": unused_input},),
                    (h,),
                    (h2,),
                    (y_pred,),
                    (y_pred, y),
                ),
                allow_unused_input=allow_unused_input,
            )

        real_inputs = [torch.rand_like(x) for _ in range(10)]
        real_targets = [torch.rand_like(y) for _ in range(10)]

        for m, opt, relu, loss_fn in zip(
            (model_graphed, model_control),
            (opt_graphed, opt_control),
            (relu_graphed, relu_control),
            (loss_fn_graphed, loss_fn_control),
        ):
            # Resets RNC states before iterations for graphed and ungraphed models,
            # so dropout math should be bitwise identical for both.
            torch.manual_seed(5)
            torch.cuda.manual_seed(5)
            for data, target in zip(real_inputs, real_targets):
                opt.zero_grad(set_to_none=True)
                with torch.amp.autocast(
                    device_type="cuda", enabled=with_amp, cache_enabled=cache_enabled
                ):
                    y_pred = m({"x": data, "unused_input": unused_input})["output"]
                    y_pred = relu(y_pred)
                    loss = loss_fn(y_pred, target)
                    loss.backward()
                opt.step()

        for p, pc in zip(model_graphed.parameters(), model_control.parameters()):
            self.assertEqual(p, pc)

        # We graphed the models in training mode. Eval should still run ungraphed.
        model_graphed.eval()
        model_control.eval()
        self.assertEqual(
            model_graphed({"x": real_inputs[0]}), model_control({"x": real_inputs[0]})
        )

    @unittest.skipIf(
        not TEST_CUDA_GRAPH, "CUDA >= 11.0 or ROCM >= 5.3 required for graphs"
    )
    @parametrize(
        "with_amp,cache_enabled,allow_unused_input",
        [
            subtest((False, False, True), decorators=[skipIfRocm]),
            subtest((True, False, True), decorators=[skipIfRocm]),
            subtest((True, True, True), decorators=[unittest.expectedFailure]),
            subtest((False, False, False), decorators=[skipIfRocm]),
        ],
        name_fn=lambda x, y, z: "{}{}{}".format(
            {True: "with_amp", False: "without_amp"}[x],
            {True: "_cache_enabled", False: "_cache_disabled"}[y] if x else "",
            {True: "_allow_unused_input", False: "_not_allow_unused_input"}[z],
        ),
    )
    @serialTest()
    def test_graph_make_graphed_callables_parameterless_nograd_module(
        self, with_amp, cache_enabled, allow_unused_input
    ):
        torch.manual_seed(5)
        torch.cuda.manual_seed(5)

        N, D_in, H, _ = 640, 4096, 2048, 1024

        class ParameterlessModule(torch.nn.Module):
            def forward(self, input_dict: dict):
                x = input_dict["x"]
                idx = (
                    torch.arange(x.size(0), device=x.device)
                    .view(-1, 1)
                    .repeat(1, x.size(1))
                )
                return {"output": torch.gather(x, 0, idx)}

        models = []
        for _ in range(2):
            model_section1 = ParameterlessModule().cuda()
            models.append(torch.nn.Sequential(model_section1))

        model_graphed = models[0]
        model_control = models[1]

        model_graphed.load_state_dict(model_control.state_dict())

        x = torch.randn(N, D_in, device="cuda", requires_grad=False)
        unused_input = torch.randn(N, H, device="cuda", requires_grad=False)
        y = torch.randn(N, D_in, device="cuda")

        # This is a good stress test. It graphs four callables: two Modules and two python functions.
        with torch.amp.autocast(
            device_type="cuda", enabled=with_amp, cache_enabled=cache_enabled
        ):
            model_graphed[0] = torch.cuda.make_graphed_callables(
                model_graphed[0],
                ({"x": x, "unused_input": unused_input},),
                allow_unused_input=allow_unused_input,
            )

        real_inputs = [torch.rand_like(x, requires_grad=True) for _ in range(10)]
        real_targets = [torch.rand_like(y) for _ in range(10)]

        for m in (model_graphed, model_control):
            # Resets RNC states before iterations for graphed and ungraphed models,
            # so dropout math should be bitwise identical for both.
            torch.manual_seed(5)
            torch.cuda.manual_seed(5)
            for data, _ in zip(real_inputs, real_targets):
                with torch.amp.autocast(
                    device_type="cuda", enabled=with_amp, cache_enabled=cache_enabled
                ):
                    m({"x": data, "unused_input": unused_input})["output"]

        # We graphed the models in training mode. Eval should still run ungraphed.
        model_graphed.eval()
        model_control.eval()
        self.assertEqual(
            model_graphed({"x": real_inputs[0]}), model_control({"x": real_inputs[0]})
        )

    @unittest.skipIf(
        not TEST_CUDA_GRAPH, "CUDA >= 11.0 or ROCM >= 5.3 required for graphs"
    )
    @skipIfRocm(msg="TODO: temp skip on ROCm 6.2")
    def test_graph_make_graphed_callables_same_pool(self):
        torch.manual_seed(5)
        torch.cuda.manual_seed(5)
        models = []
        num_models = 3
        for _ in range(num_models):
            models.append(
                torch.nn.Sequential(
                    torch.nn.Linear(32, 128),
                    torch.nn.ReLU(),
                    torch.nn.Linear(128, 128),
                ).cuda()
            )
        # we will reuse the same pool for all graph captures
        mempool = torch.cuda.graph_pool_handle()
        graphed_models = []
        for model in models:
            x = torch.randn([64, 32], device="cuda")
            graphed_model = deepcopy(model)
            graphed_model = torch.cuda.make_graphed_callables(
                graphed_model, (x,), pool=mempool
            )
            graphed_models.append(graphed_model)

        for model, graphed_model in zip(models, graphed_models):
            x = torch.randn([64, 32], device="cuda")
            y = model(x)
            yg = graphed_model(x)
            l = y.norm()
            lg = yg.norm()
            l.backward()
            lg.backward()

            self.assertEqual(y, yg)
            self.assertEqual(l, lg)
            for p, pg in zip(model.parameters(), graphed_model.parameters()):
                self.assertEqual(p, pg)
                self.assertEqual(p.grad, pg.grad)
                self.assertNotEqual(p.data_ptr(), pg.data_ptr())
                self.assertNotEqual(p.grad.data_ptr(), pg.grad.data_ptr())

    def _test_graphed_optimizer(
        self, steps_warmup, steps_train, optimizer_ctor, kwargs
    ):
        for actually_do_graphs in (True, False):
            params = [torch.randn((i + 5, i + 5), device="cuda") for i in range(2)] + [
                torch.randn((), device="cuda")
            ]
            params_control = [p.clone().requires_grad_() for p in params]
            params_graphed = [p.clone().requires_grad_() for p in params]

            grads = [
                [torch.randn_like(p) for p in params]
                for _ in range(steps_warmup + steps_train)
            ]

            # Control (capturable=False)

            opt = optimizer_ctor(params_control, capturable=False, **kwargs)

            for i in range(steps_warmup + steps_train):
                for j, p in enumerate(params_control):
                    p.grad = grads[i][j]
                opt.step()

            # capturable=True

            opt = optimizer_ctor(params_graphed, capturable=True, **kwargs)

            for i in range(steps_warmup):
                for j, p in enumerate(params_graphed):
                    p.grad = grads[i][j]
                opt.step()

            if actually_do_graphs:
                g = torch.cuda.CUDAGraph()
                with torch.cuda.graph(g):
                    opt.step()

            for i in range(steps_train):
                if actually_do_graphs:
                    for j, p in enumerate(params_graphed):
                        p.grad.copy_(grads[i + steps_warmup][j])
                    g.replay()
                else:
                    # Passing capturable=True to the constructor and running without graphs should still be
                    # numerically correct, even if it's not ideal for performance.
                    for j, p in enumerate(params_graphed):
                        p.grad = grads[i + steps_warmup][j]
                    opt.step()

            for p_control, p_graphed in zip(params_control, params_graphed):
                self.assertEqual(p_control, p_graphed)

    @unittest.skipIf(
        not TEST_CUDA_GRAPH, "CUDA >= 11.0 or ROCM >= 5.3 required for graphs"
    )
    def test_graph_optims_with_explicitly_capturable_param_groups(self):
        # mimicking `_test_graphed_optimizer` maladroitly to pass two param_groups to optimizer.__init__
        n_warmup, n_replay = 3, 2
        for optimizer, second_param_group_capturable in product(
            (
                torch.optim.Adam,
                torch.optim.AdamW,
                torch.optim.ASGD,
                torch.optim.Adamax,
                torch.optim.NAdam,
                torch.optim.RAdam,
                torch.optim.Adadelta,
                torch.optim.RMSprop,
                torch.optim.Rprop,
            ),
            (True, False),
        ):
            ref_p1, param1 = (
                torch.nn.Parameter(torch.ones(1, device="cuda")) for _ in range(2)
            )
            ref_p2, param2 = (
                torch.nn.Parameter(torch.ones(1, device="cuda")) for _ in range(2)
            )
            grads1, grads2 = (
                [torch.randn_like(param1) for _ in range(n_warmup + n_replay)]
                for _ in range(2)
            )
            ref_grads1, ref_grads2 = (
                [t.clone() for t in tensors] for tensors in (grads1, grads2)
            )
            params = [
                {"params": [param1], "capturable": True},
                {"params": [param2], "capturable": second_param_group_capturable},
            ]
            opt = optimizer(params)
            opt_ = optimizer(
                [
                    {"params": [ref_p1], "capturable": False},
                    {"params": [ref_p2], "capturable": False},
                ]
            )

            for i in range(n_warmup + n_replay):
                ref_p1.grad = ref_grads1[i]
                ref_p2.grad = ref_grads2[i]
                opt_.step()

            for i in range(n_warmup):
                param1.grad = grads1[i]
                param2.grad = grads2[i]
                opt.step()

            g = torch.cuda.CUDAGraph()
            if not second_param_group_capturable:
                with self.assertRaisesRegex(RuntimeError, "Attempting CUDA graph"):
                    with torch.cuda.graph(g):
                        opt.step()
            else:
                with torch.cuda.graph(g):
                    opt.step()

                for i in range(n_replay):
                    param1.grad.copy_(grads1[n_warmup + i])
                    param2.grad.copy_(grads2[n_warmup + i])
                    g.replay()
                self.assertEqual(ref_p1, param1)
                self.assertEqual(ref_p2, param2)

    @unittest.skipIf(
        not TEST_CUDA_GRAPH, "CUDA >= 11.0 or ROCM >= 5.3 required for graphs"
    )
    def test_cuda_graph_error_options(self):
        def fn():
            x = torch.zeros([2000], device="cuda")
            y = x + x + x
            return y

        mem = None

        def raw_malloc():
            global mem
            mem = None
            stream = torch.cuda.Stream()
            try:
                with torch.cuda.stream(stream):
                    mem = torch.cuda.caching_allocator_alloc(1024)
            except BaseException:  # noqa: B036
                if mem is None:
                    return
            try:
                torch.cuda.caching_allocator_delete(mem)
                mem = None
                return None
            except BaseException:  # noqa: B036
                pass

        def throws_on_cuda_event(capture_error_mode):
            graph = torch.cuda.CUDAGraph()
            torch.cuda.synchronize()
            stream = torch.cuda.Stream()
            stream.wait_stream(torch.cuda.current_stream())
            with torch.cuda.stream(stream):
                fn()
            stream.synchronize()
            torch.cuda.current_stream().wait_stream(stream)
            torch.cuda.synchronize()
            try:
                with torch.cuda.graph(
                    graph, stream=stream, capture_error_mode=capture_error_mode
                ):
                    out = fn()
                    thread = threading.Thread(target=raw_malloc)
                    thread.start()
                    thread.join()
            except Exception:
                if mem is not None:
                    torch.cuda.caching_allocator_delete(mem)
                return True

            return False

        self.assertFalse(throws_on_cuda_event("thread_local"))
        self.assertFalse(throws_on_cuda_event("relaxed"))

        # Exception would Corrupt Process and make other tests fail
        # self.assertTrue(throws_on_cuda_event("global"))

    @unittest.skipIf(
        not TEST_CUDA_GRAPH,
        "CUDA >= 11.0 or ROCM >= 5.3 required for graphs, cuda-python must be installed",
    )
    def test_cuda_graph_raw_graph_keep_graph_false(self):
        graph = torch.cuda.CUDAGraph(keep_graph=False)
        x = torch.zeros([2000], device="cuda")
        y = torch.ones([2000], device="cuda")
        with torch.cuda.graph(graph, capture_error_mode="relaxed"):
            z = x + y

        with self.assertRaisesRegex(
            RuntimeError,
            r"instantiate\(\) is intended to be called by the user only when keep_graph=true",
        ):
            raw_pointer = graph.instantiate()

        with self.assertRaisesRegex(
            RuntimeError,
            r"You cannot access the raw (cuda|hip)Graph_t instance unless CUDAGraph was initialized with keep_graph=true",
        ):
            raw_pointer = graph.raw_cuda_graph()

    @unittest.skipIf(
        not TEST_CUDA_GRAPH or not TEST_CUDA_PYTHON_BINDINGS,
        "CUDA >= 11.0 or ROCM >= 5.3 required for graphs, cuda-bindings must be installed",
    )
    def test_cuda_graph_raw_graph(self):
        import cuda.bindings.runtime as cudart

        graph = torch.cuda.CUDAGraph(keep_graph=True)
        x = torch.zeros([2000], device="cuda")
        y = torch.ones([2000], device="cuda")
        with torch.cuda.graph(graph, capture_error_mode="relaxed"):
            z = x + y

        raw_pointer = graph.raw_cuda_graph()

        cudart_cuda_graph = cudart.cudaGraph_t(init_value=raw_pointer)
        _, num_nodes = cuda_python_error_check(
            cudart.cudaGraphGetNodes(cudart_cuda_graph)
        )
        nodes, _ = cuda_python_error_check(
            cudart.cudaGraphGetNodes(cudart_cuda_graph, num_nodes)
        )
        for node in nodes:
            cuda_python_error_check(cudart.cudaGraphNodeGetType(node))

        graph.replay()

    @unittest.skipIf(
        not TEST_CUDA_GRAPH, "CUDA >= 11.0 or ROCM >= 5.3 required for graphs"
    )
    def test_cuda_graph_raw_graph_reset_and_recapture(self):
        graph = torch.cuda.CUDAGraph(keep_graph=True)
        x = torch.zeros([2000], device="cuda")
        with torch.cuda.graph(graph, capture_error_mode="relaxed"):
            x += 1.0

        graph.instantiate()
        graph.replay()
        self.assertTrue(torch.all(x == 1.0))
        # Exercise the code path where you reinstantiate the cuda graph twice.
        graph.instantiate()
        graph.replay()
        self.assertTrue(torch.all(x == 2.0))
        graph.replay()
        self.assertTrue(torch.all(x == 3.0))

        # Check that graph capture can succeed after resetting.
        graph.reset()

        # Don't do x[:] = 0.0 because we want to capture a new address
        # in the next cuda graph, to make sure we are running a new
        # cuda graph.
        x = torch.zeros([2000], device="cuda")
        with torch.cuda.graph(graph, capture_error_mode="relaxed"):
            x += 2.0

        graph.instantiate()
        graph.replay()
        self.assertTrue(torch.all(x == 2.0))
        # Exercise the code path where you reinstantiate the cuda graph twice.
        graph.instantiate()
        graph.replay()
        self.assertTrue(torch.all(x == 4.0))
        graph.replay()
        self.assertTrue(torch.all(x == 6.0))

    @unittest.skipIf(
        not TEST_CUDA_GRAPH, "CUDA >= 11.0 or ROCM >= 5.3 required for graphs"
    )
    def test_cuda_graph_allocator_propagates_stream(self):
        segments = torch.cuda.memory_snapshot()
        existing_pools = {s["segment_pool_id"] for s in segments}
        x = torch.randn(10240000, device="cuda")
        y = torch.rand_like(x)
        g = torch.cuda.CUDAGraph()
        s0 = torch.cuda.Stream()
        s1 = torch.cuda.Stream()
        s0.wait_stream(torch.cuda.current_stream())
        with torch.cuda.stream(s0):
            g.capture_begin()
            z = x + y
        with torch.cuda.stream(s1):
            s1.wait_stream(s0)
            z + y
        s0.wait_stream(s1)
        with torch.cuda.stream(s0):
            g.capture_end()
        segments = torch.cuda.memory_snapshot()
        x = [
            s["segment_pool_id"]
            for s in segments
            if s["segment_pool_id"] not in existing_pools
        ]
        self.assertEqual(len(x), 2)
        self.assertEqual(x[0], x[1])

    @unittest.skipIf(
        not TEST_CUDA_GRAPH, "CUDA >= 11.0 or ROCM >= 5.3 required for graphs"
    )
    def test_cuda_graph_tensor_item_not_allowed(self):
        test_script = """\
import torch
import sys
# Tensor.item() calls a synchronize which is not allowed in a cudagraph
# Valid for CUDA and ROCm
def my_func(a: torch.Tensor, b: torch.Tensor, perm: torch.Tensor):
    idx = perm[0]
    a[0] *= b[idx]  # should raise an error during capture
    return a

a = torch.rand(500, 500, device="cuda")
b = torch.rand(500, 500, device="cuda")
perm = torch.randint(0, 500, (500,), device="cuda")

g = torch.cuda.CUDAGraph()

with torch.cuda.graph(g):
    output = my_func(a, b, perm)
"""
        with self.assertRaisesRegex(
            subprocess.CalledProcessError,
            "calls a synchronize which is not allowed in a cudagraph",
        ):
            r = (
                subprocess.check_output([sys.executable, "-c", test_script])
                .decode("ascii")
                .strip()
            )

    def test_batch_norm_gather_stats(self):
        input = torch.randn(1, 3, 3, 3, device="cuda")
        mean, invstd = torch.batch_norm_gather_stats(
            input,
            mean=torch.ones(2, 3, device="cuda"),
            invstd=torch.ones(2, 3, device="cuda"),
            running_mean=None,
            running_var=None,
            momentum=0.1,
            eps=1e-5,
            count=2,
        )
        self.assertEqual(mean, torch.ones(3, device="cuda"))
        self.assertEqual(invstd, torch.ones(3, device="cuda"))

    def test_matmul_memory_use(self):
        def get_max_used():
            torch.cuda.synchronize()
            val = torch.cuda.max_memory_allocated()
            torch.cuda.reset_peak_memory_stats()
            return val

        a = torch.rand(1, 32, 32, device="cuda")
        b = torch.rand(24, 32, 1, device="cuda")

        get_max_used()

        torch.matmul(a, b)

        matmul_mem = get_max_used()

        a = a.expand(24, 32, 32)
        torch.matmul(a, b)

        matmul_expand_mem = get_max_used()

        torch.bmm(a, b)

        bmm_mem = get_max_used()

        self.assertEqual(matmul_expand_mem, matmul_mem)
        self.assertEqual(bmm_mem, matmul_mem)

    @unittest.skipIf(not TEST_WITH_ROCM, "ROCm-only test")
    def test_rocm_backward_pass_guard(self):
        # The test exercises a ROCm-specific feature.

        class MyFunction(torch.autograd.Function):
            @staticmethod
            def forward(ctx, tensor, constant):
                self.assertFalse(torch._C._rocm_is_backward_pass())
                ctx.constant = constant
                return tensor * constant

            @staticmethod
            def backward(ctx, grad_output):
                self.assertTrue(torch._C._rocm_is_backward_pass())
                return grad_output * ctx.constant, None

        class MyModule(torch.nn.Module):
            def __init__(self) -> None:
                super().__init__()
                self.a = torch.nn.Parameter(torch.randn(()))

            def forward(self, x):
                return MyFunction.apply(x, self.a)

        model = MyModule()
        criterion = torch.nn.MSELoss(reduction="sum")
        optimizer = torch.optim.SGD(model.parameters(), lr=1e-6)

        x = torch.randn(5, 5)
        result = model(x)
        loss = criterion(result, x)
        optimizer.zero_grad()
        loss.backward()
        optimizer.step()

    def test_matmul_device_mismatch(self):
        cpu = torch.rand((10, 10))
        cuda = cpu.cuda()
        with self.assertRaisesRegex(
            RuntimeError, "Expected all tensors to be on the same device"
        ):
            cpu @ cuda
        with self.assertRaisesRegex(
            RuntimeError, "Expected all tensors to be on the same device"
        ):
            cuda @ cpu

        for s, m1, m2 in product((cpu, cuda), repeat=3):
            if s.device == m1.device == m2.device:
                torch.addmm(s, m1, m2)
            else:
                with self.assertRaisesRegex(
                    RuntimeError, "Expected all tensors to be on the same device"
                ):
                    torch.addmm(s, m1, m2)

    @unittest.skipIf(TEST_MULTIGPU, "Testing on one GPU is sufficient")
    def test_lazy_init(self):
        """Validate that no CUDA calls are made during `import torch` call"""

        def check_output(script: str) -> str:
            return (
                subprocess.check_output([sys.executable, "-c", script])
                .decode("ascii")
                .strip()
            )

        VISIBLE_DEVICES = (
            "HIP_VISIBLE_DEVICES" if TEST_WITH_ROCM else "CUDA_VISIBLE_DEVICES"
        )
        test_script = f"import os; import torch;os.environ['{VISIBLE_DEVICES}']='32';print(torch.cuda.device_count())"
        rc = check_output(test_script)
        self.assertEqual(rc, "0")
        if not TEST_WITH_ROCM:
            # Check that `cuInit` was not called during the import
            # By using ctypes and calling cuDeviceCountGet() and expect CUDA_ERROR_NOT_INITIALIZED == 3
            # See https://github.com/pytorch/pytorch/issues/116276 for more details
            libcuda_name = "libcuda.so.1" if not IS_WINDOWS else "nvcuda.dll"
            cuda_driver_api_call = (
                f"ctypes.CDLL('{libcuda_name}').cuDeviceGetCount(ctypes.byref(x))"
            )
            rc = check_output(
                f"import torch; import ctypes;x=ctypes.c_int(-1);print({cuda_driver_api_call})"
            )
            self.assertEqual(rc, "3")

    @unittest.skipIf(not TEST_WITH_ROCM, "not relevant for CUDA testing")
    def test_hip_device_count(self):
        """Validate device_count works with both CUDA/HIP visible devices"""
        test_script = """\
import torch
import os
print(f"{torch.cuda.device_count()}")
"""
        custom_envs = [
            {"CUDA_VISIBLE_DEVICES": "0", "HIP_VISIBLE_DEVICES": None},
            {"CUDA_VISIBLE_DEVICES": None, "HIP_VISIBLE_DEVICES": "0"},
            {"CUDA_VISIBLE_DEVICES": "0,1,2,3", "HIP_VISIBLE_DEVICES": "0"},
<<<<<<< HEAD
            {"ROCR_VISIBLE_DEVICES": "0,1,2,3", "HIP_VISIBLE_DEVICES": "0"},
=======
>>>>>>> 625108ed
            {"ROCR_VISIBLE_DEVICES": "0", "HIP_VISIBLE_DEVICES": None},
        ]

        if torch.cuda.device_count() >= 2:
            custom_envs.extend(
                [
                    {"ROCR_VISIBLE_DEVICES": "1,2,3", "HIP_VISIBLE_DEVICES": "0"},
                ]
            )

        for env_config in custom_envs:
            env = os.environ.copy()
            for key, value in env_config.items():
                if value is None:
                    env.pop(key, None)
                else:
                    env[key] = value
            r = (
                subprocess.check_output([sys.executable, "-c", test_script], env=env)
                .decode("ascii")
                .strip()
            )
            self.assertEqual("1", r)

    @unittest.skipIf(not TEST_MULTIGPU, "requires multiple devices")
    def test_device_count_not_cached_pre_init(self):
        visible_devices = (
            "HIP_VISIBLE_DEVICES" if torch.version.hip else "CUDA_VISIBLE_DEVICES"
        )
        test_script = f"""\
import torch
import os
r1 = torch.cuda.device_count()
os.environ['{visible_devices}'] = '0'
r2 = torch.cuda.device_count()
torch.empty(10, device='cuda')
print(f"{{r1}}, {{r2}}")
"""

        r = (
            subprocess.check_output([sys.executable, "-c", test_script])
            .decode("ascii")
            .strip()
        )

        x = torch.cuda.device_count()
        self.assertEqual(f"{x}, 1", r)

    def test_gds_fails_in_ci(self):
        if IS_WINDOWS or TEST_WITH_ROCM:
            error_msg = "is not supported on this platform"
        else:
            error_msg = "cuFileHandleRegister failed"
        with TemporaryFileName() as f:
            with self.assertRaisesRegex(RuntimeError, error_msg):
                torch.cuda.gds.GdsFile(f, os.O_CREAT | os.O_RDWR)

    def test_is_pinned_no_context(self):
        test_script = """\
import torch
import multiprocessing


def fork_and_check_is_pinned():
    # Create a pipe to communicate between parent and child processes
    parent_conn, child_conn = multiprocessing.Pipe()

    def worker(conn):
        try:
            x = torch.randn(10)
            x.is_pinned()
            dev = torch.accelerator.current_accelerator()
            x = torch.ones(10, device=dev)[0].item()
            conn.send(x)
        except Exception as e:
            conn.send(str(e))
        finally:
            conn.close()
    # Fork a new process
    p = multiprocessing.Process(target=worker, args=(child_conn,))
    p.start()
    # Receive the result from the child process
    result = parent_conn.recv()
    parent_conn.close()
    # Wait for the child process to finish
    p.join()
    if isinstance(result, str) and result.startswith("Error"):
        raise RuntimeError(result)
    return result

x = torch.randn(10)
# check that is_pinned won't poison future fork
x.is_pinned()
ret = fork_and_check_is_pinned()
print(ret)

"""
        r = (
            subprocess.check_output([sys.executable, "-c", test_script])
            .decode("ascii")
            .strip()
        )
        self.assertEqual(r, "1.0")


@unittest.skipIf(not TEST_CUDA, "CUDA not available, skipping tests")
@torch.testing._internal.common_utils.markDynamoStrictTest
class TestCudaMallocAsync(TestCase):
    @unittest.skipIf(
        TEST_CUDAMALLOCASYNC, "setContextRecorder not supported by CUDAMallocAsync"
    )
    def test_memory_snapshot(self):
        try:
            torch.cuda.memory.empty_cache()
            torch.cuda.memory._record_memory_history("state", stacks="python")
            # make x the second block in a segment
            torch.rand(2 * 311, 411, device="cuda")
            unused = torch.rand(310, 410, device="cuda")
            x = torch.rand(311, 411, device="cuda")

            # create a bunch of tensors that all will tile into the
            # same segment to  exercise the history merging code
            # 512B is the minimum block size,
            # so we allocate all the tensors to this size to make sure
            # they tile evenly
            tensors = [torch.rand(128, device="cuda") for _ in range(1000)]
            while tensors:
                del tensors[randint(0, len(tensors) - 1)]

            # exercise the history trimming code
            torch.rand(128 * 5, device="cuda")

            ss = torch.cuda.memory._snapshot()
            found_it = False
            for seg in ss["segments"]:
                self.assertTrue("frames" in seg)
                for b in seg["blocks"]:
                    if b["requested_size"] == 311 * 411 * 4:
                        self.assertTrue("test_cuda" in b["frames"][0]["filename"])
                        found_it = True
                        self.assertEqual(x.untyped_storage().data_ptr(), b["address"])
            self.assertTrue(found_it)

            if not IS_WINDOWS:
                with tempfile.NamedTemporaryFile() as f:
                    torch.cuda.memory._save_segment_usage(f.name)
                    with open(f.name) as f2:
                        self.assertTrue("test_cuda.py" in f2.read())
            del unused
            del x
            torch.cuda.empty_cache()
            ss = torch.cuda.memory._snapshot()
            self.assertTrue(
                ss["device_traces"][0][-1]["action"]
                in ("segment_free", "segment_unmap")
            )

        finally:
            torch.cuda.memory._record_memory_history(None)

    @unittest.skipUnless(IS_X86 and IS_LINUX, "x86 linux only cpp unwinding")
    def test_direct_traceback(self):
        from torch._C._profiler import gather_traceback, symbolize_tracebacks  # @manual

        c = gather_traceback(True, True, True)
        (r,) = symbolize_tracebacks([c])
        r = str(r)
        self.assertTrue("test_cuda.py" in r)
        self.assertTrue("unwind" in r)

    @unittest.skipIf(
        TEST_CUDAMALLOCASYNC, "setContextRecorder not supported by CUDAMallocAsync"
    )
    @requiresCppContext
    def test_memory_snapshot_with_cpp(self):
        try:
            torch.cuda.memory.empty_cache()
            torch.cuda.memory._record_memory_history("state", stacks="all")
            x = torch.rand(311, 411, device="cuda")  # noqa: F841

            ss = torch.cuda.memory._snapshot()["segments"]
            found_it = False
            for seg in ss:
                for b in seg["blocks"]:
                    if b["requested_size"] == 311 * 411 * 4:
                        self.assertTrue("::rand" in str(b["frames"]))
                        found_it = True
            self.assertTrue(found_it)

        finally:
            torch.cuda.memory._record_memory_history(None)

    @skipIfRocm
    def test_memory_profiler_viz(self):
        with torch.profiler.profile(
            with_stack=True, profile_memory=True, record_shapes=True
        ) as prof:
            x = torch.rand(128, 128, device="cuda")
            x * x + x * x
        plot = profile_plot(prof)
        plot = json.dumps(_profile_to_snapshot(prof))
        self.assertTrue("test_cuda.py" in plot)
        self.assertTrue("test_memory_profiler_viz" in plot)
        self.assertTrue("category" in plot)

    @unittest.skipIf(
        TEST_CUDAMALLOCASYNC, "setContextRecorder not supported by CUDAMallocAsync"
    )
    @requiresCppContext
    def test_cycles(self):
        fired = False

        def observer(html):
            nonlocal fired
            fired = True
            self.assertTrue("torch.Tensor" in html)
            self.assertTrue("test_cuda" in html)
            self.assertTrue("cell_contents" in html)

        disarm = observe_tensor_cycles(observer)

        def noop():
            pass

        try:

            def create():
                x = torch.empty(3, 4, device="cuda")

                def foo(p):
                    if p:
                        return foo(not p)
                    else:
                        return x

                return foo

            create()
            gc.collect()
            # the callback has to run outside of the collect
            # call so it doesn't actual fire until the next
            # method call after a gc.collect
            noop()
            self.assertTrue(fired)
        finally:
            disarm()

    @unittest.skipIf(
        TEST_CUDAMALLOCASYNC, "setContextRecorder not supported by CUDAMallocAsync"
    )
    @requiresCppContext
    def test_memory_plots(self):
        for context, stacks in (
            ("all", "all" if IS_LINUX else "python"),
            ("all", "python"),
            (None, "python"),
        ):
            try:
                torch.cuda.memory.empty_cache()
                torch.cuda.memory._record_memory_history(
                    "all", context=context, stacks=stacks
                )

                def run():
                    x = torch.rand(128, 128, device="cuda")
                    x * x + x * x

                run()
                cpp = stacks == "all"
                record_context = context is not None
                ss = torch.cuda.memory._snapshot()

                trace_plot(ss)
                segment_plot(ss)
                text = json.dumps(ss)

                self.assertTrue(record_context == ("test_memory_plots" in text))
                self.assertTrue(cpp == ("::rand" in text))
                self.assertTrue(str(128 * 128 * 4) in text)

            finally:
                torch.cuda.memory._record_memory_history(None)

    @unittest.skipIf(
        TEST_CUDAMALLOCASYNC, "setContextRecorder not supported by CUDAMallocAsync"
    )
    @requiresCppContext
    def test_memory_plots_free_stack(self):
        for context in ["alloc", "all", "state"]:
            try:
                torch.cuda.memory.empty_cache()
                torch.cuda.memory._record_memory_history(context=context)
                x = None

                def thealloc():
                    nonlocal x
                    x = torch.rand(3, 4, device="cuda")

                def thefree():
                    nonlocal x
                    del x

                thealloc()
                thefree()
                ss = json.dumps(torch.cuda.memory._snapshot())
                self.assertEqual(("thefree" in ss), (context == "all"))
                self.assertEqual(("thealloc" in ss), (context != "state"))
            finally:
                torch.cuda.memory._record_memory_history(None)

    @unittest.skipIf(
        TEST_CUDAMALLOCASYNC, "setContextRecorder not supported by CUDAMallocAsync"
    )
    @unittest.skipIf(not has_triton(), "test needs triton")
    @requiresCppContext
    def test_memory_compile_regions(self):
        expected_allocation_sequence = [
            "Torch-Compiled Region: 0/0",
            "Torch-Compiled Region: 1/0",
            "Torch-Compiled Region: 0/0",
        ]

        class MyModel(nn.Module):
            def __init__(self):
                super().__init__()
                self.linear1 = nn.Linear(10, 10)
                self.linear2 = nn.Linear(10, 10)

            def forward(self, x):
                x = self.linear1(x)

                if x.sum() > 0:
                    x = x + 1
                else:
                    x = x - 1

                x = self.linear2(x)

                return x

        try:
            torch.cuda.memory.empty_cache()
            input_tensor = torch.randn(1, 10, device="cuda")
            # Create an instance of the model
            model = MyModel()
            model.to("cuda")
            # Compile the model using torch.compile
            compiled_model = torch.compile(model)
            # Create a sample input tensor
            torch.cuda.memory._record_memory_history(
                context="all", compile_context=True
            )
            compiled_model(input_tensor)
            ss = torch.cuda.memory._snapshot()["device_traces"]
            device_idx = 0
            allocation_sequence = []
            while len(ss[device_idx]) == 0:
                device_idx = device_idx + 1
            for s in ss[device_idx]:
                context = s["compile_context"]
                if context == "N/A":
                    continue
                if len(allocation_sequence) > 0 and allocation_sequence[-1] == context:
                    continue
                allocation_sequence.append(context)
            self.assertTrue(allocation_sequence == expected_allocation_sequence)
        except RuntimeError as e:
            pass
        finally:
            torch.cuda.memory._record_memory_history(None)

    @unittest.skipIf(
        TEST_CUDAMALLOCASYNC, "setContextRecorder not supported by CUDAMallocAsync"
    )
    @requiresCppContext
    def test_memory_plots_history_context(self):
        try:
            torch.cuda.memory.empty_cache()
            x = None

            def should_capture1():
                nonlocal x
                x = torch.rand(4, 4, device="cuda")

            def should_not_capture():
                nonlocal x
                x = torch.rand(3, 4, device="cuda")

            def should_capture2():
                nonlocal x
                x = torch.rand(4, 4, device="cuda")

            # Recording with context and python call stacks should capture the call stack.
            torch.cuda.memory._record_memory_history(context="all", stacks="python")
            should_capture1()
            # Recording with context=None should not capture the call stack.
            torch.cuda.memory._record_memory_history(context=None)
            should_not_capture()
            # Recording with context and python call stacks should capture the call stack.
            torch.cuda.memory._record_memory_history(context="all", stacks="python")
            should_capture2()

            ss = json.dumps(torch.cuda.memory._snapshot())
            self.assertTrue("should_capture1" in ss)
            self.assertTrue("should_not_capture" not in ss)
            self.assertTrue("should_capture2" in ss)
        finally:
            torch.cuda.memory._record_memory_history(None)

    @unittest.skipIf(
        TEST_CUDAMALLOCASYNC, "setContextRecorder not supported by CUDAMallocAsync"
    )
    @requiresCppContext
    def test_memory_plots_free_segment_stack(self):
        for context in ["alloc", "all", "state"]:
            try:
                torch.cuda.memory.empty_cache()
                torch.cuda.memory._record_memory_history(context=context)
                x = torch.rand(3, 4, device="cuda")
                del x
                torch.cuda.memory.empty_cache()

                ss = json.dumps(torch.cuda.memory._snapshot())
                self.assertEqual(("empty_cache" in ss), (context == "all"))
            finally:
                torch.cuda.memory._record_memory_history(None)

    @unittest.skipIf(
        TEST_CUDAMALLOCASYNC, "setContextRecorder not supported by CUDAMallocAsync"
    )
    def test_memory_snapshot_script(self):
        try:
            torch.cuda.memory.empty_cache()
            torch.cuda.memory._record_memory_history("state", stacks="python")

            @torch.jit.script
            def foo():
                return torch.rand(311, 411, device="cuda")

            x = foo()  # noqa: F841

            ss = torch.cuda.memory._snapshot()["segments"]
            found_it = False
            for seg in ss:
                for b in seg["blocks"]:
                    if b["requested_size"] == 311 * 411 * 4:
                        self.assertEqual(b["frames"][0]["name"], "foo")
                        found_it = True
            self.assertTrue(found_it)

        finally:
            torch.cuda.memory._record_memory_history(None)

    @serialTest()
    def test_max_split_expandable(self):
        try:
            torch.cuda.memory.empty_cache()
            mb = 1024 * 1024
            _, all_memory = torch.cuda.memory.mem_get_info()
            pre_reserved = torch.cuda.memory_reserved()
            total_allowed = 120 * mb + pre_reserved
            fraction_allowed = total_allowed / all_memory
            self.assertEqual(int(fraction_allowed * all_memory), total_allowed)
            orig = torch.cuda.get_per_process_memory_fraction()
            torch.cuda.memory.set_per_process_memory_fraction(fraction_allowed)

            def alloc(n):
                return torch.ones(n * mb, dtype=torch.int8, device="cuda")

            torch.cuda.memory._set_allocator_settings(
                "expandable_segments:False,max_split_size_mb:40"
            )
            a = alloc(40)
            torch.cuda.memory._set_allocator_settings(
                "expandable_segments:True,max_split_size_mb:40"
            )
            b = alloc(40)
            torch.cuda.memory._set_allocator_settings(
                "expandable_segments:False,max_split_size_mb:40"
            )
            c = alloc(40)
            with self.assertRaises(torch.OutOfMemoryError):
                alloc(40)
            del a, b, c
            # force release_cached_blocks to run with some expandable segments in the free list
            alloc(120)
        finally:
            torch.cuda.memory.set_per_process_memory_fraction(orig)

    @serialTest()
    def test_garbage_collect_expandable(self):
        try:
            torch.cuda.memory.empty_cache()
            mb = 1024 * 1024
            _, all_memory = torch.cuda.memory.mem_get_info()
            pre_reserved = torch.cuda.memory_reserved()
            total_allowed = 120 * mb + pre_reserved
            fraction_allowed = total_allowed / all_memory
            self.assertEqual((fraction_allowed * all_memory), total_allowed)
            orig = torch.cuda.get_per_process_memory_fraction(0)
            torch.cuda.memory.set_per_process_memory_fraction(fraction_allowed)

            def alloc(n):
                return torch.ones(n * mb, dtype=torch.int8, device="cuda")

            torch.cuda.memory._set_allocator_settings(
                "expandable_segments:False,garbage_collection_threshold:0.5"
            )
            a = alloc(40)
            torch.cuda.memory._set_allocator_settings(
                "expandable_segments:True,garbage_collection_threshold:0.5"
            )
            b = alloc(40)
            del a, b
            # causes GC to run. The expandable segment block will be split
            # so GC would not attempt to free it anyway, but this at least makes sure
            # expandable_segment blocks can be in the free list when this is called.
            alloc(80)
        finally:
            orig = torch.cuda.get_per_process_memory_fraction(0)

    def test_allocator_settings(self):
        def power2_div(size, div_factor):
            pow2 = 1
            while pow2 < size:
                pow2 = pow2 * 2
            if pow2 == size:
                return pow2
            step = pow2 / 2 / div_factor
            ret = pow2 / 2
            while ret < size:
                ret = ret + step
            return ret

        torch.cuda.memory.empty_cache()
        key_allocated = (
            "active_bytes.all.allocated"
            if not TEST_CUDAMALLOCASYNC
            else "allocated_bytes.all.current"
        )
        key_requested = "requested_bytes.all.allocated"

        nelems = 21 * 1024 * 1024
        nbytes = 4 * nelems  # floats are 4 bytes

        nelems_big = 100 * 1024 * 1024
        nbytes_big = 4 * nelems_big  # floats are 4 bytes

        start_mem = torch.cuda.memory_stats()[key_allocated]
        torch.cuda.memory._set_allocator_settings("")
        x = torch.rand(nelems, device="cuda")

        # test roundup_power2_divisions single value syntax
        reg_mem = torch.cuda.memory_stats()[key_allocated]
        start_requested = torch.cuda.memory_stats()[key_requested]
        torch.cuda.memory._set_allocator_settings("roundup_power2_divisions:4")
        y = torch.rand(nelems, device="cuda")

        pow2_div4_mem = torch.cuda.memory_stats()[key_allocated]
        current_requested = torch.cuda.memory_stats()[key_requested]

        self.assertEqual(reg_mem - start_mem, nbytes)
        if not TEST_CUDAMALLOCASYNC:
            # not supported with the cudaMallocAsync backend
            self.assertEqual(pow2_div4_mem - reg_mem, power2_div(nbytes, 4))
            self.assertEqual(current_requested - start_requested, nbytes)

        torch.cuda.memory._set_allocator_settings("garbage_collection_threshold:0.5")
        torch.cuda.memory._set_allocator_settings(
            "garbage_collection_threshold:0.5,max_split_size_mb:40"
        )

        # should have reset the power2 divisions now
        torch.cuda.memory.empty_cache()
        start_mem = torch.cuda.memory_stats()[key_allocated]
        z = torch.rand(nelems, device="cuda")
        reg_mem = torch.cuda.memory_stats()[key_allocated]
        self.assertEqual(reg_mem - start_mem, nbytes)

        # roundup_power2_divisions knob array syntax
        torch.cuda.memory.empty_cache()
        torch.cuda.memory._set_allocator_settings(
            "garbage_collection_threshold:0.5,roundup_power2_divisions:[64:8,128:2,256:2,512:2,1024:1,>:1]"
        )
        start_mem = torch.cuda.memory_stats()[key_allocated]
        w = torch.rand(nelems, device="cuda")

        pow2_div8_mem = torch.cuda.memory_stats()[key_allocated]
        if not TEST_CUDAMALLOCASYNC:
            # not supported with the cudaMallocAsync backend
            self.assertEqual(pow2_div8_mem - start_mem, power2_div(nbytes, 8))

        torch.cuda.memory.empty_cache()
        start_mem = torch.cuda.memory_stats()[key_allocated]
        v = torch.rand(nelems_big, device="cuda")

        pow2_div2_mem = torch.cuda.memory_stats()[key_allocated]
        if not TEST_CUDAMALLOCASYNC:
            # not supported with the cudaMallocAsync backend
            self.assertEqual(pow2_div2_mem - start_mem, power2_div(nbytes_big, 2))

        torch.cuda.memory.empty_cache()
        torch.cuda.memory._set_allocator_settings("release_lock_on_cudamalloc:True")
        start_mem = torch.cuda.memory_stats()[key_allocated]
        w = torch.rand(nelems, device="cuda")
        reg_mem = torch.cuda.memory_stats()[key_allocated]
        self.assertEqual(reg_mem - start_mem, nbytes)

        with self.assertRaises(RuntimeError):
            torch.cuda.memory._set_allocator_settings("foo:1,bar:2")

        with self.assertRaises(ValueError):
            torch.cuda.memory._set_allocator_settings(
                "garbage_collection_threshold:1.2"
            )

        with self.assertRaises(ValueError):
            torch.cuda.memory._set_allocator_settings("max_split_size_mb:2")

        with self.assertRaises(ValueError):
            torch.cuda.memory._set_allocator_settings("release_lock_on_cudamalloc:none")

        with self.assertRaises(ValueError):
            torch.cuda.memory._set_allocator_settings(
                "pinned_use_cuda_host_register:none"
            )

        with self.assertRaises(ValueError):
            torch.cuda.memory._set_allocator_settings(
                "pinned_num_register_threads:none"
            )

        with self.assertRaises(ValueError):
            torch.cuda.memory._set_allocator_settings(
                "pinned_num_register_threads:1024"
            )

    def test_cachingAllocator_raw_alloc(self):
        # Test that raw_alloc respects the setting that
        # activates/deactivates the caching allocator

        # Helper function that calls raw_alloc and returns
        # relevant field in data structure
        def requested_bytes_alloc_stats(raw_alloc_size, stream):
            start = torch.cuda.memory_stats()["requested_bytes.all.allocated"]
            mem_ptr = torch._C._cuda_cudaCachingAllocator_raw_alloc(
                raw_alloc_size, stream
            )
            finish = torch.cuda.memory_stats()["requested_bytes.all.allocated"]
            torch._C._cuda_cudaCachingAllocator_raw_delete(mem_ptr)
            return finish - start

        torch.cuda.empty_cache()
        device = torch._C._cuda_getDevice()
        stream = torch._C._cuda_getCurrentRawStream(device)
        torch._C._cuda_resetAccumulatedMemoryStats(device)

        # size of allocation
        raw_alloc_size = 1024 * 1024  # 1 MB

        try:
            # Deactivate the caching allocator
            torch.cuda.caching_allocator_enable(False)

            # For a deactivated caching allocator, result is zero
            cuda_alloc_size = requested_bytes_alloc_stats(raw_alloc_size, stream)
            self.assertEqual(cuda_alloc_size, 0)

        finally:
            # Make sure we get back to the default state that is
            # an activated caching allocator
            torch.cuda.caching_allocator_enable(True)

            # For an active caching allocator, result matches raw_alloc_size
            cuda_alloc_size = requested_bytes_alloc_stats(raw_alloc_size, stream)
            self.assertEqual(cuda_alloc_size, raw_alloc_size)

    @unittest.skipIf(
        IS_JETSON, "oom reporting has issues on jetson igx due to partial nvml support"
    )
    @parametrize("max_split_size_mb_setting", [False, True])
    def test_raises_oom(self, max_split_size_mb_setting):
        if max_split_size_mb_setting:
            # CudaCachingAllocator does early return when searching available blocks
            # if max_split_size_mb is not set
            # Setting this triggers more parts of the code
            torch.cuda.memory._set_allocator_settings("max_split_size_mb:1024")
            torch.cuda.memory.empty_cache()
        with self.assertRaises(torch.cuda.OutOfMemoryError):
            torch.empty(1024 * 1024 * 1024 * 1024, device="cuda")

    @unittest.skipIf(
        not (IS_LINUX and os.uname().machine == "x86_64"), "cpp traces only on linux"
    )
    @unittest.skipIf(
        TEST_CUDAMALLOCASYNC, "setContextRecorder not supported by CUDAMallocAsync"
    )
    def test_cpp_memory_snapshot_pickle(self):
        from torch.utils.cpp_extension import load_inline

        source = """
        #include <torch/csrc/cuda/memory_snapshot.h>
        py::object do_snapshot() {
            std::string data = torch::cuda::_memory_snapshot_pickled();
            return py::bytes(data);
        }
        void record(bool e, bool ctx) {
            torch::cuda::_record_memory_history(e, ctx, 10, ctx, ctx);
        }
        """
        m = load_inline(
            name="snapshot", cpp_sources=[source], functions=["do_snapshot", "record"]
        )
        for ctx in (False, True):
            try:
                m.record(True, ctx)

                @torch.jit.script
                def the_script_fn():
                    return torch.rand(311, 411, device="cuda")

                def run():
                    t = the_script_fn()
                    return pickle.loads(m.do_snapshot())

                mem = run()
                found = False
                for s in mem["segments"]:
                    for b in s["blocks"]:
                        if b["state"] == "active_allocated":
                            if b["requested_size"] == 311 * 411 * 4:
                                if ctx:
                                    frame_text = str(b["frames"])
                                    # C++ frame
                                    self.assertTrue("::rand" in frame_text)
                                    # script frame
                                    self.assertTrue("the_script_fn" in frame_text)
                                    # python frame
                                    self.assertTrue("case.py" in frame_text)
                                found = True
                last_action = mem["device_traces"][0][-1]
                self.assertEqual(last_action["action"], "alloc")
                self.assertEqual(last_action["size"], 311 * 411 * 4)
                self.assertTrue(found)
            finally:
                m.record(False, False)

    @unittest.skipIf(TEST_CUDAMALLOCASYNC, "temporarily disabled")
    @unittest.skipIf(
        IS_JETSON, "oom reporting has issues on jetson igx due to partial nvml support"
    )
    def test_notifies_oom(self):
        x = False

        def cb(device, alloc, device_alloc, device_free):
            nonlocal x
            x = True

        torch._C._cuda_attach_out_of_memory_observer(cb)
        with self.assertRaises(torch.cuda.OutOfMemoryError):
            torch.empty(1024 * 1024 * 1024 * 1024, device="cuda")
        self.assertTrue(x)

    def test_allocator_fuzz(self):
        # fuzz
        state = random.getstate()
        random.seed(123)
        N = 10000
        try:
            mem = []
            total = 0
            c = 0

            def alloc():
                nonlocal total, c
                b = random.randrange(2 * 1024 * 1024 // 4, 20 * 1024 * 1024 // 4)
                mem.append((c, torch.full((b,), c, dtype=torch.int32, device="cuda")))
                c += 1
                total += b

            def free():
                nonlocal total
                idx = random.randrange(0, len(mem))
                v, x = mem.pop(idx)
                self.assertTrue(torch.all(v == x))
                total -= x.numel()

            choices = [alloc, free, torch.cuda.memory.empty_cache]
            for i in range(N):
                while total >= 1024 * 1024 * 1024 / (4 * 10):
                    free()
                (action,) = random.choices(choices, weights=[1, 1 if mem else 0, 0.1])
                action()
        finally:
            random.setstate(state)

    @unittest.skipIf(not TEST_PYNVML, "pynvml/amdsmi is not available")
    def test_nvml_get_handler(self):
        if not torch.version.hip:
            self.assertTrue(torch.cuda._get_pynvml_handler() is not None)
        else:
            self.assertTrue(torch.cuda._get_amdsmi_handler() is not None)

    @unittest.skipIf(not TEST_PYNVML, "pynvml/amdsmi is not available")
    def test_temperature(self):
        self.assertTrue(0 <= torch.cuda.temperature() <= 150)

    @unittest.skipIf(TEST_WITH_ROCM, "flaky for AMD gpu")
    @unittest.skipIf(not TEST_PYNVML, "pynvml/amdsmi is not available")
    def test_device_memory_used(self):
        """
        Verify used device memory in bytes
        """
        torch.cuda.synchronize()
        gc.collect()
        torch.cuda.empty_cache()
        a = torch.cuda.device_memory_used()
        num_bytes = 512 * 1024**2
        _ = torch.empty(num_bytes, dtype=torch.int8, device="cuda")
        torch.cuda.synchronize()
        torch.cuda.empty_cache()
        b = torch.cuda.device_memory_used()
        mem_bytes = b - a
        # test the order of magnitude
        self.assertTrue(num_bytes // 32 <= mem_bytes <= num_bytes * 32)

    @unittest.skipIf(not TEST_PYNVML, "pynvml/amdsmi is not available")
    def test_power_draw(self):
        self.assertTrue(torch.cuda.power_draw() >= 0)

    @unittest.skipIf(not TEST_PYNVML, "pynvml/amdsmi is not available")
    @skipIfRocmArch(MI300_ARCH)
    def test_clock_speed(self):
        self.assertTrue(torch.cuda.clock_rate() >= 0)

    @unittest.skipIf(not TEST_PYNVML, "pynvml/amdsmi is not available")
    @unittest.skipIf(not TEST_WITH_ROCM, "amdsmi specific test")
    def test_raw_amdsmi_device_count(self):
        """
        This unit test will verify if the number of GPUs shown in `amd-smi
        list` is equivalent to the count returned by `_raw_device_count_amdsmi`.
        This should be unaffected by visible device settings.
        """
        raw_device_cnt = int(
            subprocess.check_output(
                "amd-smi list | grep 'GPU' | wc -l", shell=True
            ).strip()
        )
        self.assertEqual(torch.cuda._raw_device_count_amdsmi(), raw_device_cnt)

    @unittest.skipIf(not TEST_PYNVML, "pynvml/amdsmi is not available")
    @unittest.skipIf(not TEST_WITH_ROCM, "amdsmi specific test")
    def test_raw_amdsmi_device_uuids(self):
        """
        This unit test will extract a list of UUIDs for each GPU using
        rocminfo information, and check whether each UUID is present in
        the output from `_raw_device_uuid_amdsmi` this allows us to test
        that the pytorch call is returning a correct list of UUIDs.
        """
        cmd = "rocminfo | grep -o 'Uuid:.*GPU-.*' | sed 's/Uuid:.*GPU-//'"
        uuids = subprocess.check_output(cmd, shell=True, text=True).strip().split("\n")
        uuids = [s.strip() for s in uuids]
        raw_uuids = torch.cuda._raw_device_uuid_amdsmi()
        for uuid in uuids:
            matching = True
            if not any(uuid in raw_id for raw_id in raw_uuids):
                matching = False
        self.assertEqual(True, matching)

    @unittest.skipIf(not TEST_PYNVML, "pynvml/amdsmi is not available")
    @unittest.skipIf(not TEST_WITH_ROCM, "amdsmi specific test")
    def test_uuid_visible_devices(self):
        """
        This unit test will simulate an environment where a UUID is passed
        via CUDA/HIP_VISIBLE_DEVICES and ensure that the correct device count
        is returned. This allows us to test that the visible device functionality
        is operating as expected.
        """
        test_script = """\
import torch
import os
print(f"{torch.cuda.device_count()}")
        """
        cmd = "rocminfo | grep -o 'Uuid:.*GPU-.*' | sed 's/Uuid://'"
        uuids = subprocess.check_output(cmd, shell=True, text=True).strip().split("\n")
        uuids = [s.strip() for s in uuids]

        custom_envs = []
        for uuid in uuids:
            custom_envs.append(
                {"CUDA_VISIBLE_DEVICES": f"{uuid}", "HIP_VISIBLE_DEVICES": None}
            )
            custom_envs.append(
                {"HIP_VISIBLE_DEVICES": f"{uuid}", "CUDA_VISIBLE_DEVICES": None}
            )

        for env_config in custom_envs:
            env = os.environ.copy()
            for key, value in env_config.items():
                if value is None:
                    env.pop(key, None)
                else:
                    env[key] = value
            r = (
                subprocess.check_output([sys.executable, "-c", test_script], env=env)
                .decode("ascii")
                .strip()
            )
            self.assertEqual("1", r)


MIN_BLOCK_SIZE = 512
SMALL_SIZE = 1048576
SMALL_BUFFER = 2097152
LARGE_BUFFER = 20971520


def get_cudagraph_segments(pool_id):
    segments = torch.cuda.memory_snapshot()
    return [segment for segment in segments if segment["segment_pool_id"] == pool_id]


def get_all_cudagraph_segments():
    segments = torch.cuda.memory_snapshot()
    return [segment for segment in segments if segment["segment_pool_id"] != (0, 0)]


def cudagraphify(fn, inputs, pool=None):
    if not TEST_CUDA_GRAPH:
        raise unittest.SkipTest("cuda graph test is skipped")

    torch.cuda.synchronize()
    stream = torch.cuda.Stream()
    stream.wait_stream(torch.cuda.current_stream())
    with torch.cuda.stream(stream):
        fn(*inputs)
    stream.synchronize()
    torch.cuda.current_stream().wait_stream(stream)
    torch.cuda.synchronize()

    graph = torch.cuda.CUDAGraph()
    with torch.cuda.graph(graph, stream=stream, pool=pool):
        static_outputs = fn(*inputs)

    return graph, static_outputs


def int8_cuda(size):
    return torch.ones([size], device="cuda", dtype=torch.uint8)


def live_blocks(pool_id):
    blocks = 0
    seg = get_cudagraph_segments(pool_id)
    for segment in get_cudagraph_segments(pool_id):
        for block in segment["blocks"]:
            blocks += block["state"] == "active_allocated"
    return blocks


def tensor_metadata(x):
    return {
        "nbytes": x.untyped_storage().nbytes(),
        "data_ptr": x.untyped_storage().data_ptr(),
        "size": x.shape,
        "stride": x.stride(),
        "dtype": x.dtype,
        "device": x.device,
        "storage_offset": x.storage_offset(),
    }


def reconstruct_from_tensor_metadata(metadata):
    s = torch._C._construct_storage_from_data_pointer(
        metadata["data_ptr"], metadata["device"], metadata["nbytes"]
    )
    t = torch.empty([0], device=metadata["device"], dtype=metadata["dtype"])
    t.set_(
        source=s,
        storage_offset=metadata["storage_offset"],
        size=metadata["size"],
        stride=metadata["stride"],
    )
    return t


@unittest.skipIf(not TEST_CUDA or TEST_CUDAMALLOCASYNC or TEST_WITH_ROCM, "NYI")
@torch.testing._internal.common_utils.markDynamoStrictTest
class TestBlockStateAbsorption(TestCase):
    @property
    def expandable_segments(self):
        return EXPANDABLE_SEGMENTS

    def checkCheckpointedBlock(self, before_block, after_block):
        for field in ("size", "state"):
            self.assertEqual(before_block[field], after_block[field])

    def checkCheckpointedState(self, before_segments, after_segments):
        # after may contain additional segments, but all of the segments in before
        # should be exactly equivalent to after
        after_ptr_to_segment = {
            segment["address"]: segment for segment in after_segments
        }

        for before_segment in before_segments:
            self.assertTrue(before_segment["address"] in after_ptr_to_segment)
            after_segment = after_ptr_to_segment[before_segment["address"]]

            for field in (
                "device",
                "total_size",
                "allocated_size",
                "active_size",
                "segment_type",
                "segment_pool_id",
            ):
                self.assertEqual(before_segment[field], after_segment[field])

            self.assertEqual(
                len(before_segment["blocks"]), len(after_segment["blocks"])
            )
            for before_block, after_block in zip(
                before_segment["blocks"], after_segment["blocks"]
            ):
                self.checkCheckpointedBlock(before_block, after_block)

    @staticmethod
    def setCheckpointPoolState(
        device, state, stale_storages_ptr, storages_deleters=None
    ):
        stale_storages_ptr = [t.untyped_storage()._cdata for t in stale_storages_ptr]
        storages_deleters = (
            []
            if not storages_deleters
            else [t.untyped_storage()._cdata for t in storages_deleters]
        )
        torch._C._cuda_setCheckpointPoolState(
            device, state, stale_storages_ptr, storages_deleters
        )

    def checkFunction(self, fn, inputs, pool=None):
        graph, outputs = cudagraphify(fn, inputs, pool=pool)

        pool_id = graph.pool()
        device = outputs[0].device.index

        segments_before_checkpoint = get_cudagraph_segments(pool_id)

        state = torch._C._cuda_getCheckpointState(device, pool_id)
        self.setCheckpointPoolState(device, state, [], [])

        self.checkCheckpointedState(
            segments_before_checkpoint, get_cudagraph_segments(pool_id)
        )

    def setUp(self):
        super().setUp()
        self.segment_length = len(get_all_cudagraph_segments())

    def tearDown(self):
        torch.cuda.synchronize()
        gc.collect()
        torch.cuda.empty_cache()

        self.assertEqual(len(get_all_cudagraph_segments()), self.segment_length)

        super().tearDown()

    def test_simple(self):
        def foo():
            x = torch.zeros([SMALL_SIZE * 8], device="cuda", dtype=torch.uint8)
            x = x + x
            x1 = int8_cuda(SMALL_SIZE) + int8_cuda(SMALL_SIZE) + int8_cuda(SMALL_SIZE)
            y = int8_cuda(SMALL_SIZE) + x1
            z = int8_cuda(SMALL_SIZE)
            return x, y, z

        self.checkFunction(foo, [])

    def test_allocated_in_middle_of_segment(self):
        def foo():
            small_buffers = [int8_cuda(MIN_BLOCK_SIZE) for _ in range(11)]
            return small_buffers[5].add_(2)

        self.checkFunction(foo, [])

    def test_multiple_middle_allocations(self):
        def foo():
            small_buffers = [int8_cuda(MIN_BLOCK_SIZE) for _ in range(11)]
            return small_buffers[5], small_buffers[8]

        self.checkFunction(foo, [])

    def test_middle_allocations_contiguous(self):
        def foo():
            small_buffers = [int8_cuda(MIN_BLOCK_SIZE) for _ in range(11)]
            return small_buffers[5], small_buffers[6]

        self.checkFunction(foo, [])

    def test_additional_free_following_checkpoint(self):
        def foo():
            return (int8_cuda(MIN_BLOCK_SIZE),)

        def foo2():
            return (int8_cuda(MIN_BLOCK_SIZE),)

        graph, outputs = cudagraphify(foo, [])
        pool_id = graph.pool()

        segments_before_checkpoint = get_cudagraph_segments(pool_id)

        state = torch._C._cuda_getCheckpointState(outputs[0].device.index, pool_id)

        graph2, outputs2 = cudagraphify(foo2, [], pool=graph.pool())

        self.setCheckpointPoolState(outputs[0].device.index, state, outputs2, [])

        del outputs2

        self.checkCheckpointedState(
            segments_before_checkpoint, get_cudagraph_segments(pool_id)
        )

    # TODO: re-enable
    # def test_additional_free_error(self):
    #     def foo():
    #         return int8_cuda(MIN_BLOCK_SIZE),

    #     def foo2():
    #         return int8_cuda(MIN_BLOCK_SIZE),

    #     graph, outputs = cudagraphify(foo, [])
    #     pool_id = graph.pool()

    #     segments_before_checkpoint = get_cudagraph_segments(pool_id)

    #     state = torch._C._cuda_getCheckpointState(outputs[0].device.index, pool_id)

    # graph2, outputs2 = cudagraphify(foo2, [], pool=graph.pool())
    # with self.assertRaisesRegex(Exception, "being manually freed must be passed"):
    #     self.setCheckpointPoolState(outputs[0].device.index, state, [], [])

    def test_tensor_dies_after_checkpoint(self):
        def foo():
            return int8_cuda(MIN_BLOCK_SIZE), int8_cuda(MIN_BLOCK_SIZE)

        graph, outputs = cudagraphify(foo, [])
        pool_id = graph.pool()
        device = outputs[0].device.index

        segments_before_checkpoint = get_cudagraph_segments(pool_id)
        state = torch._C._cuda_getCheckpointState(outputs[0].device.index, pool_id)

        output_data_ptrs = [output.data_ptr() for output in outputs]

        del outputs

        self.setCheckpointPoolState(device, state, [], [])

        self.assertEqual(live_blocks(pool_id), 2)
        torch._C._cuda_cudaCachingAllocator_raw_delete(output_data_ptrs[0])
        self.assertEqual(live_blocks(pool_id), 1)
        torch._C._cuda_cudaCachingAllocator_raw_delete(output_data_ptrs[1])
        self.assertEqual(live_blocks(pool_id), 0)

    def test_assigning_back_deleter_fns_to_tensor(self):
        def foo(x):
            return (
                int8_cuda(SMALL_BUFFER) + x,
                int8_cuda(SMALL_BUFFER) + x,
                int8_cuda(LARGE_BUFFER) + x,
            )

        inp = torch.tensor([1], device="cuda")
        graph, outputs = cudagraphify(foo, [inp])
        pool_id = graph.pool()
        graph.replay()

        device = outputs[0].device.index

        for i in range(len(outputs)):
            self.assertEqual(outputs[i].mean(dtype=torch.float), 2)

        state = torch._C._cuda_getCheckpointState(outputs[0].device.index, pool_id)

        output_ptrs = [output.untyped_storage().data_ptr() for output in outputs]
        ten_metadata = [tensor_metadata(t) for t in outputs]

        self.assertEqual(live_blocks(pool_id), 3)

        del outputs

        self.assertEqual(live_blocks(pool_id), 0)

        reconstructed_tensors = [
            reconstruct_from_tensor_metadata(metadata) for metadata in ten_metadata
        ]

        for i in range(len(reconstructed_tensors)):
            self.assertEqual(reconstructed_tensors[i].mean(dtype=torch.float), 2)

        inp.add_(1)
        graph.replay()

        for i in range(len(reconstructed_tensors)):
            self.assertEqual(reconstructed_tensors[i].mean(dtype=torch.float), 3)

        self.setCheckpointPoolState(
            device, state, [], [reconstructed_tensors[0], reconstructed_tensors[1]]
        )

        self.assertEqual(live_blocks(pool_id), 3)

        reconstructed_tensors[0] = None
        self.assertEqual(live_blocks(pool_id), 2)

        reconstructed_tensors[1] = None
        self.assertEqual(live_blocks(pool_id), 1)

        # should not change, we did not pass it in to swap data ptrs
        reconstructed_tensors[2] = None
        self.assertEqual(live_blocks(pool_id), 1)

        torch._C._cuda_cudaCachingAllocator_raw_delete(output_ptrs[2])

        self.assertEqual(live_blocks(pool_id), 0)

    @skipIfNoTorchVision
    def test_resnet(self):
        import torchvision

        m = torchvision.models.resnet50()
        m.eval()
        m = m.cuda()

        inp = torch.rand([1, 3, 255, 255], device="cuda")
        self.checkFunction(m, [inp])

    def test_check_pool_live_allocations(self):
        def foo():
            return torch.ones([4], device="cuda")

        pool = torch.cuda.graph_pool_handle()
        graph, outputs = cudagraphify(foo, [], pool=pool)

        index = outputs[0].device.index

        def check(live_dps):
            return torch._C._cuda_checkPoolLiveAllocations(index, pool, live_dps)

        self.assertTrue(check({outputs[0].data_ptr()}))

        self.assertFalse(check({outputs[0].data_ptr(), 0}))
        self.assertFalse(check(set()))

        del outputs
        self.assertTrue(check(set()))

    def test_allocate_in_thread_to_pool(self):
        def foo():
            return torch.rand([4], device="cuda")

        pool = torch.cuda.graph_pool_handle()
        graph, outputs = cudagraphify(foo, [], pool=pool)
        device = outputs[0].device.index
        del outputs

        @contextlib.contextmanager
        def _use_cuda_memory_pool_manager(device, mem_pool):
            """
            Context manager to use cuda graph pool for new allocations. If you use this manager
            all cudagraph tensors in use should be reflected in the allocator or they will be overwritten.
            existing_graph should already have been used in a capture, and the mem_pool must already exist.
            """
            torch.cuda.synchronize()
            stream = torch.cuda.Stream()
            stream.wait_stream(torch.cuda.current_stream())

            with torch.cuda.stream(stream), torch.device(device):
                torch._C._cuda_beginAllocateCurrentThreadToPool(device, mem_pool)
                try:
                    yield
                finally:
                    torch._C._cuda_endAllocateToPool(device, mem_pool)
                    torch._C._cuda_releasePool(device, mem_pool)

            torch.cuda.current_stream().wait_stream(stream)

        segments = get_cudagraph_segments(pool)
        self.assertEqual(len(get_cudagraph_segments(pool)), 1)

        def use_pool():
            def alloc_three():
                a = int8_cuda(LARGE_BUFFER)
                b = int8_cuda(LARGE_BUFFER)
                c = a + b

            with _use_cuda_memory_pool_manager(device, pool):
                # three allocations
                for _ in range(10):
                    alloc_three()

            # three more allocations not in pool
            alloc_three()

        def no_pool():
            # two allocations
            for _ in range(10):
                a = int8_cuda(LARGE_BUFFER)
                b = int8_cuda(LARGE_BUFFER)
                del a, b

        graph_thread = threading.Thread(target=use_pool)
        no_graph_thread = threading.Thread(target=no_pool)
        graph_thread.start()
        no_graph_thread.start()

        graph_thread.join()
        no_graph_thread.join()

        self.assertEqual(
            len(get_cudagraph_segments(pool)), 2 if self.expandable_segments else 4
        )

        del graph

        torch.cuda.synchronize()
        gc.collect()
        torch.cuda.empty_cache()

        self.assertEqual(len(get_cudagraph_segments(pool)), 0)

    def test_no_triton_on_import(self):
        """Test that Triton is not imported on first GPU use"""
        script = "import sys; import torch; torch.rand(2, device='cuda'); print('triton' in sys.modules)"

        rc = (
            subprocess.check_output(
                [sys.executable, "-c", script],
                # On Windows, opening the subprocess with the default CWD makes `import torch`
                # fail, so just set CWD to this script's directory
                cwd=os.path.dirname(os.path.realpath(__file__)),
            )
            .strip()
            .decode("ascii")
        )
        self.assertEqual(rc, "False", "Triton was imported when importing torch!")


@unittest.skipIf(not TEST_CUDA, "CUDA not available, skipping tests")
class TestMemPool(TestCase):
    def _setup_mempool_limited_memory_test(self, additional_allowed_memory_in_mb):
        device = torch.device("cuda:0")

        self.init_fraction = torch.cuda.get_per_process_memory_fraction()
        torch.cuda.memory.empty_cache()
        mb = 1024 * 1024
        _, all_memory = torch.cuda.memory.mem_get_info(device)
        pre_reserved = torch.cuda.memory_reserved(device)
        total_allowed = additional_allowed_memory_in_mb * mb + pre_reserved
        fraction_allowed = total_allowed / all_memory
        torch.cuda.memory.set_per_process_memory_fraction(fraction_allowed, device)

        dtype = torch.int8
        return device, dtype

    def _teardown_mempool_limited_memory_test(self):
        torch.cuda.memory.empty_cache()
        torch.cuda.memory.set_per_process_memory_fraction(self.init_fraction)

    def test_mempool_id(self):
        pool1 = torch.cuda.graph_pool_handle()
        pool2 = torch.cuda.MemPool().id

        # first value of id in a user created pool is always zero
        self.assertEqual(pool1[0] == 0, pool2[0] == 0)

        # each call to torch.cuda.graph_pool_handle() or torch.cuda.MemPool()
        # increments the id
        self.assertTrue(abs(pool2[1] - pool1[1]) > 0)

    def get_dummy_allocator(self, check_vars):
        dummy_allocator_source_vars = """
        #include <torch/extension.h>
        #include <ATen/cuda/Exceptions.h>
        #include <cuda_runtime_api.h>

        extern "C" {
            C10_EXPORT int called_dummy_alloc = 0;
            C10_EXPORT int called_dummy_free = 0;

            // Note that windows needs __declspec(dllexport): https://stackoverflow.com/a/24575865
            C10_EXPORT void* dummy_alloc(size_t size, int device, void* stream) {
            called_dummy_alloc = 123;
            void* ptr;
            C10_CUDA_CHECK(cudaMallocManaged(&ptr, size));
            return ptr;
            }

            C10_EXPORT void dummy_free(void* ptr, size_t size, int device, void* stream) {
            called_dummy_free = 321;
            C10_CUDA_CHECK(cudaFree(ptr));
            }
        }
        """
        dummy_allocator_source_no_vars = """
        #include <torch/extension.h>
        #include <ATen/cuda/Exceptions.h>
        #include <cuda_runtime_api.h>

        extern "C" {
          // Note that windows needs __declspec(dllexport): https://stackoverflow.com/a/24575865
          C10_EXPORT void* dummy_alloc(size_t size, int device, void* stream) {
            void* ptr;
            C10_CUDA_CHECK(cudaMallocManaged(&ptr, size));
            return ptr;
          }

          C10_EXPORT void dummy_free(void* ptr, size_t size, int device, void* stream) {
            C10_CUDA_CHECK(cudaFree(ptr));
          }
        }
        """

        from torch.utils.cpp_extension import load_inline

        dummy_allocator_libname = "dummy_allocator"
        dummy_allocator = load_inline(
            name=dummy_allocator_libname,
            cpp_sources=dummy_allocator_source_vars
            if check_vars
            else dummy_allocator_source_no_vars,
            is_python_module=False,
            keep_intermediates=False,
            verbose=True,
            with_cuda=True,
        )
        allocator = torch.cuda.memory.CUDAPluggableAllocator(
            dummy_allocator,
            "dummy_alloc",
            "dummy_free",
        )
        return allocator, dummy_allocator

    def test_mempool_empty_cache(self):
        torch.cuda.empty_cache()
        pool = torch.cuda.MemPool()
        x = torch.empty(1024, 1024, device="cuda")

        with torch.cuda.use_mem_pool(pool):
            y = torch.empty(1024, 1024, device="cuda")

        del y
        del x
        del pool
        segments = torch.cuda.memory._snapshot()["segments"]
        self.assertTrue(len(segments) > 0, "expected more than one segment")

    @serialTest()
    def test_mempool_empty_cache_inactive(self):
        torch.cuda.empty_cache()
        allocator, dummy_allocator = self.get_dummy_allocator(check_vars=True)
        alloc_lib = ctypes.CDLL(dummy_allocator)
        called_dummy_alloc = ctypes.c_int.in_dll(alloc_lib, "called_dummy_alloc")
        called_dummy_free = ctypes.c_int.in_dll(alloc_lib, "called_dummy_free")
        self.assertEqual(called_dummy_alloc.value, 0)
        self.assertEqual(called_dummy_free.value, 0)

        def f():
            pool = torch.cuda.MemPool(allocator.allocator())

            # allocate memory with ncclMemAlloc
            with torch.cuda.use_mem_pool(pool):
                x = torch.arange(1024 * 1024 * 2, device="cuda")
            # Note: pool will be destroyed upon function return, but x, which
            # was allocated via the pool is still alive.
            return x

        x = f()
        self.assertEqual(called_dummy_alloc.value, 123)
        self.assertEqual(called_dummy_free.value, 0)

        del x
        torch.cuda.empty_cache()
        self.assertEqual(called_dummy_free.value, 321)

    def test_mempool_with_allocator(self):
        pool = torch.cuda.MemPool()

        # MemPool doesn't have an allocator by default
        self.assertEqual(pool.allocator, None)
        allocator, dummy_allocator = self.get_dummy_allocator(check_vars=True)

        pool = torch.cuda.MemPool(allocator.allocator())

        # pool should point to the same allocator as the one passed into it
        self.assertEqual(allocator.allocator(), pool.allocator)

        # pool's use count should be 1 at this point as MemPool object
        # holds a reference
        self.assertEqual(pool.use_count(), 1)

        # no allocations happened yet, so called_dummy_alloc and
        # called_dummy_free should be 0
        alloc_lib = ctypes.CDLL(dummy_allocator)
        called_dummy_alloc = ctypes.c_int.in_dll(alloc_lib, "called_dummy_alloc")
        called_dummy_free = ctypes.c_int.in_dll(alloc_lib, "called_dummy_free")
        self.assertEqual(called_dummy_alloc.value, 0)
        self.assertEqual(called_dummy_free.value, 0)

        nelem_1mb = 1024 * 1024 // 4

        with torch.cuda.use_mem_pool(pool):
            out_0 = torch.randn(nelem_1mb, device="cuda")

            # pool's use count should be 2 at this point as use_mem_pool
            # holds a reference
            self.assertEqual(pool.use_count(), 2)

        # pool's use count should be back to 1 at this point as use_mem_pool
        # released its reference
        self.assertEqual(pool.use_count(), 1)

        # called_dummy_alloc should be 123 if dummy_alloc was used to allocate
        # out tensor
        self.assertEqual(called_dummy_alloc.value, 123)

        out_non_pool = torch.empty(nelem_1mb, device="cuda")

        with torch.cuda.use_mem_pool(pool):
            # pool should have 1 segment since we made a small allocation (1 MB)
            # above and so the CUDACachingAllocator packed it into a 2 MB buffer
            self.assertEqual(len(pool.snapshot()), 1)

            out_1 = torch.randn(nelem_1mb, device="cuda")

            # pool should still have 1 segment since we made another small allocation
            # (1 MB) that got packed into the existing 2 MB buffer
            self.assertEqual(len(pool.snapshot()), 1)

            out_2 = torch.randn(nelem_1mb, device="cuda")

            # pool now should have 2 segments since the CUDACachingAllocator had
            # to make a new 2 MB buffer to accommodate out_2
            self.assertEqual(len(pool.snapshot()), 2)

        self.assertEqual(len(pool.snapshot()), 2)

        del out_0, out_1, out_2

        # pool's destructor calls emptyCache()
        del pool

        # called_dummy_free should be 321 if dummy_free was used to deallocate
        # out tensor
        self.assertEqual(called_dummy_free.value, 321)

    @serialTest()
    def test_mempool_limited_memory_with_allocator(self):
        allocator, _ = self.get_dummy_allocator(check_vars=False)
        pool_do_not_use = torch.cuda.MemPool(allocator.allocator())
        pool_use = torch.cuda.MemPool(allocator.allocator(), use_on_oom=True)

        nelem_1mb = 1024 * 1024 // 4

        self._setup_mempool_limited_memory_test(80)
        # remaining free mem: 80 mb
        # mempool_use [] 0 mb
        # mempool_do_not_use [] 0 mb
        # default pool [] 0 mb
        with torch.cuda.use_mem_pool(pool_do_not_use):
            a = torch.randn(40 * nelem_1mb, device="cuda")
        with torch.cuda.use_mem_pool(pool_use):
            b = torch.randn(40 * nelem_1mb, device="cuda")
        a_dataptr = a.data_ptr()
        b_dataptr = b.data_ptr()
        # remaining free mem: 0 mb
        # mempool_do_not_use [aaaa] 40 mb
        # mempool_use [bbbb] 40 mb
        # default pool [] 0 mb
        with self.assertRaises(torch.OutOfMemoryError):
            # out of memory
            c = torch.randn(40 * nelem_1mb, device="cuda")

        del a, b
        # remaining free mem: 0 mb
        # mempool_do_not_use [____] 40 mb
        # mempool_use [____] 40 mb
        # default pool [] 0 mb

        # c should not oom and instead can use mempool_use as fallback
        c = torch.randn(30 * nelem_1mb, device="cuda")
        c_dataptr = c.data_ptr()
        # remaining free mem: 0 mb
        # mempool_do_not_use [____] 40 mb
        # mempool_use [ccc_] 40 mb
        # default pool [] 0 mb
        with self.assertRaises(torch.OutOfMemoryError):
            # out of memory since can't use mempool_do_not_use
            d = torch.randn(30 * nelem_1mb, device="cuda")

        del c
        # remaining free mem: 0 mb
        # mempool_do_not_use [____] 40 mb
        # mempool_use [____] 40 mb
        # default pool [] 0 mb

        # expect that we used same memory address for both a and c
        self.assertEqual(b_dataptr, c_dataptr)

        # make sure we can still use mempool_use as intended after c is deleted
        with torch.cuda.use_mem_pool(pool_use):
            e = torch.randn(20 * nelem_1mb, device="cuda")
        # remaining free mem: 0 mb
        # mempool_do_not_use [____] 40 mb
        # mempool_use [ee__] 40 mb
        # default pool [] 0 mb

        e_dataptr = e.data_ptr()
        del e

        self.assertEqual(e_dataptr, c_dataptr)

        # pool's destructor calls emptyCache()
        del pool_use, pool_do_not_use

        self._teardown_mempool_limited_memory_test()

    def test_mempool_multithread(self):
        pool_ids = []

        def create_mempool_and_make_active():
            pool = torch.cuda.MemPool()
            pool_ids.extend([pool.id])

        num_threads = 4
        threads = [
            threading.Thread(target=create_mempool_and_make_active)
            for t in range(num_threads)
        ]
        for thread in threads:
            thread.start()
        for thread in threads:
            thread.join()

        # each thread should create a unique mempool, since
        # mempool id creation is atomic
        self.assertEqual(len(set(pool_ids)), 4)

    def test_mempool_emptycache_multithread(self):
        num_threads = 4

        def my_function(pool):
            with torch.cuda.use_mem_pool(pool):
                x = torch.randn(4, device="cuda")
                del x
                torch.cuda.empty_cache()

        pools = [torch.cuda.MemPool() for _ in range(num_threads)]
        threads = [
            threading.Thread(target=my_function, args=(pools[i],))
            for i in range(num_threads)
        ]

        for t in threads:
            t.start()
        for t in threads:
            t.join()

        # empty_cache should have done nothing under mempool context
        for p in pools:
            s = p.snapshot()
            self.assertEqual(len(s), 1, "Expected to have a single segment")

    @skipIfRocm(msg="expandable_segments mode is not supported on ROCm")
    @unittest.skipIf(IS_FBCODE or IS_SANDCASTLE, "Load_inline doesn't work in fbcode")
    def test_mempool_expandable(self):
        torch.cuda.memory._set_allocator_settings("expandable_segments:True")
        allocator, _ = self.get_dummy_allocator(check_vars=False)
        pool = torch.cuda.MemPool(allocator.allocator())

        # torch.cuda.MemPool doesn't work with expandable segments
        with self.assertRaises(RuntimeError):
            nelem_1mb = 1024 * 1024 // 4
            with torch.cuda.use_mem_pool(pool):
                out_0 = torch.randn(nelem_1mb, device="cuda")
        torch.cuda.memory._set_allocator_settings("expandable_segments:False")

    @serialTest()
    def test_mempool_ctx_multithread(self):
        torch.cuda.empty_cache()
        segments = torch.cuda.memory._snapshot()["segments"]
        self.assertEqual(len(segments), 0, "Expected empty pool in the beginning")

        nelem = 1024 * 1024
        trigger_alloc = threading.Event()
        done_allocation = threading.Event()

        def main_thread_fn():
            pool = torch.cuda.MemPool()
            out1 = torch.empty(nelem, dtype=torch.int8, device="cuda")
            with torch.cuda.use_mem_pool(pool):
                out = torch.empty(nelem, dtype=torch.int8, device="cuda")
                del out
                trigger_alloc.set()
                done_allocation.wait()

        def side_thread_fn(segments):
            trigger_alloc.wait()
            out = torch.empty(nelem, dtype=torch.int8, device="cuda")
            s = torch.cuda.memory._snapshot()["segments"]
            segments.append(s)
            done_allocation.set()

        segments = []
        main_thread = threading.Thread(target=main_thread_fn)
        side_thread = threading.Thread(target=side_thread_fn, args=(segments,))

        main_thread.start()
        side_thread.start()
        main_thread.join(timeout=10)
        side_thread.join(timeout=10)

        if main_thread.is_alive() or side_thread.is_alive():
            # release threads so that they don't hang forever
            trigger_alloc.set()
            done_allocation.set()
            self.fail(
                "Test timed out - threads did not complete within the allowed time"
            )

        self.assertEqual(len(segments), 1, "Expected to have memory snapshot")
        self.assertEqual(len(segments[0]), 2, "Expected to have 2 segments allocated")
        active = defaultdict(int)
        for s in segments[0]:
            active[s["segment_pool_id"]] += s["active_size"]
        for k, v in active.items():
            if k == (0, 0):
                self.assertEqual(
                    v, 2097152, "Expected to have 2MB allocated in the default pool"
                )
            else:
                self.assertEqual(
                    v, 0, "Expected to have 0 bytes allocated in the custom pool"
                )


@unittest.skipIf(not TEST_CUDA, "CUDA not available, skipping tests")
@torch.testing._internal.common_utils.markDynamoStrictTest
class TestCudaOptims(TestCase):
    # These tests will be instantiate with instantiate_device_type_tests
    # to apply the new OptimizerInfo structure.

    @onlyCUDA
    @unittest.skipIf(
        not TEST_CUDA_GRAPH, "CUDA >= 11.0 or ROCM >=5.3 required for graphs"
    )
    @optims(
        [optim for optim in optim_db if optim.has_capturable_arg],
        dtypes=[torch.float32],
    )
    def test_graph_optims(self, device, dtype, optim_info):
        optim_cls = optim_info.optim_cls
        all_optim_inputs = _get_optim_inputs_including_global_cliquey_kwargs(
            device, dtype, optim_info, skip=("differentiable",)
        )

        steps_warmup = 3
        steps_train = 2

        for optim_input in all_optim_inputs:
            kwargs = optim_input.kwargs

            # lr and betas as a Tensor is not supported when capturable=False and foreach=True for torch.optim.adam
            # and torch.optim.adamw
            kwargs["lr"] = 0.1
            if optim_cls in (torch.optim.Adam, torch.optim.AdamW):
                kwargs["betas"] = (0.9, 0.99)

            for actually_do_graphs in (True, False):
                params = [
                    torch.randn((i + 5, i + 5), device=device) for i in range(2)
                ] + [torch.randn((), device=device)]
                params_control = [p.clone().requires_grad_() for p in params]
                params_graphed = [p.clone().requires_grad_() for p in params]

                grads = [
                    [torch.randn_like(p) for p in params]
                    for _ in range(steps_warmup + steps_train)
                ]

                # Control (capturable=False)
                kwargs["capturable"] = False

                opt = optim_cls(params_control, **kwargs)
                for i in range(steps_warmup + steps_train):
                    for j, p in enumerate(params_control):
                        p.grad = grads[i][j]
                    opt.step()

                # capturable=True
                kwargs["capturable"] = True
                opt = optim_cls(params_graphed, **kwargs)

                for i in range(steps_warmup):
                    for j, p in enumerate(params_graphed):
                        p.grad = grads[i][j]
                    opt.step()

                if actually_do_graphs:
                    g = torch.cuda.CUDAGraph()
                    with torch.cuda.graph(g):
                        opt.step()

                for i in range(steps_train):
                    if actually_do_graphs:
                        for j, p in enumerate(params_graphed):
                            p.grad.copy_(grads[i + steps_warmup][j])
                        g.replay()
                    else:
                        # Passing capturable=True to the constructor and running without graphs should still be
                        # numerically correct, even if it's not ideal for performance.
                        for j, p in enumerate(params_graphed):
                            p.grad = grads[i + steps_warmup][j]
                        opt.step()

                for p_control, p_graphed in zip(params_control, params_graphed):
                    self.assertEqual(p_control, p_graphed)

    @onlyCUDA
    @unittest.skipIf(
        not TEST_CUDA_GRAPH, "CUDA >= 11.0 or ROCM >= 5.3 required for graphs"
    )
    @optims(
        [
            optim
            for optim in optim_db
            if "fused" in optim.supported_impls and "cuda" in optim.supports_fused_on
        ],
        dtypes=[torch.float32],
    )
    def test_graph_scaling_fused_optimizers(self, device, dtype, optim_info):
        optim_cls = optim_info.optim_cls

        steps_warmup = 3
        steps_train = 2

        optim_inputs = optim_info.optim_inputs_func(device=device)

        for optim_input in optim_inputs:
            kwargs = optim_input.kwargs
            kwargs["fused"] = True

            for actually_do_graphs in (
                (True, False) if optim_info.has_capturable_arg else (True,)
            ):
                params = [torch.randn((i + 5, i + 5), device=device) for i in range(2)]
                params_control = [p.clone().requires_grad_() for p in params]
                params_graphed = [p.clone().requires_grad_() for p in params]

                # `GradScaler` in-place updates gradients thus it's necessary to duplicate gradients.
                grads = [
                    [torch.randn_like(p) for p in params]
                    for _ in range(steps_warmup + steps_train)
                ]
                with torch.no_grad():
                    grads_control = [[g.clone() for g in gs] for gs in grads]
                    grads_graphed = [[g.clone() for g in gs] for gs in grads]

                # Gradient Scaler
                scaler_for_control = torch.cuda.amp.GradScaler(init_scale=128.0)
                with torch.no_grad():
                    scaler_for_control._lazy_init_scale_growth_tracker(device)

                scaler_for_graphed = torch.cuda.amp.GradScaler()
                scaler_for_graphed.load_state_dict(scaler_for_control.state_dict())
                with torch.no_grad():
                    scaler_for_graphed._lazy_init_scale_growth_tracker(device)

                # Control (capturable=False)
                if optim_info.has_capturable_arg:
                    kwargs["capturable"] = False
                opt = optim_cls(params_control, **kwargs)

                for i in range(steps_warmup + steps_train):
                    for j, p in enumerate(params_control):
                        p.grad = grads_control[i][j]
                    scaler_for_control.step(opt)
                    scaler_for_control.update()

                # capturable=True
                if optim_info.has_capturable_arg:
                    kwargs["capturable"] = True
                opt = optim_cls(params_graphed, **kwargs)

                for i in range(steps_warmup):
                    for j, p in enumerate(params_graphed):
                        p.grad = grads_graphed[i][j]
                    scaler_for_graphed.step(opt)
                    scaler_for_graphed.update()

                if actually_do_graphs:
                    g = torch.cuda.CUDAGraph()
                    with torch.cuda.graph(g):
                        scaler_for_graphed.step(opt)
                        scaler_for_graphed.update()

                for i in range(steps_train):
                    if actually_do_graphs:
                        for j, p in enumerate(params_graphed):
                            p.grad.copy_(grads_graphed[i + steps_warmup][j])
                        g.replay()
                    else:
                        # Passing capturable=True to the constructor and running without graphs should still be
                        # numerically correct, even if it's not ideal for performance.
                        for j, p in enumerate(params_graphed):
                            p.grad = grads_graphed[i + steps_warmup][j]
                        scaler_for_graphed.step(opt)
                        scaler_for_graphed.update()

                for p_control, p_graphed in zip(params_control, params_graphed):
                    self.assertEqual(p_control, p_graphed)

    @onlyNativeDeviceTypes
    @optims(
        [optim for optim in optim_db if "fused" in optim.supported_impls],
        dtypes=[torch.float32],
    )
    def test_grad_scaling_autocast_fused_optimizers(self, device, dtype, optim_info):
        device = device.split(":")[0]
        if device not in optim_info.supports_fused_on:
            self.skipTest(
                f"{device} is not supported for fused on {optim_info.optim_cls.__name__}"
            )
        optim_inputs = optim_info.optim_inputs_func(device=device)
        optim_cls = optim_info.optim_cls
        for optim_input in optim_inputs:
            for _separate_unscale in (True, False):
                kwargs = optim_input.kwargs
                kwargs["fused"] = True
                torch.manual_seed(20)
                (
                    mod_control,
                    mod_scaling,
                    opt_control,
                    opt_scaling,
                    data,
                    loss_fn,
                    _,
                ) = _create_scaling_case(
                    optimizer_ctor=optim_cls, optimizer_kwargs=kwargs, device=device
                )
                optimizer_kwargs = deepcopy(kwargs)
                optimizer_kwargs["fused"] = False
                if "lr" not in kwargs:
                    # _create_scaling_case will set lr = 1.0 if optimizer_kwargs do not set lr
                    optimizer_kwargs["lr"] = 1.0
                opt_control = optim_cls(mod_control.parameters(), **optimizer_kwargs)
                scaler_scaling = torch.amp.GradScaler(device, init_scale=128.0)
                scaler_control = torch.amp.GradScaler(device, init_scale=128.0)
                tracker = TensorTracker()
                for input, target in data:
                    opt_control.zero_grad()
                    with torch.autocast(device_type=device, dtype=torch.half):
                        output_control = mod_control(input)
                        loss_control = loss_fn(output_control, target)
                    scaler_control.scale(loss_control).backward()
                    scaler_control.step(opt_control)
                    scaler_control.update()

                    opt_scaling.zero_grad()
                    with torch.autocast(device_type=device, dtype=torch.half):
                        output_scaling = mod_scaling(input)
                        loss_scaling = loss_fn(output_scaling, target)
                    scaler_scaling.scale(loss_scaling).backward()
                    if _separate_unscale:
                        scaler_scaling.unscale_(opt_scaling)
                    scaler_scaling.step(opt_scaling)
                    scaler_scaling.update()

                    tracker.add(loss_control)
                    tracker.pop_check_set(loss_scaling, self)
                    for param_control, param_scaling in zip(
                        mod_control.parameters(), mod_scaling.parameters()
                    ):
                        tracker.add(param_control.grad)
                        tracker.pop_check_set(param_scaling.grad, self)
                        tracker.add(param_control)
                        tracker.pop_check_set(param_scaling, self)

                        state_control, state_scaling = (
                            opt_control.state[param_control],
                            opt_scaling.state[param_scaling],
                        )

                        for k in state_control:
                            actual = state_scaling[k]
                            if k == "step":
                                actual = actual.squeeze()
                            tracker.add(state_control[k])
                            tracker.pop_check_set(actual, self)

    @onlyCUDA
    @parametrize("in_place_unscale", [False, True])
    @optims(
        [optim for optim in optim_db if "cuda" in optim.supports_fused_on],
        dtypes=[torch.float32],
    )
    def test_grad_scaler_with_preset_grad_scale(
        self, device, dtype, optim_info, in_place_unscale
    ):
        weight = torch.ones((5, 5), device="cuda", requires_grad=True)
        weight.grad = torch.full_like(weight, fill_value=15)
        opt = optim_info.optim_cls([weight], lr=0.1, fused=True)
        scaler = torch.amp.GradScaler(init_scale=5)

        # simulate scaling a loss
        scaler.scale(torch.ones(5))

        if in_place_unscale:
            scaler.unscale_(opt)
            # the gradient should have been divided in-place
            self.assertEqual(weight.grad, torch.full_like(weight, fill_value=3))

        # the user sets a `grad_scale` value which should be fused with the optimizer step
        opt.grad_scale = torch.Tensor([3]).cuda()
        scaler.step(opt)

        # check that the user's grad_scale was respected (i.e. the gradient was divided by 5 * 3)
        self.assertEqual(weight.grad, torch.full_like(weight, fill_value=1))

    @onlyCUDA
    @unittest.skipIf(
        not TEST_CUDA_GRAPH, "CUDA >= 11.0 or ROCM >= 5.3 required for graphs"
    )
    @parametrize("foreach, fused", [(False, False), (True, False), (False, True)])
    @optims(
        [
            optim
            for optim in optim_db
            if "foreach" in optim.supported_impls and "cuda" in optim.supports_fused_on
        ],
        dtypes=[torch.float32],
    )
    def test_graph_grad_scaling(self, device, dtype, optim_info, foreach, fused):
        torch.cuda.empty_cache()

        scaler = torch.amp.GradScaler(device="cuda", init_scale=4.0)
        g = torch.cuda.CUDAGraph()
        s = torch.cuda.Stream()

        weight = torch.ones((100,), device="cuda", requires_grad=True)
        opt = optim_info.optim_cls([weight], lr=0.1, foreach=foreach, fused=fused)
        static_input = torch.ones_like(weight)
        static_grad = torch.ones_like(weight)

        # warmup
        s = torch.cuda.Stream()
        s.wait_stream(torch.cuda.current_stream())
        with torch.cuda.stream(s):
            loss = (weight.half() * static_input).sum()
            scaler.scale(loss).backward()
        torch.cuda.current_stream().wait_stream(s)

        opt.zero_grad(set_to_none=True)

        # capture
        with torch.cuda.stream(s):
            g.capture_begin()
            loss = (weight.half() * static_input).sum()
            scaler.scale(loss).backward()
            g.capture_end()

        input_vals = [5, 20000, 5, 40000]
        # If the scale gets updated properly, these are the scale, growth tracker,
        # and grad values we expect.
        expected_scales = [4, 2, 2, 1]
        expected_growth_trackers = [1, 0, 1, 0]
        expected_grad_vals = [5 * 4, float("inf"), 5 * 2, float("inf")]

        for data, scale, growth_tracker, grad_val in zip(
            input_vals, expected_scales, expected_growth_trackers, expected_grad_vals
        ):
            static_input.fill_(data)
            g.replay()
            self.assertEqual(weight.grad, torch.full_like(weight.grad, grad_val))
            scaler.step(opt)
            scaler.update()
            self.assertEqual(scaler._scale, scale)
            self.assertEqual(scaler._growth_tracker, growth_tracker)


@unittest.skipIf(not TEST_CUDA, "CUDA not available, skipping tests")
class TestGDS(TestCase):
    def _get_tmp_dir_fs_type(self):
        my_path = os.path.realpath("/tmp")
        root_type = ""
        for part in psutil.disk_partitions():
            if part.mountpoint == "/":
                root_type = part.fstype
                continue
            if part.mountpoint == my_path:
                return part.fstype
        return root_type

    @unittest.skip("Disabling as USE_CUFILE=0 by default in builds")
    def test_gds_read_write_tensors(self):
        if self._get_tmp_dir_fs_type() not in ("ext4", "xfs"):
            self.skipTest("GPUDirect Storage requires ext4/xfs for local filesystem")
        src1 = torch.randn(1024, device="cuda")
        src2 = torch.randn(2, 1024, device="cuda")
        torch.cuda.gds.gds_register_buffer(src1.untyped_storage())
        torch.cuda.gds.gds_register_buffer(src2.untyped_storage())
        dest1 = torch.empty(1024, device="cuda")
        dest2 = torch.empty(2, 1024, device="cuda")
        with TemporaryFileName() as f:
            file = torch.cuda.gds.GdsFile(f, os.O_CREAT | os.O_RDWR)
            file.save_storage(src1.untyped_storage(), offset=0)
            file.save_storage(src2.untyped_storage(), offset=src1.nbytes)
            file.load_storage(dest1.untyped_storage(), offset=0)
            file.load_storage(dest2.untyped_storage(), offset=src1.nbytes)
        self.assertEqual(src1, dest1)
        self.assertEqual(src2, dest2)
        torch.cuda.gds.gds_deregister_buffer(src1.untyped_storage())
        torch.cuda.gds.gds_deregister_buffer(src2.untyped_storage())


@unittest.skipIf(not TEST_CUDA, "CUDA not available, skipping tests")
class TestCudaAutocast(TestAutocast):
    def setUp(self):
        super().setUp()
        self.autocast_lists = AutocastTestLists(torch.device("cuda:0"))

    def tearDown(self):
        del self.autocast_lists
        super().tearDown()

    @unittest.skipIf(not TEST_CUDNN, "CUDNN not available")
    def test_autocast_torch_fp16(self):
        with torch.backends.cudnn.flags(enabled=True, deterministic=True):
            for op_with_args in self.autocast_lists.torch_fp16:
                skip_test = False
                op, args = op_with_args[0], op_with_args[1]
                if len(op_with_args) == 3:
                    skip_test = op_with_args[2]  # TEST_WITH_ROCM
                if not skip_test:
                    self._run_autocast_outofplace(
                        op, args, torch.float16, device="cuda", amp_dtype=torch.float16
                    )

    @unittest.skipIf(not TEST_CUDNN, "CUDNN not available")
    def test_autocast_torch_bf16(self):
        with torch.backends.cudnn.flags(enabled=True, deterministic=True):
            for op_with_args in self.autocast_lists.torch_fp16:
                skip_test = False
                op, args = op_with_args[0], op_with_args[1]
                if len(op_with_args) == 3:
                    skip_test = op_with_args[2]  # TEST_WITH_ROCM
                should_error_from_cudnn = "cudnn" in op and (
                    "TORCH_CUDNN_V8_API_DISABLED" in os.environ
                    and int(os.environ["TORCH_CUDNN_V8_API_DISABLED"])
                    or torch.cuda.get_device_capability() < (8, 0)
                )
                should_error_from_not_implemented = should_error_from_cudnn
                if not skip_test:
                    if should_error_from_not_implemented:
                        with self.assertRaises(
                            RuntimeError,
                            msg=str(op) + " should not be supported for bfloat16!",
                        ):
                            self._run_autocast_outofplace(
                                op, args, torch.bfloat16, device="cuda"
                            )
                    else:
                        if torch.cuda.is_bf16_supported():
                            self._run_autocast_outofplace(
                                op, args, torch.bfloat16, device="cuda"
                            )
                        else:
                            with self.assertRaisesRegex(
                                RuntimeError, "Device does not support bfloat16"
                            ):
                                self._run_autocast_outofplace(
                                    op, args, torch.bfloat16, device="cuda"
                                )

    @unittest.skipIf(not TEST_CUDNN, "CUDNN not available")
    def test_autocast_torch_fp32(self):
        for op_with_args in self.autocast_lists.torch_fp32:
            op, args, maybe_kwargs = self.args_maybe_kwargs(op_with_args)
            self._run_autocast_outofplace(
                op,
                args,
                torch.float32,
                device="cuda",
                add_kwargs=maybe_kwargs,
                amp_dtype=torch.float16,
            )

    @unittest.skipIf(not TEST_CUDNN, "CUDNN not available")
    def test_autocast_torch_need_autocast_promote(self):
        for op, args in self.autocast_lists.torch_need_autocast_promote:
            self._run_autocast_outofplace(
                op, args, torch.float32, device="cuda", amp_dtype=torch.float16
            )

    @unittest.skipIf(not TEST_CUDNN, "CUDNN not available")
    def test_autocast_torch_expect_builtin_promote(self):
        for op, args, out_type in self.autocast_lists.torch_expect_builtin_promote:
            self._run_autocast_outofplace(
                op,
                args,
                torch.float32,
                device="cuda",
                out_type=out_type,
                amp_dtype=torch.float16,
            )

    @unittest.skipIf(not TEST_CUDNN, "CUDNN not available")
    def test_autocast_nn_fp16(self):
        with torch.backends.cudnn.flags(enabled=True, deterministic=True):
            for op, args in self.autocast_lists.nn_fp16:
                self._run_autocast_outofplace(
                    op,
                    args,
                    torch.float16,
                    device="cuda",
                    module=torch._C._nn,
                    amp_dtype=torch.float16,
                )

    @unittest.skipIf(not TEST_CUDNN, "CUDNN not available")
    def test_autocast_nn_bf16(self):
        with torch.backends.cudnn.flags(enabled=True, deterministic=True):
            for op, args in self.autocast_lists.nn_fp16:
                if torch.cuda.is_bf16_supported():
                    self._run_autocast_outofplace(
                        op, args, torch.bfloat16, device="cuda", module=torch._C._nn
                    )
                else:
                    with self.assertRaisesRegex(
                        RuntimeError, "Device does not support bfloat16"
                    ):
                        self._run_autocast_outofplace(
                            op, args, torch.bfloat16, device="cuda", module=torch._C._nn
                        )

    @unittest.skipIf(not TEST_CUDNN, "CUDNN not available")
    def test_autocast_nn_fp32(self):
        for op, args in self.autocast_lists.nn_fp32:
            self._run_autocast_outofplace(
                op,
                args,
                torch.float32,
                device="cuda",
                module=torch._C._nn,
                amp_dtype=torch.float16,
            )

    @unittest.skipIf(not TEST_CUDNN, "CUDNN not available")
    def test_autocast_linalg_fp16(self):
        with torch.backends.cudnn.flags(enabled=True, deterministic=True):
            for op, args in self.autocast_lists.linalg_fp16:
                self._run_autocast_outofplace(
                    op,
                    args,
                    torch.float16,
                    device="cuda",
                    module=torch._C._linalg,
                    amp_dtype=torch.float16,
                )

    @unittest.skipIf(not TEST_CUDNN, "CUDNN not available")
    def test_autocast_methods_fp16(self):
        with torch.backends.cudnn.flags(enabled=True, deterministic=True):
            for op, args in self.autocast_lists.methods_fp16:
                self._run_autocast_outofplace(
                    op,
                    args,
                    torch.float16,
                    device="cuda",
                    module=None,
                    amp_dtype=torch.float16,
                )

    @unittest.skipIf(not TEST_CUDNN, "CUDNN not available")
    def test_autocast_methods_fp32(self):
        for op, args in self.autocast_lists.methods_fp32:
            self._run_autocast_outofplace(
                op,
                args,
                torch.float32,
                device="cuda",
                module=None,
                amp_dtype=torch.float16,
            )

    @unittest.skipIf(not TEST_CUDNN, "CUDNN not available")
    def test_autocast_methods_expect_builtin_promote(self):
        for op, args, out_type in self.autocast_lists.methods_expect_builtin_promote:
            self._run_autocast_outofplace(
                op,
                args,
                torch.float32,
                device="cuda",
                module=None,
                out_type=out_type,
                amp_dtype=torch.float16,
            )

    def test_autocast_banned(self):
        with torch.autocast("cuda"):
            for op, args, module in self.autocast_lists.banned:
                with self.assertRaises(RuntimeError):
                    getattr(module, op)(*args)

    def test_autocast_ignored_types(self):
        with torch.autocast("cuda"):
            for ignore_type in (torch.double, torch.int32):
                a_ignore = torch.ones((8, 8), dtype=ignore_type, device="cuda:0")
                b_ignore = torch.ones((8, 8), dtype=ignore_type, device="cuda:0")
                c_16 = torch.ones((8, 8), dtype=torch.float16, device="cuda:0")

                # Tests if CastPolicy::fp16 ops ignore double and int
                # Currently, no ops belonging to this policy support integer inputs.
                if ignore_type is torch.double:
                    with self.assertRaises(RuntimeError):
                        torch.mm(a_ignore, c_16)
                    with torch.autocast("cuda", enabled=False):
                        type_no_autocast = torch.mm(a_ignore, b_ignore).dtype
                    self.assertTrue(
                        torch.mm(a_ignore, b_ignore).dtype is type_no_autocast
                    )

                # Tests if CastPolicy::fp32 ops ignore double and int
                with torch.autocast("cuda", enabled=False):
                    type_no_autocast = torch.pow(a_ignore, 2.0).dtype
                self.assertTrue(torch.pow(a_ignore, 2.0).dtype is type_no_autocast)

                # Tests if CastPolicy::fp32_set_opt_dtype ops ignore double and int
                with torch.autocast("cuda", enabled=False):
                    type_no_autocast = torch.sum(a_ignore).dtype
                self.assertTrue(torch.sum(a_ignore).dtype is type_no_autocast)

                # Tests if CastPolicy::fp32_append_dtype ops ignore double and int
                # Currently, no ops belonging to this policy support integer inputs.
                if ignore_type is torch.double:
                    with torch.autocast("cuda", enabled=False):
                        type_no_autocast = torch.norm(a_ignore).dtype
                    self.assertTrue(torch.norm(a_ignore).dtype is type_no_autocast)

    def test_autocast_custom_enabled(self):
        class MyMM(torch.autograd.Function):
            @staticmethod
            @torch.amp.custom_fwd(device_type="cuda")
            def forward(ctx, a, b):
                self.assertTrue(a.dtype is torch.float32)
                self.assertTrue(b.dtype is torch.float32)
                self.assertTrue(torch.is_autocast_enabled())
                ctx.save_for_backward(a, b)
                return a.mm(b)

            @staticmethod
            @torch.amp.custom_bwd(device_type="cuda")
            def backward(ctx, grad):
                self.assertTrue(torch.is_autocast_enabled())
                a, b = ctx.saved_tensors
                a_grad, b_grad = grad.mm(b.t()), a.t().mm(grad)
                self.assertTrue(a_grad.dtype is dtype and b_grad.dtype is dtype)
                return a_grad, b_grad

        mymm = MyMM.apply

        x = torch.randn((8, 8), device="cuda", dtype=torch.float32, requires_grad=True)
        y = torch.randn((8, 8), device="cuda", dtype=torch.float32, requires_grad=True)

        dtypes = (torch.float16, torch.bfloat16) if TEST_BF16 else (torch.float16,)
        for dtype in dtypes:
            with torch.autocast(device_type="cuda", dtype=dtype):
                output = mymm(x, y)
                self.assertTrue(output.dtype is dtype)
                loss = output.sum()
            loss.backward()

    def test_autocast_custom_cast_inputs(self):
        class MyMM(torch.autograd.Function):
            @staticmethod
            @torch.amp.custom_fwd(device_type="cuda", cast_inputs=torch.float32)
            def forward(ctx, a, container, expect_type):
                b = container[1][0]
                self.assertTrue(a.dtype is expect_type)
                self.assertTrue(b.dtype is expect_type)
                self.assertFalse(torch.is_autocast_enabled())
                ctx.save_for_backward(a, b)
                return a.mm(b)

            @staticmethod
            @torch.amp.custom_bwd(device_type="cuda")
            def backward(ctx, grad):
                self.assertFalse(torch.is_autocast_enabled())
                a, b = ctx.saved_tensors
                return grad.mm(b.t()), None, None

        mymm = MyMM.apply

        x = torch.randn((8, 8), device="cuda", dtype=torch.float16, requires_grad=True)
        # Puts one input tensor in a nested container.  y's contained Tensor won't receive a gradient,
        # because torch.autograd.Function can't hand gradients back to non-Tensor forward arguments.
        # Sets requires_grad=False explicitly so we don't lie about expecting a gradient.
        y = (
            0,
            {
                0: torch.randn(
                    (8, 8), device="cuda", dtype=torch.float16, requires_grad=False
                )
            },
        )

        with torch.autocast("cuda"):
            output = mymm(x, y, torch.float32)
            self.assertTrue(output.dtype is torch.float32)
            loss = output.sum()
        loss.backward()

        # Tests if custom_fwd becomes a no-op when mymm runs outside an autocast-enabled region.
        output = mymm(x, y, torch.float16)
        self.assertTrue(output.dtype is torch.float16)
        loss = output.sum()
        loss.backward()

    def test_autocast_custom_deprecated_warning(self):
        with warnings.catch_warnings(record=True) as w:

            class MyMM(torch.autograd.Function):
                @staticmethod
                @torch.cuda.amp.custom_fwd(cast_inputs=torch.float32)
                def forward(ctx, x, y):
                    ctx.save_for_backward(x, y)
                    self.assertFalse(torch.is_autocast_enabled())
                    return x + y

                @staticmethod
                @torch.cuda.amp.custom_bwd
                def backward(ctx, grad):
                    _, _ = ctx.saved_tensors
                    self.assertFalse(torch.is_autocast_enabled())
                    return grad, grad

        self.assertRegex(
            str(w[0].message), r"`torch.cuda.amp.custom_fwd\(args...\)` is deprecated."
        )
        self.assertRegex(
            str(w[1].message), r"`torch.cuda.amp.custom_bwd\(args...\)` is deprecated."
        )

        mymm = MyMM.apply
        x = torch.randn(3, 3, requires_grad=True)
        y = torch.randn(3, 3, requires_grad=True)
        with torch.amp.autocast("cuda"):
            output = mymm(x, y)
            loss = output.sum()
        loss.backward()

    def test_autocast_cat_jit(self):
        # Reported at https://github.com/pytorch/pytorch/issues/38958

        class Model(torch.nn.Module):
            def forward(self):
                a = torch.randn(1)
                b = torch.randn(1)
                c = torch.cat((a, b), 0)
                d = torch.stack([c, c], 0)
                return d

        # The JIT here doesn't really matter, we just need to call
        # cat via the boxed API
        model = Model()
        model_jit_script = torch.jit.script(model)

        with torch.autocast("cuda", enabled=True):
            model()
            model_jit_script()

    # cudnn RNNs require special backend handling (weights are cast to FP16 and reflattened)
    # so they get a dedicated test.
    # Despite the large number of RNN cases it tries, the test takes < 15 seconds on a Titan V (similar to V100).
    @unittest.skipIf(not TEST_CUDNN, "CUDNN not available")
    def test_autocast_rnn(self):
        with torch.backends.cudnn.flags(enabled=True, deterministic=True):
            # seq, batch, features, hidden size
            clses = ("RNN", "GRU", "LSTM")
            T, B, F, H = 3, 4, 5, 6
            dtypes = (torch.float16, torch.float32)
            input_layouts = ("seq_first", "batch_first", "packed")

            for (
                cls,
                num_layers,
                bias,
                input_layout,
                bidirectional,
                try_nonpreflattened_weights,
                input_dtype,
                hidden_dtype,
                weight_dtype,
            ) in product(
                clses,
                (1, 2),
                (True, False),
                input_layouts,
                (True, False),
                (True, False),
                dtypes,
                dtypes,
                dtypes,
            ):
                if input_layout == "seq_first":
                    batch_first = False
                    x = torch.randn((T, B, F), device="cuda", dtype=input_dtype)
                elif input_layout == "batch_first":
                    batch_first = True
                    x = torch.randn((B, T, F), device="cuda", dtype=input_dtype)
                elif input_layout == "packed":
                    batch_first = False
                    x = torch.nn.utils.rnn.pack_padded_sequence(
                        torch.randn((T, B, F), device="cuda", dtype=input_dtype),
                        lengths=(3, 2, 1, 3),
                        enforce_sorted=False,
                    )

                rnn = (
                    getattr(torch.nn, cls)(
                        F,
                        H,
                        num_layers=num_layers,
                        bidirectional=bidirectional,
                        bias=bias,
                        batch_first=batch_first,
                    )
                    .cuda()
                    .to(dtype=weight_dtype)
                )

                if try_nonpreflattened_weights:
                    for p in rnn.parameters():
                        with torch.no_grad():
                            p.set_(p.clone())

                h = torch.randn(
                    (num_layers * (2 if bidirectional else 1), B, H),
                    device="cuda",
                    dtype=hidden_dtype,
                )
                if cls == "LSTM":
                    c = torch.randn(
                        (num_layers * (2 if bidirectional else 1), B, H),
                        device="cuda",
                        dtype=hidden_dtype,
                    )
                    h = (h, c)

                with torch.autocast("cuda"):
                    out, h_out = rnn(x, h)
                out = out.data if input_layout == "packed" else out
                self.assertEqual(out.dtype, torch.float16)
                # Autocast wrapper requires at::_cudnn_rnn is autograd-exposed.  This check can't guarantee
                # at::_cudnn_rnn is autograd-exposed, but if it fires, it indicates some funny business has
                # occurred and we should double check that at::_cudnn_rnn remains autograd-exposed.
                self.assertEqual(
                    out.grad_fn.name(),
                    "MiopenRnnBackward0" if torch.version.hip else "CudnnRnnBackward0",
                )
                out.sum().backward()
                grads = [p.grad.clone() for p in rnn.parameters()]

                rnn.zero_grad()

                if cls == "LSTM":
                    out_control, h_out_control = rnn.to(dtype=torch.float16)(
                        x.half(), (h[0].half(), h[1].half())
                    )
                else:
                    out_control, h_out_control = rnn.to(dtype=torch.float16)(
                        x.half(), h.half()
                    )
                out_control = (
                    out_control.data if input_layout == "packed" else out_control
                )
                out_control.sum().backward()
                grads_control = [p.grad.clone() for p in rnn.parameters()]

                # Compares with default tolerances, even for FP16 execution.  Barring nondeterminism,
                # autocast and control results should be bitwise identical.
                self.assertEqual(out, out_control)

                if cls == "LSTM":
                    self.assertTrue(
                        h_out[0].dtype is torch.float16
                        and h_out[1].dtype is torch.float16
                    )
                    self.assertEqual(h_out[0], h_out_control[0])
                    self.assertEqual(h_out[1], h_out_control[1])
                else:
                    self.assertEqual(h_out.dtype, torch.float16)
                    self.assertEqual(h_out, h_out_control)
                for grad, grad_control in zip(grads, grads_control):
                    self.assertEqual(grad.half(), grad_control)

    @serialTest()
    def test_autocast_cache_leak(self):
        # Reported at https://github.com/pytorch/pytorch/issues/48049
        # Test is used to check, if autocast recaches the same parameters
        # when executed in a `torch.no_grad()` block.

        linear = torch.nn.Linear(10, 10).to("cuda")
        data = torch.randn(1, 10, device="cuda")

        with torch.autocast("cuda"):
            with torch.no_grad():
                out = linear(data)
                first_iter_mem = torch.cuda.memory_allocated()
                for _ in range(3):
                    out = linear(data)
                self.assertEqual(first_iter_mem, torch.cuda.memory_allocated())

    def test_autocast_checkpointing(self):
        model = torch.nn.Sequential(
            torch.nn.Linear(8, 8), torch.nn.Linear(8, 8), torch.nn.Linear(8, 8)
        ).cuda()
        input = torch.rand(
            (8, 8), device="cuda", dtype=torch.float16, requires_grad=True
        )
        for reentrant in (True, False):
            with torch.autocast("cuda"):
                output = checkpoint_sequential(model, 2, input, use_reentrant=reentrant)
            self.assertTrue(output.requires_grad)
            self.assertTrue(output.dtype is torch.float16)
            output.sum().backward()

    def test_cuda_autocast_deprecated_warning(self):
        with self.assertWarnsRegex(
            FutureWarning,
            r"`torch.cuda.amp.autocast\(args...\)` is deprecated. Please use `torch.amp.autocast\('cuda', args...\)` instead.",
        ):
            with torch.cuda.amp.autocast():
                _ = torch.ones(10)


@unittest.skipIf(
    os.environ.get("USE_LEGACY_DRIVER", None) == "1", "Doesn't work with older driver"
)
class TestCompileKernel(TestCase):
    @unittest.skipIf(TEST_WITH_ROCM, "ROCM does not support nvrtc")
    @unittest.skipIf(not TEST_CUDA, "No CUDA")
    def test_compile_kernel(self):
        # Simple vector addition kernel
        kernel_source = """
        __global__ void add_tensors(const float* a, const float* b, float* c, int n) {
            int i = threadIdx.x + blockIdx.x * blockDim.x;
            if (i < n)
                c[i] = a[i] + b[i];
        }
        """

        # Compile the kernel
        from torch.cuda import _compile_kernel

        add_kernel = _compile_kernel(kernel_source, "add_tensors")

        # Prepare data
        N = 1024
        a = torch.rand(N, device="cuda")
        b = torch.rand(N, device="cuda")
        c = torch.empty_like(a)

        # Calculate grid and block dimensions
        threads_per_block = 256
        blocks_per_grid = (N + threads_per_block - 1) // threads_per_block

        # Launch kernel
        add_kernel(
            grid=(blocks_per_grid, 1, 1),
            block=(threads_per_block, 1, 1),
            args=[a, b, c, N],
        )

        # Verify results
        expected = a + b
        self.assertEqual(c, expected)

        # Test with different tensor types
        a_int = torch.randint(0, 100, (N,), device="cuda", dtype=torch.int32)
        b_int = torch.randint(0, 100, (N,), device="cuda", dtype=torch.int32)
        c_int = torch.empty_like(a_int)

        # Integer addition kernel
        int_kernel_source = """
        __global__ void add_int_tensors(const int* a, const int* b, int* c, int n) {
            int i = threadIdx.x + blockIdx.x * blockDim.x;
            if (i < n)
                c[i] = a[i] + b[i];
        }
        """
        from torch.cuda import _compile_kernel

        add_int_kernel = _compile_kernel(int_kernel_source, "add_int_tensors")

        # Launch kernel
        add_int_kernel(
            grid=(blocks_per_grid, 1, 1),
            block=(threads_per_block, 1, 1),
            args=[a_int, b_int, c_int, N],
        )

        # Verify results
        expected_int = a_int + b_int
        self.assertEqual(c_int, expected_int)

        # Test with header code
        header_code = """
        #define SCALE_FACTOR 2.0f

        __device__ float scale_value(float val) {
            return val * SCALE_FACTOR;
        }
        """

        scale_kernel_source = """
        __global__ void scale_tensors(const float* input, float* output, int n) {
            int i = threadIdx.x + blockIdx.x * blockDim.x;
            if (i < n)
                output[i] = scale_value(input[i]);
        }
        """

        scale_kernel = _compile_kernel(
            scale_kernel_source, "scale_tensors", header_code=header_code
        )

        input_tensor = torch.rand(N, device="cuda")
        output_tensor = torch.empty_like(input_tensor)

        scale_kernel(
            grid=(blocks_per_grid, 1, 1),
            block=(threads_per_block, 1, 1),
            args=[input_tensor, output_tensor, N],
        )

        # Verify scaling
        expected_scaled = input_tensor * 2.0
        self.assertEqual(output_tensor, expected_scaled)

        # Test error handling with invalid kernel
        invalid_kernel_source = """
        __global__ void invalid_kernel(float* a) {
            undeclared_variable = 10; // This will cause a compilation error
        }
        """

        with self.assertRaises(RuntimeError):
            _compile_kernel(invalid_kernel_source, "invalid_kernel")

    @tf32_on_and_off(0.005)
    @unittest.skipIf(TEST_WITH_ROCM, "ROCM does not support nvrtc")
    @unittest.skipIf(not TEST_CUDA, "No CUDA")
    def test_compile_kernel_advanced(self):
        # Test matrix multiplication
        matmul_kernel_source = """
        __global__ void matrix_multiply(const float* A, const float* B, float* C, int M, int N, int K) {
            int row = blockIdx.y * blockDim.y + threadIdx.y;
            int col = blockIdx.x * blockDim.x + threadIdx.x;

            if (row < M && col < N) {
                float sum = 0.0f;
                for (int i = 0; i < K; i++) {
                    sum += A[row * K + i] * B[i * N + col];
                }
                C[row * N + col] = sum;
            }
        }
        """
        from torch.cuda import _compile_kernel

        matmul_kernel = _compile_kernel(matmul_kernel_source, "matrix_multiply")

        # Matrix dimensions
        M, K, N = 64, 32, 48

        # Create matrices
        A = torch.rand((M, K), device="cuda")
        B = torch.rand((K, N), device="cuda")
        C = torch.zeros((M, N), device="cuda")

        # Calculate grid and block dimensions
        block_dim = (16, 16, 1)
        grid_dim = (
            (N + block_dim[0] - 1) // block_dim[0],
            (M + block_dim[1] - 1) // block_dim[1],
            1,
        )

        # Launch kernel
        matmul_kernel(
            grid=grid_dim,
            block=block_dim,
            args=[A.contiguous(), B.contiguous(), C, M, N, K],
        )

        # Verify results
        expected = torch.matmul(A, B)
        self.assertEqual(C, expected)

        # Test with different compute capability if specified
        device_props = torch.cuda.get_device_properties(torch.cuda.current_device())
        compute_cap = f"{device_props.major}{device_props.minor}"

        # Recompile with explicit compute capability
        matmul_kernel_explicit = _compile_kernel(
            matmul_kernel_source, "matrix_multiply", compute_capability=compute_cap
        )

        C_explicit = torch.zeros((M, N), device="cuda")

        # Launch kernel
        matmul_kernel_explicit(
            grid=grid_dim,
            block=block_dim,
            args=[A.contiguous(), B.contiguous(), C_explicit, M, N, K],
        )

        # Verify results
        self.assertEqual(C_explicit, expected)

    @unittest.skipIf(TEST_WITH_ROCM, "ROCM does not support nvrtc")
    @unittest.skipIf(not TEST_CUDA, "No CUDA")
    def test_compile_kernel_as_custom_op(self):
        # Define a simple vector addition kernel
        kernel_source = """
        __global__ void vector_add(const float* a, const float* b, float* c, int n) {
            int idx = blockIdx.x * blockDim.x + threadIdx.x;
            if (idx < n) {
                c[idx] = a[idx] + b[idx];
            }
        }
        """

        @torch.library.custom_op("test_compile_kernel::vector_add", mutates_args=())
        def vector_add_op(a: torch.Tensor, b: torch.Tensor) -> torch.Tensor:
            from torch.cuda import _compile_kernel

            # Validate that tensors are 1-dimensional and have the same size
            torch._check(
                a.dim() == 1,
                lambda: f"Expected tensor 'a' to be 1-dimensional, but got {a.dim()} dimensions",
            )
            torch._check(
                b.dim() == 1,
                lambda: f"Expected tensor 'b' to be 1-dimensional, but got {b.dim()} dimensions",
            )
            torch._check(
                a.size() == b.size(),
                lambda: f"Expected tensors to have the same size, but got a.size()={a.size()} and b.size()={b.size()}",
            )
            compiled_kernel = _compile_kernel(kernel_source, "vector_add")

            c = torch.empty_like(a)
            n = a.numel()

            threads_per_block = 256
            blocks_per_grid = (n + threads_per_block - 1) // threads_per_block
            compiled_kernel(
                grid=(blocks_per_grid, 1, 1),
                block=(threads_per_block, 1, 1),
                args=[a, b, c, n],
            )

            return c

        @vector_add_op.register_fake
        def _(a, b):
            return torch.empty_like(a)

        device = torch.device("cuda:0")
        size = (1024,)

        a = torch.randn(size, device=device, dtype=torch.float32)
        b = torch.randn(size, device=device, dtype=torch.float32)

        result = vector_add_op(a, b)

        expected = a + b
        torch.testing.assert_close(result, expected, rtol=1e-5, atol=1e-5)

    @unittest.skipIf(TEST_WITH_ROCM, "ROCM does not support nvrtc")
    @unittest.skipIf(not TEST_CUDA, "No CUDA")
    def test_compile_kernel_custom_op_validation(self):
        kernel_source = """
        __global__ void add_scalar(const float* input, float* output, float scalar, int n) {
            int idx = blockIdx.x * blockDim.x + threadIdx.x;
            if (idx < n) {
                output[idx] = input[idx] + scalar;
            }
        }
        """

        @torch.library.custom_op("test_compile_kernel::add_scalar", mutates_args=())
        def add_scalar_op(input_tensor: torch.Tensor, scalar: float) -> torch.Tensor:
            from torch.cuda import _compile_kernel

            compiled_kernel = _compile_kernel(kernel_source, "add_scalar")

            output = torch.empty_like(input_tensor)
            n = input_tensor.numel()

            threads_per_block = 256
            blocks_per_grid = (n + threads_per_block - 1) // threads_per_block
            compiled_kernel(
                grid=(blocks_per_grid, 1, 1),
                block=(threads_per_block, 1, 1),
                args=[input_tensor, output, scalar, n],
            )

            return output

        @add_scalar_op.register_fake
        def _(input_tensor, scalar):
            return torch.empty_like(input_tensor)

        # Test with opcheck
        device = torch.device("cuda:0")
        input_data = torch.randn((64,), device=device, dtype=torch.float32)
        scalar_val = 3.14

        # Run opcheck validation
        torch.library.opcheck(add_scalar_op, (input_data, scalar_val), {})

        # Also test the actual functionality
        result = add_scalar_op(input_data, scalar_val)
        expected = input_data + scalar_val
        torch.testing.assert_close(result, expected, rtol=1e-5, atol=1e-5)


@unittest.skipIf(not TEST_CUDA, "CUDA not available, skipping tests")
class TestCudaDeviceParametrized(TestCase):
    @unittest.skipIf(
        TEST_WITH_ROCM, "ROCM does not support nvrtc or external cuda graph events"
    )
    @skipCUDAIf(
        not SM70OrLater, "Compute capability >= SM70 required for relaxed ptx flag"
    )
    def test_graph_external_wait_and_record(self):
        torch.cuda.empty_cache()

        kernel_source = r"""
        __global__ void wait_for_cpu(int *pinned_cpu_flag) {
            int flag = 0;
            do {
                    asm volatile("ld.relaxed.sys.global.s32 %0, [%1];" : "=r"(flag) : "l"(pinned_cpu_flag) : "memory");
            } while (flag == 0);
        }
        """
        from torch.cuda import _compile_kernel

        spin_wait_kernel = _compile_kernel(
            kernel_source, "wait_for_cpu", compute_capability="70"
        )

        x = torch.ones(4, device="cuda")
        x_cpu = torch.zeros(x.shape, device="cpu").pin_memory()
        flag_cpu = torch.zeros(1, dtype=torch.int32, device="cpu").pin_memory()
        start_event = torch.cuda.Event(external=True)
        end_event = torch.cuda.Event(external=True)

        signalling_graph = torch.cuda.CUDAGraph()
        with torch.cuda.graph(signalling_graph, capture_error_mode="relaxed"):
            spin_wait_kernel(grid=(1, 1, 1), block=(1, 1, 1), args=[flag_cpu])
            start_event.record()

        # This is counter-intuitive, but a cudaEventRecord() during
        # stream capture does not count as the first call to
        # cudaEventRecord(). Rather, cudaGraphLaunch() counts as the
        # first call to cudaEventRecord(). Therefore, all calls to
        # cudaEventQuery() will succeed before that happens.

        # See:
        # "Before the first call to cudaEventRecord(), an event represents an empty set of work, so for example cudaEventQuery() would return cudaSuccess."  # noqa: B950
        # https://docs.nvidia.com/cuda/cuda-runtime-api/group__CUDART__EVENT.html
        self.assertTrue(start_event.query(), "Start event's work should be empty")

        work_graph = torch.cuda.CUDAGraph()
        with torch.cuda.graph(work_graph, capture_error_mode="relaxed"):
            start_event.wait()
            x_cpu.copy_(x, non_blocking=True)
            end_event.record()

        self.assertTrue(
            torch.all(x_cpu == 0.0), "Copy cannot occur until start_event is recorded"
        )

        try:
            signalling_stream = torch.cuda.Stream()
            with torch.cuda.stream(signalling_stream):
                signalling_graph.replay()

            work_stream = torch.cuda.Stream()
            with torch.cuda.stream(work_stream):
                work_graph.replay()

            self.assertFalse(
                end_event.query(), "Event record node cannot run until flag_cpu[0]=1"
            )

            # Sleep for a little to make sure that work doesn't proceed until we set flag_cpu[0]=1
            time.sleep(1)
            self.assertTrue(
                torch.all(x_cpu == 0.0),
                "Copy cannot occur until start_event is recorded",
            )
        finally:
            # In case an assertion fails, we still need to empty out
            # the GPU queue of work. Therefore, we do this write
            # unconditionally, even if an exception is thrown.

            # This writes allows wait_for_cpu to proceed
            # This is an atomic store at system scope according to this rule:
            # "the scope is thread_scope_system and and it is a load or store that affects a naturally-aligned object of sizes 1, 2, 4, 8, or 16 bytes on mapped memory"  # noqa: B950
            # https://nvidia.github.io/cccl/libcudacxx/extended_api/memory_model.html#atomicity

            # Note that every CPU store is implicitly system scope,
            # even if we don't use C++ atomics like this:
            # std::atomic_ref<int32_t>::store(1);
            flag_cpu[0] = 1

        end_event.synchronize()
        self.assertTrue(
            torch.all(x_cpu == 1.0),
            "Copy should be done once end_event is synchronized",
        )
        self.assertTrue(
            work_stream.query(),
            "end_event.synchronize() completing should imply that work_stream is done",
        )


instantiate_parametrized_tests(TestCuda)
instantiate_parametrized_tests(TestCudaMallocAsync)
instantiate_parametrized_tests(TestCompileKernel)
instantiate_device_type_tests(TestCudaOptims, globals())
instantiate_device_type_tests(TestCudaDeviceParametrized, globals())

if __name__ == "__main__":
    run_tests()<|MERGE_RESOLUTION|>--- conflicted
+++ resolved
@@ -174,11 +174,7 @@
         for thread in threads:
             thread.join()
 
-<<<<<<< HEAD
-    @serialTest
-=======
     @serialTest()
->>>>>>> 625108ed
     def test_host_memory_stats(self):
         # Helper functions
         def empty_stats():
@@ -3880,10 +3876,7 @@
             {"CUDA_VISIBLE_DEVICES": "0", "HIP_VISIBLE_DEVICES": None},
             {"CUDA_VISIBLE_DEVICES": None, "HIP_VISIBLE_DEVICES": "0"},
             {"CUDA_VISIBLE_DEVICES": "0,1,2,3", "HIP_VISIBLE_DEVICES": "0"},
-<<<<<<< HEAD
             {"ROCR_VISIBLE_DEVICES": "0,1,2,3", "HIP_VISIBLE_DEVICES": "0"},
-=======
->>>>>>> 625108ed
             {"ROCR_VISIBLE_DEVICES": "0", "HIP_VISIBLE_DEVICES": None},
         ]
 
