--- conflicted
+++ resolved
@@ -1303,11 +1303,7 @@
     def test_gather(self):
         self._test_gather(0)
 
-<<<<<<< HEAD
-    @skipIfRocmPy3
-=======
-    @skipIfRocm
->>>>>>> e9826aea
+    @skipIfRocm
     def test_gather_dim(self):
         self._test_gather(1)
 
