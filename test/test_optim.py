--- conflicted
+++ resolved
@@ -20,12 +20,7 @@
     _LRScheduler, CyclicLR, CosineAnnealingWarmRestarts, OneCycleLR, ChainedScheduler, \
     EPOCH_DEPRECATION_WARNING
 from torch.optim.swa_utils import AveragedModel, SWALR, update_bn
-<<<<<<< HEAD
-from torch.testing._internal.common_utils import TestCase, run_tests, TEST_WITH_ROCM, TEST_WITH_UBSAN, load_tests, \
-    skipIfRocm
-=======
 from torch.testing._internal.common_utils import TestCase, run_tests, TEST_WITH_ROCM, TEST_WITH_UBSAN, load_tests
->>>>>>> f74ac696
 # load_tests from common_utils is used to automatically filter tests for
 # sharding on sandcastle. This line silences flake warnings
 load_tests = load_tests
