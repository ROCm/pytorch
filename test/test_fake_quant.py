--- conflicted
+++ resolved
@@ -62,11 +62,7 @@
 NP_RANDOM_SEED = 19
 tolerance = 1e-6
 
-<<<<<<< HEAD
-class TestFakeQuantizePerTensorAffine(TestCase):
-=======
 class TestFakeQuantizePerTensor(TestCase):
->>>>>>> 9b2e2ee2
     # NOTE: Tests in this class are decorated with no_deadline
     # to prevent spurious failures due to cuda runtime initialization.
 
