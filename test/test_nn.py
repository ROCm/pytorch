--- conflicted
+++ resolved
@@ -36,12 +36,8 @@
 from common_nn import NNTestCase, ModuleTest, CriterionTest, TestBase, \
     module_tests, criterion_tests, new_criterion_tests, loss_reference_fns, \
     ctcloss_reference, new_module_tests
-<<<<<<< HEAD
-from common_device_type import instantiate_device_type_tests
-=======
 from common_device_type import instantiate_device_type_tests, dtypes, \
     dtypesIfCUDA
->>>>>>> 9b2e2ee2
 
 from torch.nn import MultiheadAttention
 
@@ -942,8 +938,6 @@
             with self.assertRaisesRegex(RuntimeError, 'negative stride is not supported'):
                 module(input)
 
-<<<<<<< HEAD
-=======
     def test_mismatch_shape_conv2d(self):
         x = torch.randn(1, 10, 1, 28, 28)
         w = torch.randn(6, 1, 5, 5)
@@ -954,7 +948,6 @@
 
             F.conv2d(x, w)
 
->>>>>>> 9b2e2ee2
     def test_invalid_conv2d(self):
         for dtype in [torch.bfloat16, torch.float, torch.double]:
             module = torch.nn.Conv2d(1, 1, kernel_size=3, dilation=2, stride=2).to(dtype)
@@ -1800,13 +1793,8 @@
             # Without using `torch.no_grad()`, this will leak CUDA memory.
             # (Issue is filed at https://github.com/pytorch/pytorch/issues/21875)
             mw[0][0] = 5
-<<<<<<< HEAD
-        with self.assertRaisesRegex(RuntimeError, "Expected object of backend CUDA but got backend CPU"):
-            mw[0][0] == mw._base[0][0]
-=======
             self.assertTrue(mw[0][0].device.type == "cpu")
             self.assertTrue(mw._base[0][0].device.type == "cuda")
->>>>>>> 9b2e2ee2
 
         try:
             torch.__future__.set_overwrite_module_params_on_conversion(True)
@@ -3126,7 +3114,6 @@
                         e_x = np.exp(x_curr - np.amax(x_curr))
                         output[i, j, k, :] = e_x / np.sum(e_x)
             return output
-<<<<<<< HEAD
 
         def _split_heads_ref(X, dims, nheads, d_head):
             X_split = np.reshape(X, dims[:2] + [nheads, d_head])
@@ -3173,54 +3160,6 @@
                     kv_dim = random.randint(5, 20)
                 dims = [batch_sz, seq_len, kv_dim]
 
-=======
-
-        def _split_heads_ref(X, dims, nheads, d_head):
-            X_split = np.reshape(X, dims[:2] + [nheads, d_head])
-            X_split_transposed = np.transpose(X_split, [0, 2, 1, 3])
-            reference = np.reshape(X_split_transposed, [dims[0], nheads, dims[1], d_head])
-            return reference
-
-        def _combine_heads_ref(X, dims, nheads, d_head):
-            X_transposed = np.transpose(X, [0, 2, 1, 3])
-            reference = np.reshape(X_transposed, dims[:2] + [nheads * d_head])
-            return reference
-
-        def _fc(X, X_weight, X_bias):
-            X_fc_b = X_bias.detach().numpy()
-            X_fc_w = X_weight.detach().numpy()
-            return np.matmul(X, np.transpose(X_fc_w)) + X_fc_b
-
-        def _create_src_lengths_mask(batch_size, src_lengths):
-            """
-            Generate boolean mask to prevent attention beyond the end of source
-            Inputs:
-              batch_size : int
-              src_lengths : [batch_size] of sentence lengths
-            Outputs:
-              [batch_size, max_src_len]
-            """
-            max_srclen = src_lengths.max()
-            src_indices = torch.arange(0, max_srclen).unsqueeze(0).type_as(src_lengths)
-            src_indices = src_indices.expand(batch_size, max_srclen)
-            src_lengths = src_lengths.unsqueeze(dim=1).expand(batch_size, max_srclen)
-            # returns [batch_size, max_seq_len]
-            return (src_indices < src_lengths).int().detach()
-
-        def _multihead_attn_test_helper(add_key_padding_mask=False, add_bias_kv=False, add_zero_attn=False,
-                                        saved_kv=False, same_embed_dim=False):
-            for _ in range(100):
-                batch_sz, seq_len = [random.randint(2, 10) for r in range(2)]
-                d_head = random.randint(3, 10)
-                nheads = random.randint(3, 10)
-                d_model = d_head * nheads
-                if same_embed_dim:
-                    kv_dim = d_model
-                else:
-                    kv_dim = random.randint(5, 20)
-                dims = [batch_sz, seq_len, kv_dim]
-
->>>>>>> 9b2e2ee2
                 saved_k = None
                 saved_k_tensor = None
                 saved_v = None
@@ -3230,8 +3169,6 @@
                     saved_k_tensor = torch.from_numpy(saved_k)
                     saved_v = np.random.rand(batch_sz * nheads, seq_len, d_head)
                     saved_v_tensor = torch.from_numpy(saved_v)
-<<<<<<< HEAD
-=======
 
                 key_padding_mask = None
                 key_padding_mask_tensor = None
@@ -3566,7 +3503,6 @@
     @repeat_test_for_types(ALL_TENSORTYPES)
     def test_MaxPool1d_indices_cuda(self, dtype=torch.float):
         self._test_maxpool_indices(1, device="cuda", dtype=dtype)
->>>>>>> 9b2e2ee2
 
     def test_MaxPool2d_indices(self):
         self._test_maxpool_indices(2)
@@ -3868,14 +3804,6 @@
         for p1, p2 in zip(model.parameters(), model_dp.parameters()):
             p1.allclose(p2)
 
-<<<<<<< HEAD
-    @unittest.skipIf(not TEST_CUDA, "CUDA unavailable")
-    def test_batchnorm_grad_cuda(self):
-        self._test_batchnorm_grad("cuda")
-        if TEST_CUDNN:
-            with torch.backends.cudnn.flags(enabled=False):
-                self._test_batchnorm_grad("cuda")
-=======
     @unittest.skipIf(not TEST_MULTIGPU, "multi-GPU not supported")
     def test_parallel_apply(self):
         l1 = nn.Linear(10, 5).to("cuda:0", torch.float)
@@ -3886,7 +3814,6 @@
         expected2 = l2(i2).data
         modules = (l1, l2)
         expected_outputs = (expected1, expected2)
->>>>>>> 9b2e2ee2
 
         # each input can be either a collection of positional arguments
         #                       or an object representing the single argument
@@ -4031,40 +3958,20 @@
         test(l.cuda(1), None, inp_cuda0, None, should_fail=True)
         test(l.cuda(), None, inp_cuda0, [1, 0], should_fail=True)
 
-<<<<<<< HEAD
-    @unittest.skipIf(not TEST_MULTIGPU, "multi-GPU not supported")
-    def test_gather_cpu(self):
-        self._test_gather(-1)
-=======
         test(l.cuda(), None, inp_cuda0, None, should_fail=False)
         test(l.cpu(), 'cuda', inp_cuda0, None, should_fail=False)
         test(l.cuda(1), None, inp_cuda1, [1, 0], should_fail=False)
         test(l.cpu(), 'cuda:1', inp_cuda1, [1, 0], should_fail=False)
->>>>>>> 9b2e2ee2
 
         s = nn.Sequential(l.cpu())
         test(s, None, inp, None, should_fail=True)
         test(s, None, inp, [0, 1], should_fail=True)
         test(s, None, inp, [1, 0], should_fail=True)
 
-<<<<<<< HEAD
-    @unittest.skipIf(not TEST_MULTIGPU, "multi-GPU not supported")
-    def test_gather_different_len_dicts(self):
-        inputs = (
-            {'a': torch.randn(1, 2, requires_grad=True, device="cuda:0")},
-            {
-                'b': torch.randn(1, 2, requires_grad=True, device="cuda:1"),
-                'a': torch.randn(1, 2, requires_grad=True, device="cuda:1"),
-            }
-        )
-        with self.assertRaises(ValueError):
-            _ = dp.gather(inputs, target_device=0)
-=======
         s = nn.Sequential(deepcopy(l).cpu(), l.cuda())
         test(s, None, inp, None, should_fail=True)
         test(s, None, inp, [0, 1], should_fail=True)
         test(s, None, inp, [1, 0], should_fail=True)
->>>>>>> 9b2e2ee2
 
         s = nn.Sequential(l.cuda(), deepcopy(l).cuda(1))
         test(s, None, inp, None, should_fail=True)
@@ -4086,45 +3993,10 @@
         # there are refcycles on the PyTorch side (or the defined module)
         import gc
 
-<<<<<<< HEAD
-    @unittest.skipIf(not TEST_MULTIGPU, "multi-GPU not supported")
-    def test_replicate(self):
-        module = nn.Linear(10, 5).float().cuda()
-        input = torch.randn(2, 10, dtype=torch.float, device="cuda")
-        expected_output = module(input).data
-        for devices in [(0, 1), [0, 1]]:
-            replicas = dp.replicate(module, devices)
-            for i, replica in enumerate(replicas):
-                for p in replica.parameters():
-                    self.assertEqual(p.get_device(), i)
-                replica_input = input.cuda(i)
-                self.assertEqual(replica(replica_input).data, expected_output)
-
-    @unittest.skipIf(not TEST_MULTIGPU, "multi-GPU not supported")
-    def test_replicate_buffers(self):
-        net = nn.Module()
-        net.bn = nn.BatchNorm2d(10)
-        net.cuda()
-        for devices in [(0, 1), [0, 1]]:
-            replicas = dp.replicate(net, devices)
-            for i, replica in enumerate(replicas):
-                self.assertEqual(replica.bn.running_mean.get_device(), i, 'buffer on wrong device')
-                self.assertEqual(replica.bn.running_var.get_device(), i, 'buffer on wrong device')
-                self.assertEqual(replica.bn.num_batches_tracked.get_device(), i, 'buffer on wrong device')
-
-    @unittest.skipIf(not TEST_MULTIGPU, "multi-GPU not supported")
-    def test_data_parallel_buffers_requiring_grad(self):
-        class TestModule(nn.Module):
-            def __init__(self, t):
-                super(TestModule, self).__init__()
-                self.register_buffer('t_rg', t)
-                self.register_buffer('t_not_rg', t.clone().detach())
-=======
         class Model(nn.Module):
             def __init__(self):
                 super(Model, self).__init__()
                 self.linear = nn.Linear(1, 1)
->>>>>>> 9b2e2ee2
 
             def forward(self, x):
                 return self.linear(x)
@@ -4138,18 +4010,8 @@
         self.assertEqual(refcycles, 0)
 
     @unittest.skipIf(not TEST_MULTIGPU, "multi-GPU not supported")
-<<<<<<< HEAD
-    def test_data_parallel_rnn(self):
-
-        class TestModule(torch.nn.Module):
-
-            def __init__(self):
-                super(TestModule, self).__init__()
-                self.rnn = torch.nn.LSTM(300, 1024, 1, batch_first=True, bidirectional=True)
-=======
     def test_data_parallel_no_grad(self):
         test = self
->>>>>>> 9b2e2ee2
 
         class Layer(nn.Module):
             def forward(self, x):
@@ -4323,14 +4185,6 @@
             def forward(self, input):
                 return self.l(input['data'])
 
-<<<<<<< HEAD
-    @unittest.skipIf(not TEST_MULTIGPU, "multi-GPU not supported")
-    def test_data_parallel_small_back(self):
-        l = nn.Linear(10, 5).float().cuda()
-        i = torch.randn(20, 10, dtype=torch.float, device="cuda")
-        out = dp.data_parallel(l, i, (0, 1))
-        self.assertEqual(out, l(i))
-=======
         l = nn.Linear(10, 5).to("cuda", dtype)
         i = torch.randn(20, 10, device="cuda", dtype=dtype)
         expected_out = l(i).data
@@ -4338,7 +4192,6 @@
         out = n(input={'data': i, 'unused': {}})
         self.assertEqual(out.get_device(), 0)
         self.assertEqual(out.data, expected_out, dtype2prec[dtype])
->>>>>>> 9b2e2ee2
 
     @unittest.skipIf(not TEST_CUDA, "CUDA unavailable")
     @repeat_test_for_types(ALL_TENSORTYPES)
@@ -4511,17 +4364,10 @@
         self.assertIn('linear1.weight', incompatible_keys.missing_keys)
         self.assertIn('extra.param', incompatible_keys.unexpected_keys)
 
-<<<<<<< HEAD
-        gc.collect()
-        model = nn.DataParallel(Model().cuda())
-        data = torch.randn(1, device="cuda")
-        model(data)
-=======
         state_dict = net.state_dict()
         state_dict.update({'bn.running_mean': torch.rand(14, 4)})  # wrong size
         self.assertRaises(RuntimeError, lambda: net.load_state_dict(state_dict))
         self.assertRaises(RuntimeError, lambda: net.load_state_dict(state_dict, strict=False))
->>>>>>> 9b2e2ee2
 
         state_dict = net.state_dict()
         old_state_dict = deepcopy(state_dict)
@@ -4563,43 +4409,11 @@
         # load_state_dict shouldn't cause a reference cycle involving Tensors
         import gc
 
-<<<<<<< HEAD
-        l = Layer()
-        i = torch.randn(20, 10, dtype=torch.float, device="cuda")
-        with torch.no_grad():
-            dp.data_parallel(l, i, (0, 1))
-        self.assertRaises(AssertionError, lambda: dp.data_parallel(l, i, (0, 1)))
-
-    @unittest.skipIf(not TEST_MULTIGPU, "multi-GPU not supported")
-    def test_data_parallel(self):
-        l = nn.Linear(10, 5).float().cuda()
-        i = torch.randn(20, 10, dtype=torch.float, device="cuda:1")
-        l.cuda(1)
-        expected_out = l(i)
-        loss = expected_out.sum()
-        loss.backward()
-        expected_grads = []
-        for param in l.parameters():
-            expected_grads.append(param.grad.clone())
-        dev_ids_list = [(0, 1), (1, 0)]
-        for dev_id in dev_ids_list:
-            with torch.cuda.device(dev_id[0]):
-                l.cuda()
-                l.zero_grad()
-                out = dp.data_parallel(l, i, dev_id)
-                loss = out.sum()
-                loss.backward()
-                self.assertEqual(out.get_device(), dev_id[0])
-                self.assertEqual(out.data, expected_out.data)
-                for expected, param in zip(expected_grads, l.parameters()):
-                    self.assertEqual(param.grad.data, expected.data)
-=======
         m = torch.nn.LSTM(16, 16, bidirectional=True)
 
         gc.collect()
         m.load_state_dict(deepcopy(m).state_dict())
         refcycles = gc.collect()
->>>>>>> 9b2e2ee2
 
         self.assertEqual(refcycles, 0)
 
@@ -4641,15 +4455,7 @@
         def num_params():
             return len(list(l.parameters()))
 
-<<<<<<< HEAD
-        i = torch.randn(20, 3, dtype=torch.float, device="cuda:1")
-        input = (i.cos(), (i.sin(), i), i.sin())
-        gpus = range(torch.cuda.device_count())
-        output = dp.data_parallel(Net(), input, gpus)
-        self.assertEqual(output, fn(input))
-=======
         self.assertEqual(num_params(), 2)
->>>>>>> 9b2e2ee2
 
         new_param = Parameter(torch.randn(5, 5))
         l.param_name = new_param
@@ -4756,23 +4562,10 @@
         weights = torch.randn(1, 1, 3, 3, dtype=torch.double, device="cuda")
         bias = torch.randn(1, dtype=torch.double, device="cuda")
 
-<<<<<<< HEAD
-    @unittest.skipIf(not TEST_MULTIGPU, "multi-GPU not supported")
-    def test_data_parallel_function_deletion(self):
-        # this test case is originated from #16532
-        def gradient_penalty(net, x):
-            output = net(x)
-            loss = torch.autograd.grad(
-                outputs=output, inputs=x,
-                grad_outputs=x.new_ones(output.size()),
-                create_graph=True, retain_graph=True)[0].mean()
-            return loss
-=======
         with torch.backends.cudnn.flags(enabled=False):
             # inconsistent types should raise an exception
             self.assertRaises(RuntimeError, lambda: nn.functional.conv2d(inputs, weights))
             self.assertRaises(RuntimeError, lambda: nn.functional.conv2d(inputs, weights.float(), bias))
->>>>>>> 9b2e2ee2
 
             # but it should work with the same type
             nn.functional.conv2d(inputs.float(), weights.float(), bias.float())
@@ -4803,289 +4596,6 @@
 
         results = {}
 
-<<<<<<< HEAD
-        state_dict = net.state_dict()
-        state_dict.update({
-            'linear1.weight': torch.ones(5, 5),
-            'block.conv1.bias': torch.arange(1, 4),
-            'bn.running_mean': torch.randn(2),
-        })
-        incompatible_keys = net.load_state_dict(state_dict)
-        self.assertEqual(len(incompatible_keys.missing_keys), 0)
-        self.assertEqual(len(incompatible_keys.unexpected_keys), 0)
-        self.assertNotIn('Incompatible', str(incompatible_keys))
-        self.assertNotIn('Incompatible', repr(incompatible_keys))
-        self.assertEqual(net.linear1.weight.data, state_dict['linear1.weight'])
-        self.assertEqual(net.block.conv1.bias.data, state_dict['block.conv1.bias'])
-        self.assertEqual(net.bn.running_mean, state_dict['bn.running_mean'])
-
-        state_dict = net.state_dict()
-        state_dict.update({'extra': torch.ones(5)})
-        self.assertRaises(RuntimeError, lambda: net.load_state_dict(state_dict))
-        incompatible_keys = net.load_state_dict(state_dict, strict=False)
-        self.assertEqual(len(incompatible_keys.missing_keys), 0)
-        self.assertEqual(len(incompatible_keys.unexpected_keys), 1)
-        self.assertIn('extra', incompatible_keys.unexpected_keys)
-        self.assertIn('Incompatible', str(incompatible_keys))
-        self.assertIn('Incompatible', repr(incompatible_keys))
-
-        state_dict = net.state_dict()
-        state_dict.update({'extra.param': torch.ones(5)})
-        self.assertRaises(RuntimeError, lambda: net.load_state_dict(state_dict))
-        incompatible_keys = net.load_state_dict(state_dict, strict=False)
-        self.assertEqual(len(incompatible_keys.missing_keys), 0)
-        self.assertEqual(len(incompatible_keys.unexpected_keys), 1)
-        self.assertIn('extra.param', incompatible_keys.unexpected_keys)
-
-        state_dict = net.state_dict()
-        del state_dict['linear1.weight']
-        self.assertRaises(RuntimeError, lambda: net.load_state_dict(state_dict))
-        incompatible_keys = net.load_state_dict(state_dict, strict=False)
-        self.assertEqual(len(incompatible_keys.missing_keys), 1)
-        self.assertEqual(len(incompatible_keys.unexpected_keys), 0)
-        self.assertIn('linear1.weight', incompatible_keys.missing_keys)
-        state_dict.update({'extra.param': torch.ones(5)})
-        self.assertRaises(RuntimeError, lambda: net.load_state_dict(state_dict))
-        incompatible_keys = net.load_state_dict(state_dict, strict=False)
-        self.assertEqual(len(incompatible_keys.missing_keys), 1)
-        self.assertEqual(len(incompatible_keys.unexpected_keys), 1)
-        self.assertIn('linear1.weight', incompatible_keys.missing_keys)
-        self.assertIn('extra.param', incompatible_keys.unexpected_keys)
-
-        state_dict = net.state_dict()
-        state_dict.update({'bn.running_mean': torch.rand(14, 4)})  # wrong size
-        self.assertRaises(RuntimeError, lambda: net.load_state_dict(state_dict))
-        self.assertRaises(RuntimeError, lambda: net.load_state_dict(state_dict, strict=False))
-
-        state_dict = net.state_dict()
-        old_state_dict = deepcopy(state_dict)
-        state_dict = {
-            'linear1.weight': torch.ones(5, 5),
-            'block.conv1.bias': torch.arange(1, 4),
-            'bn.running_mean': torch.randn(2),
-            'nonexistent_key': torch.rand(3)
-        }
-        net.load_state_dict(state_dict, strict=False)
-        self.assertEqual(net.linear1.weight.data, state_dict['linear1.weight'])
-        self.assertEqual(net.block.conv1.bias.data, state_dict['block.conv1.bias'])
-        self.assertEqual(net.bn.running_mean, state_dict['bn.running_mean'])
-        new_state_dict = net.state_dict()
-        del old_state_dict['linear1.weight']
-        del old_state_dict['block.conv1.bias']
-        del old_state_dict['bn.running_mean']
-        for k, v, in old_state_dict.items():
-            self.assertTrue(v.equal(new_state_dict[k]))
-
-    def test_load_state_dict_BC(self):
-        # BatchNormNd
-        # Added num_batches_tracked buffer at version 2. For state dict with
-        # earlier versions or no versions, it should provide default value of 0.
-        bn = nn.BatchNorm2d(3)
-        state_dict = bn.state_dict()
-        del state_dict['num_batches_tracked']
-        state_dict._metadata['']['version'] = 1  # version 1
-        bn.load_state_dict(state_dict)
-        self.assertEqual(bn.num_batches_tracked.dtype, torch.long)
-        self.assertEqual(bn.num_batches_tracked.item(), 0)
-        del state_dict._metadata['']['version']  # no version
-        bn.load_state_dict(state_dict)
-        self.assertEqual(bn.num_batches_tracked.dtype, torch.long)
-        self.assertEqual(bn.num_batches_tracked.item(), 0)
-
-    @unittest.skipIf(not PY3, 'Python 2.7 generates cyclic trash')
-    def test_load_state_dict_ref_cycle(self):
-        # load_state_dict shouldn't cause a reference cycle involving Tensors
-        import gc
-
-        m = torch.nn.LSTM(16, 16, bidirectional=True)
-
-        gc.collect()
-        m.load_state_dict(deepcopy(m).state_dict())
-        refcycles = gc.collect()
-
-        self.assertEqual(refcycles, 0)
-
-    def test_load_state_dict_custom(self):
-
-        class CustomState(nn.Module):
-            def __init__(self):
-                super(CustomState, self).__init__()
-                self.param = torch.nn.Parameter(torch.ones(1))
-                self.sub = torch.nn.Linear(5, 5)
-
-            def _save_to_state_dict(self, destination, prefix, keep_vars):
-                destination[prefix + "serialized"] = self.param.data + 1
-
-            def _load_from_state_dict(self, state_dict, prefix, local_metadata,
-                                      strict, missing_keys, unexpected_keys,
-                                      error_msgs):
-                # skip some of the error handling
-                self.param.data.copy_(state_dict[prefix + "serialized"] - 1)
-
-        # use sequential to verify nesting
-        m = nn.Sequential(CustomState())
-        m[0].param[0] = 10
-        m[0].sub.weight[0, 0] = 555
-        state_dict = m.state_dict()
-        self.assertEqual(state_dict["0.serialized"].item(), 11)
-        self.assertIn("0.sub.weight", state_dict)
-        self.assertNotIn("0.param", state_dict)
-        del m
-        mm = nn.Sequential(CustomState())
-        self.assertEqual(mm[0].param[0].item(), 1)
-        mm.load_state_dict(state_dict)
-        self.assertEqual(mm[0].param[0].item(), 10)
-        self.assertEqual(mm[0].sub.weight[0, 0].item(), 555)
-
-    def test_parameter_assignment(self):
-        l = nn.Linear(5, 5)
-
-        def num_params():
-            return len(list(l.parameters()))
-
-        self.assertEqual(num_params(), 2)
-
-        new_param = Parameter(torch.randn(5, 5))
-        l.param_name = new_param
-        self.assertEqual(num_params(), 3)
-        self.assertObjectIn(new_param, l.parameters())
-
-        var = torch.randn(5, 5)
-        l.var_name = var
-        self.assertEqual(num_params(), 3)
-        self.assertNotIn(id(var), map(id, l.parameters()))
-
-        # Make sure Variables are not saved as parameters
-        l.variable_attr = torch.empty(5, 5)
-        self.assertEqual(num_params(), 3)
-        l.param_attr = Parameter(torch.empty(5, 5))
-        self.assertEqual(num_params(), 4)
-
-        # It shouldn't be possible to replace a parameter with a Variable
-        def assign_var():
-            l.param_attr = torch.empty(5, 5)
-
-        self.assertRaises(TypeError, assign_var)
-        # But replacing it with None should be fine
-        l.param_attr = None
-        self.assertEqual(num_params(), 3)
-
-    def test_assignment(self):
-        l = nn.Module()
-        a = nn.Parameter(torch.randn(2))
-        b = nn.Parameter(torch.randn(3))
-        c = nn.Parameter(torch.randn(4))
-        q = nn.Linear(4, 4)
-        r = nn.Linear(5, 5)
-        w = nn.Linear(6, 6)
-
-        def test_assignments(get_list, a, b, c):
-            # Check that None can be shadowed
-            l.a = None
-            self.assertIsNone(l.a)
-            self.assertIn('a', l.__dict__)
-            l.a = a
-            self.assertIs(l.a, a)
-            self.assertEqual(get_list(), [a])
-            self.assertNotIn('a', l.__dict__)
-
-            # Assign second object
-            l.b = None
-            self.assertIsNone(l.b)
-            self.assertIn('b', l.__dict__)
-            l.b = b
-            self.assertIs(l.b, b)
-            self.assertEqual(get_list(), [a, b])
-            self.assertNotIn('b', l.__dict__)
-
-            # Remove and add the object back. Order should be unchanged.
-            l.a = None
-            self.assertIsNone(l.a)
-            self.assertEqual(get_list(), [b])
-            l.a = a
-            self.assertIs(l.a, a)
-            self.assertEqual(get_list(), [a, b])
-
-            # Replace object with another one. Order should be unchanged.
-            l.a = c
-            self.assertIs(l.a, c)
-            self.assertEqual(get_list(), [c, b])
-
-            # Remove and reassign an attribute. It should appear at the end of the list now.
-            del l.a
-            self.assertFalse(hasattr(l, 'a'))
-            l.a = a
-            self.assertIs(l.a, a)
-            self.assertEqual(get_list(), [b, a])
-
-        test_assignments(lambda: list(l.parameters()), a, b, c)
-        del l.a, l.b
-        self.assertEqual(list(l.parameters()), [])
-
-        test_assignments(lambda: list(l.children()), q, r, w)
-        del l.a, l.b
-        self.assertEqual(list(l.children()), [])
-
-        buf = torch.randn(10)
-        l.register_buffer('buf', buf)
-        self.assertIs(l.buf, buf)
-        l.buf = None
-        self.assertIs(l.buf, None)
-        self.assertNotIn('buf', l.__dict__)  # should be stored in l._buffers
-        l.buf = buf
-        self.assertIn('buf', l.state_dict())
-        self.assertEqual(l.state_dict()['buf'], buf)
-
-    def test_Conv2d_inconsistent_types(self):
-        inputs = torch.randn(4, 1, 7, 7, dtype=torch.float)
-        weights = torch.randn(1, 1, 3, 3, dtype=torch.double)
-        # inconsistent types should raise an exception
-        self.assertRaises(RuntimeError, lambda: nn.functional.conv2d(inputs, weights))
-        # but it should work with the same type
-        nn.functional.conv2d(inputs.float(), weights.float())
-
-    @unittest.skipIf(not TEST_CUDA, 'CUDA not available')
-    def test_Conv2d_inconsistent_types_on_GPU_without_cudnn(self):
-        inputs = torch.randn(4, 1, 7, 7, dtype=torch.float, device="cuda")
-        weights = torch.randn(1, 1, 3, 3, dtype=torch.double, device="cuda")
-        bias = torch.randn(1, dtype=torch.double, device="cuda")
-
-        with torch.backends.cudnn.flags(enabled=False):
-            # inconsistent types should raise an exception
-            self.assertRaises(RuntimeError, lambda: nn.functional.conv2d(inputs, weights))
-            self.assertRaises(RuntimeError, lambda: nn.functional.conv2d(inputs, weights.float(), bias))
-
-            # but it should work with the same type
-            nn.functional.conv2d(inputs.float(), weights.float(), bias.float())
-
-    @unittest.skipIf(not TEST_CUDA, 'CUDA not available')
-    @unittest.skipIf(not TEST_CUDNN, 'CUDNN not available')
-    def test_Conv2d_inconsistent_types_on_GPU_with_cudnn(self):
-        inputs = torch.randn(4, 1, 7, 7, dtype=torch.float, device="cuda")
-        weights = torch.randn(1, 1, 3, 3, dtype=torch.double, device="cuda")
-        bias = torch.randn(1, dtype=torch.double, device="cuda")
-
-        with torch.backends.cudnn.flags(enabled=True):
-            # inconsistent types should raise an exception
-            self.assertRaises(RuntimeError, lambda: nn.functional.conv2d(inputs, weights))
-            self.assertRaises(RuntimeError, lambda: nn.functional.conv2d(inputs, weights.float(), bias))
-
-            # but it should work with the same type
-            nn.functional.conv2d(inputs.float(), weights.float(), bias.float())
-
-    @unittest.skipIf(not TEST_CUDA, 'CUDA not available')
-    @unittest.skipIf(not TEST_CUDNN, 'CUDNN not available')
-    @skipIfRocm
-    def test_cudnn_multiple_threads_same_device(self):
-        # This function is intended to test the lazy creation and reuse of per-thread
-        # cudnn handles on each device in aten/src/ATen/cudnn/Handles.cpp.
-        # Failure here likely indicates something wrong with that logic.
-        weight = torch.ones((1, 1, 2, 2), device='cuda')
-
-        results = {}
-
-=======
->>>>>>> 9b2e2ee2
         num_threads = 2
         trials = 2
         test_iters = 100
@@ -9577,37 +9087,11 @@
             else:
                 init.sparse_(input_tensor, sparsity=sparsity)
 
-<<<<<<< HEAD
-    @repeat_test_for_types([torch.float, torch.bfloat16])
-    def test_log_softmax(self, dtype=torch.float):
-        x_small = torch.ones(1, 2, dtype=dtype)
-        x_big = x_small + 1e16
-        self.assertEqual(F.log_softmax(x_small, -1), F.log_softmax(x_big, -1))
-
-    def test_log_softmax_cpu(self, dtype=torch.bfloat16):
-        inputf = torch.rand(32, 100, device="cpu", dtype=torch.float, requires_grad=True)
-        input = inputf.to(dtype).detach().requires_grad_(True)
-        outf = F.log_softmax(inputf, dim=-1)
-        out = F.log_softmax(input, dim=-1)
-        self.assertEqual(out.dtype, dtype)
-        self.assertEqual(out, outf, prec=0.1)
-
-        out.sum().backward()
-        outf.sum().backward()
-        self.assertEqual(input.grad.dtype, dtype)
-        self.assertEqual(input.grad, inputf.grad.to(dtype), prec=0.1)
-
-    def test_adaptive_log_softmax(self):
-        # args validation
-        with self.assertRaises(ValueError):
-            _ = nn.AdaptiveLogSoftmaxWithLoss(16, 20, [5, 15, 15], div_value=2.)
-=======
             for col_idx in range(input_tensor.size(1)):
                 column = input_tensor[:, col_idx]
                 assert column[column == 0].nelement() >= math.ceil(sparsity * rows)
 
             assert self._is_normal(input_tensor[input_tensor != 0], 0, std)
->>>>>>> 9b2e2ee2
 
     @skipIfNoLapack
     def test_orthogonal(self):
@@ -9746,28 +9230,10 @@
             long_tensor_constructor.__name__ = constructor.__name__
             return long_tensor_constructor
 
-<<<<<<< HEAD
-    def test_cross_entropy_loss(self, dtype=torch.bfloat16):
-        loss_cpu = nn.CrossEntropyLoss().cpu()
-        inputf = torch.randn(15, 10, device="cpu", dtype=torch.float, requires_grad=True)
-        input = inputf.to(dtype).detach().requires_grad_(True)
-        target = torch.empty(15, dtype=torch.long).random_(10)
-
-        outf = loss_cpu(inputf, target)
-        out = loss_cpu(input, target)
-        self.assertEqual(out.dtype, dtype)
-        self.assertEqual(out, outf, prec=1e-1)
-
-        outf.backward()
-        out.backward()
-        self.assertEqual(input.grad.dtype, dtype)
-        self.assertEqual(input.grad, inputf.grad, prec=1e-1)
-=======
         def gen_long_tensor_input(input_size):
             def input_func():
                 return double_equivalent_of_long_tensor(input_size)
             return input_func
->>>>>>> 9b2e2ee2
 
         def reference_fn(i, p, m):
             m._apply(lambda t: t.long())
@@ -10082,660 +9548,6 @@
         output.backward(grad_out)
         grad1 = input_var.grad.data.clone()
 
-<<<<<<< HEAD
-        def double_equivalent_of_long_tensor(size):
-            return torch.randint(-1000, 1000, size=size).double()
-
-        def apply_to_cons(t):
-            if t.is_floating_point():
-                if isinstance(t, Parameter):
-                    return Parameter(double_equivalent_of_long_tensor(t.size()))
-                elif isinstance(t, torch.Tensor):
-                    return double_equivalent_of_long_tensor(t.size())
-            else:
-                return t
-
-        def gen_long_tensor_constructor(constructor):
-            def long_tensor_constructor(*args, **kwargs):
-                cons = constructor(*args, **kwargs)
-                cons._apply(apply_to_cons)
-                return cons
-            long_tensor_constructor.__name__ = constructor.__name__
-            return long_tensor_constructor
-
-        def gen_long_tensor_input(input_size):
-            def input_func():
-                return double_equivalent_of_long_tensor(input_size)
-            return input_func
-
-        def reference_fn(i, p, m):
-            m._apply(lambda t: t.long())
-            input = i.long()
-            out = m.forward(input)
-            return out
-
-        test_params['constructor'] = gen_long_tensor_constructor(test_params['constructor'])
-        test_params['input_fn'] = gen_long_tensor_input(test_params['input_size'])
-        test_params['reference_fn'] = reference_fn
-        test_params['check_forward_only'] = True
-        # Currently we don't support conv2d/conv3d for LongTensor in CUDA
-        test_params['test_cuda'] = False
-        test = NewModuleTest(**test_params)
-
-        add_test(test, decorator)
-
-for test_params in criterion_tests + new_criterion_tests:
-    name = test_params.pop('module_name')
-    test_params['constructor'] = getattr(nn, name)
-    test = NewCriterionTest(**test_params)
-    decorator = test_params.pop('decorator', None)
-    add_test(test, decorator)
-    if 'check_sum_reduction' in test_params:
-        desc = test_params.get('desc', None)
-        test_params['desc'] = 'sum_reduction' if desc is None else desc + '_sum_reduction'
-
-        def gen_sum_reduction_constructor(constructor):
-            def sum_reduction_constructor(*args, **kwargs):
-                cons = constructor(*args, reduction='sum', **kwargs)
-                return cons
-            sum_reduction_constructor.__name__ = constructor.__name__
-            return sum_reduction_constructor
-
-        test_params['constructor'] = gen_sum_reduction_constructor(test_params['constructor'])
-        test = NewCriterionTest(**test_params)
-        add_test(test, decorator)
-
-
-class UnpoolingNet(nn.Module):
-    def __init__(self, pool, unpool):
-        super(UnpoolingNet, self).__init__()
-        self.pool = pool
-        self.unpool = unpool
-
-    def forward(self, input):
-        return self.unpool(*self.pool(input))
-
-
-add_test(NewModuleTest(
-    constructor=lambda: UnpoolingNet(
-        nn.MaxPool1d(2, return_indices=True),
-        nn.MaxUnpool1d(2)),
-    input_size=(1, 1, 4),
-    fullname='MaxUnpool1d_net',))
-add_test(NewModuleTest(
-    constructor=lambda: UnpoolingNet(
-        nn.MaxPool2d(2, return_indices=True),
-        nn.MaxUnpool2d(2)),
-    input_size=(1, 1, 2, 4),
-    fullname='MaxUnpool2d_net',))
-add_test(NewModuleTest(
-    constructor=lambda: UnpoolingNet(
-        nn.MaxPool3d(2, return_indices=True),
-        nn.MaxUnpool3d(2)),
-    input_size=(1, 1, 2, 4, 6),
-    fullname='MaxUnpool3d_net',
-    check_gradgrad=False,))
-
-
-class _AdaptiveLogSoftmaxWithLoss(nn.AdaptiveLogSoftmaxWithLoss):
-    def __call__(self, input):
-        t = torch.tensor([0, 1, 4, 8]).to(input.device)
-        return nn.AdaptiveLogSoftmaxWithLoss.__call__(self, input, t).output
-
-add_test(NewModuleTest(
-    constructor=lambda: _AdaptiveLogSoftmaxWithLoss(16, 10, [2, 6]),
-    input_size=(4, 16),
-    fullname='AdaptiveLogSoftmax'))
-
-
-# The following are helpers for TestNN.test_affine_*
-if torch.cuda.is_available():
-    def device_():
-        return ['cpu', 'cuda']
-else:
-    def device_():
-        return ['cpu']
-
-
-def angle_rad_():
-    return [r * math.pi * 2 for r in [0.0, 0.5, 0.25, 0.125, random.random()]]
-
-
-def axis_vector_():
-    t = (random.random(), random.random(), random.random())
-    l = sum(x ** 2 for x in t) ** 0.5
-
-    return [(1.0, 0.0, 0.0), (0.0, 1.0, 0.0), (0.0, 0.0, 1.0), tuple(x / l for x in t)]
-
-
-def input_size2d_():
-    return [[1, 1, 3, 5], [1, 1, 3, 3], [1, 1, 4, 4], [1, 1, 3, 4]]
-
-
-def output_size2d_():
-    return [[1, 1, 5, 3], [1, 1, 3, 5], [1, 1, 4, 3], [1, 1, 5, 5], [1, 1, 6, 6]]
-
-
-def input_size2dsq_():
-    return [[1, 1, 2, 2], [1, 1, 3, 3], [1, 1, 4, 4], [1, 1, 6, 6]]
-
-
-def output_size2dsq_():
-    return [[1, 1, 2, 2], [1, 1, 3, 3], [1, 1, 4, 4], [1, 1, 5, 5], [1, 1, 6, 6]]
-
-
-def input_size3d_():
-    return [[1, 1, 2, 2, 2], [1, 1, 2, 3, 4], [1, 1, 3, 3, 3], [1, 1, 4, 4, 4], [1, 1, 3, 4, 5]]
-
-
-def input_size3dsq_():
-    return [[1, 1, 2, 2, 2], [1, 1, 3, 3, 3], [1, 1, 4, 4, 4], [1, 1, 6, 6, 6]]
-
-
-def output_size3dsq_():
-    return [[1, 1, 2, 2, 2], [1, 1, 3, 3, 3], [1, 1, 4, 4, 4], [1, 1, 5, 5, 5], [1, 1, 6, 6, 6]]
-
-
-def output_size3d_():
-    return [[1, 1, 2, 2, 2], [1, 1, 3, 3, 3], [1, 1, 3, 4, 5], [1, 1, 4, 3, 2], [1, 1, 5, 5, 5], [1, 1, 6, 6, 6]]
-
-
-def _buildEquivalentAffineTransforms2d(device, input_size, output_size, angle_rad):
-    input_center = [(x - 1) / 2.0 for x in input_size]
-    output_center = [(x - 1) / 2.0 for x in output_size]
-
-    s = math.sin(angle_rad)
-    c = math.cos(angle_rad)
-
-    intrans_ary = np.array([
-        [1, 0, input_center[2]],
-        [0, 1, input_center[3]],
-        [0, 0, 1],
-    ], dtype=np.float64)
-
-    inscale_ary = np.array([
-        [input_center[2], 0, 0],
-        [0, input_center[3], 0],
-        [0, 0, 1],
-    ], dtype=np.float64)
-
-    rotation_ary = np.array([
-        [c, -s, 0],
-        [s, c, 0],
-        [0, 0, 1],
-    ], dtype=np.float64)
-
-    outscale_ary = np.array([
-        [1.0 / output_center[2], 0, 0],
-        [0, 1.0 / output_center[3], 0],
-        [0, 0, 1],
-    ], dtype=np.float64)
-
-    outtrans_ary = np.array([
-        [1, 0, -output_center[2]],
-        [0, 1, -output_center[3]],
-        [0, 0, 1],
-    ], dtype=np.float64)
-
-    reorder_ary = np.array([
-        [0, 1, 0],
-        [1, 0, 0],
-        [0, 0, 1],
-    ], dtype=np.float64)
-
-    transform_ary = np.dot(np.dot(np.dot(np.dot(
-        intrans_ary,
-        inscale_ary),
-        rotation_ary.T),
-        outscale_ary),
-        outtrans_ary)
-    grid_ary = np.dot(np.dot(np.dot(reorder_ary, rotation_ary.T), outscale_ary), outtrans_ary)
-
-    transform_tensor = torch.from_numpy((rotation_ary)).to(device, torch.float32)
-    transform_tensor = transform_tensor[:2].unsqueeze(0)
-
-    return transform_tensor, transform_ary, grid_ary
-
-
-def _buildEquivalentAffineTransforms3d(device, input_size, output_size, angle_rad, axis_vector):
-    input_center = [(x - 1) / 2.0 for x in input_size]
-    output_center = [(x - 1) / 2.0 for x in output_size]
-
-    s = math.sin(angle_rad)
-    c = math.cos(angle_rad)
-    c1 = 1 - c
-
-    intrans_ary = np.array([
-        [1, 0, 0, input_center[2]],
-        [0, 1, 0, input_center[3]],
-        [0, 0, 1, input_center[4]],
-        [0, 0, 0, 1],
-    ], dtype=np.float64)
-
-    inscale_ary = np.array([
-        [input_center[2], 0, 0, 0],
-        [0, input_center[3], 0, 0],
-        [0, 0, input_center[4], 0],
-        [0, 0, 0, 1],
-    ], dtype=np.float64)
-
-    l, m, n = axis_vector
-    scipyRotation_ary = np.array([
-        [l * l * c1 + c, m * l * c1 - n * s, n * l * c1 + m * s, 0],
-        [l * m * c1 + n * s, m * m * c1 + c, n * m * c1 - l * s, 0],
-        [l * n * c1 - m * s, m * n * c1 + l * s, n * n * c1 + c, 0],
-        [0, 0, 0, 1],
-    ], dtype=np.float64)
-
-    z, y, x = axis_vector
-    torchRotation_ary = np.array([
-        [x * x * c1 + c, y * x * c1 - z * s, z * x * c1 + y * s, 0],
-        [x * y * c1 + z * s, y * y * c1 + c, z * y * c1 - x * s, 0],
-        [x * z * c1 - y * s, y * z * c1 + x * s, z * z * c1 + c, 0],
-        [0, 0, 0, 1],
-    ], dtype=np.float64)
-
-    outscale_ary = np.array([
-        [1.0 / output_center[2], 0, 0, 0],
-        [0, 1.0 / output_center[3], 0, 0],
-        [0, 0, 1.0 / output_center[4], 0],
-        [0, 0, 0, 1],
-    ], dtype=np.float64)
-
-    outtrans_ary = np.array([
-        [1, 0, 0, -output_center[2]],
-        [0, 1, 0, -output_center[3]],
-        [0, 0, 1, -output_center[4]],
-        [0, 0, 0, 1],
-    ], dtype=np.float64)
-
-    reorder_ary = np.array([
-        [0, 0, 1, 0],
-        [0, 1, 0, 0],
-        [1, 0, 0, 0],
-        [0, 0, 0, 1],
-    ], dtype=np.float64)
-
-    transform_ary = np.dot(np.dot(np.dot(np.dot(
-        intrans_ary,
-        inscale_ary),
-        np.linalg.inv(scipyRotation_ary)),
-        outscale_ary),
-        outtrans_ary)
-    grid_ary = np.dot(np.dot(np.dot(reorder_ary, np.linalg.inv(scipyRotation_ary)), outscale_ary), outtrans_ary)
-
-    transform_tensor = torch.from_numpy((torchRotation_ary)).to(device, torch.float32)
-    transform_tensor = transform_tensor[:3].unsqueeze(0)
-
-    return transform_tensor, transform_ary, grid_ary
-# end TestNN.test_affine_* helpers
-
-class GenericDeviceTypeHelpers(object):
-    def _test_dropout(self, cls, device, input):
-        p = 0.2
-        input = input.to(device).fill_(1 - p)
-
-        module = cls(p)
-        input_var = input.clone().requires_grad_()
-        output = module(input_var)
-        self.assertLess(abs(output.data.mean() - (1 - p)), 0.05)
-        output.backward(input)
-        self.assertLess(abs(input_var.grad.data.mean() - (1 - p)), 0.05)
-
-        module = cls(p, True)
-        input_var = input.clone().requires_grad_()
-        output = module(input_var + 0)
-        self.assertLess(abs(output.data.mean() - (1 - p)), 0.05)
-        output.backward(input)
-        self.assertLess(abs(input_var.grad.data.mean() - (1 - p)), 0.05)
-
-        # check eval mode doesn't change anything
-        for inplace in [True, False]:
-            module = cls(p, inplace).eval()
-            self.assertEqual(input, module(input))
-
-        # Check that these don't raise errors
-        module.__repr__()
-        str(module)
-
-    def _test_InstanceNorm_general(self, cls, input, device, dtype=torch.float):
-        # default case track_running_stats=False
-        b, c = input.size(0), input.size(1)
-        input_var = input.to(device=device, dtype=dtype).requires_grad_()
-
-        IN = cls(c, eps=0).to(device, dtype)
-
-        output = IN(input_var)
-        out_reshaped = output.view(b * c, -1)
-
-        mean = out_reshaped.mean(1)
-        var = out_reshaped.var(1, unbiased=False)
-
-        self.assertAlmostEqual(torch.abs(mean.data).mean(), 0, delta=1e-5)
-        self.assertAlmostEqual(torch.abs(var.data).mean(), 1, delta=1e-5)
-
-        # check that eval mode doesn't change behavior
-        grad_out = torch.randn_like(output)
-        res1 = output.data.clone()
-        output.backward(grad_out)
-        grad1 = input_var.grad.data.clone()
-
-        IN.eval()
-        output = IN(input_var)
-        input_var.grad = None
-        output.backward(grad_out)
-        res2 = output.data
-        grad2 = input_var.grad.data
-        self.assertEqual(res1, res2)
-        self.assertEqual(grad1, grad2)
-
-        # If track_running_stats=True and momentum=1, running_mean/var should be
-        # equal to mean/var of the input (with unbias correction)
-        IN = cls(c, momentum=1, eps=0, track_running_stats=True).to(device, dtype)
-
-        output = IN(input_var)
-
-        input_reshaped = input_var.transpose(1, 0).reshape(c, -1)
-        mean = input_reshaped.mean(1)
-
-        input_reshaped = input_var.transpose(1, 0).reshape(c, b, -1)
-        var = input_reshaped.var(2, unbiased=True)[:, :]
-
-        self.assertAlmostEqual(torch.abs(mean.data - IN.running_mean).mean(), 0, delta=1e-5)
-        self.assertAlmostEqual(torch.abs(var.data.mean(1) - IN.running_var).mean(), 0, delta=1e-5)
-
-        # in eval mode, adding X * std to a channel in input should make the
-        # corresponding channel in output have mean X
-        IN.eval()
-        delta = IN.running_var.sqrt() * torch.arange(c, device=device, dtype=dtype)
-        delta = delta.view(-1, *[1 for _ in range(2, input.dim())])
-        output = IN(input_var + delta)
-        self.assertEqual(output.transpose(0, 1).reshape(c, -1).mean(1), torch.arange(c))
-
-    def _test_InstanceNorm_cuda_half(self, cls, input):
-        # THNN
-        input = input.to(device='cuda', dtype=torch.half).random_(1, 10).requires_grad_(True)
-        m = cls(input.size(1), affine=True, track_running_stats=True).to("cuda", torch.half)
-        thnn_output = m(input)
-        thnn_output.sum().backward()
-        thnn_input_grad = input.grad.data.clone()
-        self.assertEqual(thnn_output.type(), input.type())
-        # cuDNN
-        if TEST_CUDNN:
-            input.grad = None
-            m = m.float()
-            cudnn_output = m(input)
-            cudnn_output.sum().backward()
-            cudnn_input_grad = input.grad.data.clone()
-            self.assertEqual(cudnn_output.type(), input.type())
-            self.assertAlmostEqual(cudnn_output, thnn_output, delta=1e-4)
-            self.assertAlmostEqual(cudnn_input_grad, thnn_input_grad, delta=1e-3)
-
-    def _test_LayerNorm_general(self, device, dtype=torch.float):
-        for i in range(2, 6):
-            shape = torch.randint(3, 6, (i,), dtype=torch.long).tolist()
-            x = torch.empty(*shape, device=device, dtype=dtype).uniform_(0, 10)
-            normalized_ndim = random.randint(1, i - 1)  # inclusive
-            normalized_shape = shape[-normalized_ndim:]
-            unnormalized_shape = shape[:-normalized_ndim]
-
-            # test that LN normalizes to mean 0 and stddev 1
-            ln = nn.LayerNorm(normalized_shape, eps=0).to(device, dtype)
-            ln.weight.data.fill_(1)
-            ln.bias.data.fill_(0)
-            output = ln(x)
-            out_reshaped = output.view(*(unnormalized_shape + [-1]))
-            mean = out_reshaped.mean(-1)
-            var = out_reshaped.var(-1, unbiased=False)
-            self.assertAlmostEqual(torch.abs(mean.data).mean(), 0, delta=1e-5)
-            self.assertAlmostEqual(torch.abs(var.data).mean(), 1, delta=1e-5)
-
-            # test that LN applies weight and bias correctly
-            scale, bias = torch.empty(2).uniform_(0.2, 2).tolist()
-            ln.weight.data.fill_(scale)
-            ln.bias.data.fill_(bias)
-            output = ln(x)
-            out_reshaped = output.view(*(unnormalized_shape + [-1]))
-            mean = out_reshaped.mean(-1)
-            var = out_reshaped.var(-1, unbiased=False)
-            self.assertAlmostEqual(torch.abs(mean.data).mean(), bias, delta=1e-5)
-            self.assertAlmostEqual(torch.abs(var.data).mean(), scale ** 2, delta=1e-5)
-
-        bad_norm_shape_input_shape = {
-            (): (),
-            (2, 3): (3,),
-            (2,): (1, 2, 3),
-            (10,): (2, 3),
-            10: (2, 3),
-        }
-        for norm_shape, input_shape in bad_norm_shape_input_shape.items():
-            ln = nn.LayerNorm(norm_shape)
-            input = torch.empty(input_shape, device=device, dtype=dtype).uniform_(0, 10)
-            self.assertRaises(RuntimeError, lambda: ln(input))
-
-    def _test_LayerNorm_cuda_half(self):
-        input = torch.empty(2, 3, 3, 2, device="cuda", dtype=torch.half).random_(1, 10).requires_grad_(True)
-        m = nn.LayerNorm([3, 2]).to("cuda", torch.half)
-        output = m(input)
-        output.sum().backward()
-        self.assertEqual(output.type(), input.type())
-
-    def _test_GroupNorm_general(self, device, dtype=torch.float):
-        good_shape_g = {
-            (1, 2, 3, 4): 2,
-            (2, 3, 10): 3,
-            (3, 1, 1, 1, 2): 1,
-            (2, 6, 4, 2, 2): 3,
-        }
-        for shape, g in good_shape_g.items():
-            x = torch.empty(*shape, device=device, dtype=dtype).uniform_(0, 10)
-            b = shape[0]
-            c = shape[1]
-
-            # test that GN normalizes to mean 0 and stddev 1
-            gn = nn.GroupNorm(g, c, eps=0).to(device, dtype)
-            gn.weight.data.fill_(1)
-            gn.bias.data.fill_(0)
-            output = gn(x)
-            out_reshaped = output.view(b, g, -1)
-            mean = out_reshaped.mean(-1)
-            var = out_reshaped.var(-1, unbiased=False)
-            self.assertAlmostEqual(torch.abs(mean).mean(), 0, delta=1e-5)
-            self.assertAlmostEqual(torch.abs(var).mean(), 1, delta=1e-5)
-
-            # test that GN applies weight and bias correctly
-            scale = torch.empty(c, device=device, dtype=dtype).uniform_(0.2, 2)
-            bias = torch.empty(c, device=device, dtype=dtype).uniform_(0.2, 2)
-            gn.weight.data.copy_(scale)
-            gn.bias.data.copy_(bias)
-            output = gn(x)
-            out_reshaped = output.view(b, c, -1)
-            out_normed = (out_reshaped - bias.view(c, 1)) / scale.view(c, 1)
-            out_normed_reshaped = out_normed.view(b, g, -1)
-            mean = out_normed_reshaped.mean(-1)
-            var = out_normed_reshaped.var(-1, unbiased=False)
-            self.assertAlmostEqual(torch.abs(mean).mean(), 0, delta=1e-5)
-            self.assertAlmostEqual(torch.abs(var).mean(), 1, delta=1e-5)
-
-        bad_shape_g = {
-            (1, 2, 3, 4): 3,
-            (2, 3, 10): 2,
-            (3, 1, 1, 1, 2): 10,
-            (2, 6, 4, 2, 2): 4,
-        }
-        for shape, g in bad_shape_g.items():
-            gn = nn.GroupNorm(g, shape[1])
-            input = torch.empty(*shape, device=device, dtype=dtype).uniform_(0, 10)
-            self.assertRaises(RuntimeError, lambda: gn(input))
-
-    def _test_GroupNorm_cuda_half(self):
-        input = torch.zeros(2, 4, 3, 2, requires_grad=True).cuda().half().random_(1, 10)
-        m = nn.GroupNorm(2, 4).to("cuda", torch.half)
-        output = m(input)
-        output.sum().backward()
-        self.assertEqual(output.type(), input.type())
-
-class TestNNDeviceType(NNTestCase, GenericDeviceTypeHelpers):
-    def test_Dropout(self, device):
-        input = torch.Tensor(1000)
-        self._test_dropout(nn.Dropout, device, input)
-
-    def test_Dropout2d(self, device):
-        b = random.randint(1, 5)
-        w = random.randint(1, 5)
-        h = random.randint(1, 5)
-        num_features = 1000
-        input = torch.Tensor(num_features, b, w, h)
-        self._test_dropout(nn.Dropout2d, device, input)
-
-    def test_Dropout3d(self, device):
-        b = random.randint(1, 5)
-        w = random.randint(1, 5)
-        h = random.randint(1, 5)
-        d = random.randint(1, 2)
-        num_features = 1000
-        input = torch.Tensor(num_features, b, d, w, h)
-        self._test_dropout(nn.Dropout3d, device, input)
-
-    def test_InstanceNorm1d_general(self, device):
-        b = random.randint(3, 5)
-        c = random.randint(3, 5)
-        d = random.randint(8, 10)
-
-        input = torch.rand(b, c, d)
-        self._test_InstanceNorm_general(nn.InstanceNorm1d, input, device)
-
-        if device == 'cuda':
-            self._test_InstanceNorm_cuda_half(nn.InstanceNorm1d, input)
-
-    def test_InstanceNorm2d_general(self, device):
-        b = random.randint(3, 5)
-        c = random.randint(3, 5)
-        w = random.randint(3, 6)
-        h = random.randint(6, 8)
-
-        input = torch.rand(b, c, h, w)
-        self._test_InstanceNorm_general(nn.InstanceNorm2d, input, device)
-
-        if device == 'cuda':
-            self._test_InstanceNorm_cuda_half(nn.InstanceNorm2d, input)
-
-    def test_InstanceNorm3d_general(self, device):
-        b = random.randint(3, 5)
-        c = random.randint(3, 5)
-        w = random.randint(2, 5)
-        h = random.randint(2, 5)
-        d = random.randint(2, 5)
-
-        input = torch.rand(b, c, h, w, d)
-        self._test_InstanceNorm_general(nn.InstanceNorm3d, input, device)
-
-        if device == 'cuda':
-            self._test_InstanceNorm_cuda_half(nn.InstanceNorm3d, input)
-
-    def test_LayerNorm_general(self, device):
-        self._test_LayerNorm_general(device)
-
-        if device == 'cuda':
-            self._test_LayerNorm_cuda_half()
-
-    def test_GroupNorm_general(self, device):
-        self._test_GroupNorm_general(device)
-
-        if device == 'cuda':
-            self._test_GroupNorm_cuda_half()
-
-    def test_one_hot(self, device):
-        with self.assertRaises(RuntimeError):
-            torch.nn.functional.one_hot(torch.tensor([3, 4, -1, 0], device=device), -1)
-
-        with self.assertRaises(RuntimeError):
-            torch.nn.functional.one_hot(torch.tensor([3, 4, 1, 0], device=device), 3)
-
-        t = torch.nn.functional.one_hot(torch.tensor([3, 4, 1, 0], device=device))
-        expected = torch.tensor([[0, 0, 0, 1, 0],
-                                 [0, 0, 0, 0, 1],
-                                 [0, 1, 0, 0, 0],
-                                 [1, 0, 0, 0, 0]], device=device)
-        self.assertEqual(t, expected)
-
-        t = torch.nn.functional.one_hot(torch.tensor([3, 4, 1, 0], device=device), -1)
-        expected = torch.tensor([[0, 0, 0, 1, 0],
-                                 [0, 0, 0, 0, 1],
-                                 [0, 1, 0, 0, 0],
-                                 [1, 0, 0, 0, 0]], device=device)
-        self.assertEqual(t, expected)
-
-        t = torch.nn.functional.one_hot(torch.tensor([3, 4, 1, 0], device=device), 6)
-        expected = torch.tensor([[0, 0, 0, 1, 0, 0],
-                                 [0, 0, 0, 0, 1, 0],
-                                 [0, 1, 0, 0, 0, 0],
-                                 [1, 0, 0, 0, 0, 0]], device=device)
-        self.assertEqual(t, expected)
-
-        t = torch.nn.functional.one_hot(torch.tensor([[3, 4], [1, 0]], device=device))
-        expected = torch.tensor([[[0, 0, 0, 1, 0],
-                                  [0, 0, 0, 0, 1]],
-                                 [[0, 1, 0, 0, 0],
-                                  [1, 0, 0, 0, 0]]], device=device)
-        self.assertEqual(t, expected)
-
-        t = torch.nn.functional.one_hot(torch.tensor(4, device=device))
-        expected = torch.tensor([0, 0, 0, 0, 1], device=device)
-        self.assertEqual(t, expected)
-
-        t = torch.nn.functional.one_hot(torch.empty([4, 0], dtype=torch.long, device=device), 100)
-        expected = torch.empty([4, 0, 100])
-        self.assertEqual(t, expected)
-
-        with self.assertRaises(RuntimeError):
-            torch.nn.functional.one_hot(torch.empty([4, 0], dtype=torch.long, device=device))
-
-        with self.assertRaises(RuntimeError):
-            torch.nn.functional.one_hot(torch.tensor([3, 4, 1, 0], device=device), -2)
-
-    def test_nn_scalars(self, device):
-        # One off tests to ensure scalars from nn.yaml are properly applied
-        def verify_scalars(input, output):
-            if input.dim() == 0:
-                self.assertEqual((), output.shape)
-            else:
-                self.assertNotEqual((), output.shape)
-            output.sum().backward()
-            self.assertEqual(input.shape, input.grad.shape)
-
-        for input_shape in [(5, 6), ()]:
-            for module in [torch.nn.ELU, torch.nn.Hardtanh, torch.nn.LeakyReLU, torch.nn.LogSigmoid,
-                           torch.nn.RReLU, torch.nn.Softshrink, torch.nn.Softplus, torch.nn.Sigmoid,
-                           torch.nn.Tanh]:
-                input = torch.randn(input_shape, device=device, requires_grad=True)
-                m = module()
-                output = m(input)
-                verify_scalars(input, output)
-
-    def test_nn_scalars_reductions(self, device):
-        # One off tests to ensure scalars from nn.yaml are properly applied
-        def verify_reduction_scalars(input, reduction, output):
-            if reduction != 'none' or input.dim() == 0:
-                self.assertEqual((), output.shape)
-            else:
-                self.assertNotEqual((), output.shape)
-            output.sum().backward()
-            self.assertEqual(input.shape, input.grad.shape)
-
-        for input_shape in [(5, 6), ()]:
-            for reduction in ['none', 'mean', 'sum']:
-                for module in [torch.nn.BCELoss, torch.nn.L1Loss, torch.nn.MSELoss,
-                               torch.nn.SmoothL1Loss, torch.nn.SoftMarginLoss]:
-                    input = torch.randn(input_shape, device=device, requires_grad=True)
-                    target = torch.empty(input_shape, device=device).random_(2)
-                    sigmoid = nn.Sigmoid()
-
-                    input = torch.randn(input_shape, device=device, requires_grad=True)
-                    m = module(reduction=reduction)
-                    output = m(sigmoid(input), target)
-                    verify_reduction_scalars(input, reduction, output)
-=======
         IN.eval()
         output = IN(input_var)
         input_var.grad = None
@@ -11181,7 +9993,6 @@
                 conv1.bias = nn.Parameter(bias_c)
             out2 = conv1(input_c)
             self.assertEqual(out1, out2)
->>>>>>> 9b2e2ee2
 
 
 instantiate_device_type_tests(TestNNDeviceType, globals())
