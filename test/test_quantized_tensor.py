import numpy as np

import torch
import io

from common_utils import TestCase, run_tests
import tempfile

class Foo(torch.nn.Module):
    def __init__(self):
        super(Foo, self).__init__()
        self.qscheme = torch.per_tensor_symmetric


class TestQuantizedTensor(TestCase):
    def test_qtensor(self):
        num_elements = 10
        r = torch.ones(num_elements, dtype=torch.float)
        scale = 1.0
        zero_point = 2
        qr = torch.quantize_per_tensor(r, scale, zero_point, torch.quint8)
        self.assertEqual(qr.q_scale(), scale)
        self.assertEqual(qr.q_zero_point(), zero_point)
        self.assertTrue(qr.is_quantized)
        self.assertFalse(r.is_quantized)
        self.assertEqual(qr.qscheme(), torch.per_tensor_affine)
        self.assertTrue(isinstance(qr.qscheme(), torch.qscheme))
        # slicing and int_repr
        int_repr = qr.int_repr()
        for num in int_repr:
            self.assertEqual(num, 3)
        for num in qr[2:].int_repr():
            self.assertEqual(num, 3)
        # dequantize
        rqr = qr.dequantize()
        for i in range(num_elements):
            self.assertEqual(r[i], rqr[i])
        # Scalar Tensor
        # item
        r = torch.ones(1, dtype=torch.float)
        qr = torch.quantize_per_tensor(r, scale, zero_point, torch.quint8)
        self.assertEqual(qr.item(), 1)
        self.assertEqual(qr[0].item(), 1)
        # assignment
        self.assertTrue(qr[0].is_quantized)
        qr[0] = 11.3  # float asignment
        self.assertEqual(qr.item(), 11)
        x = torch.ones(1, dtype=torch.float) * 15.3
        # Copying from a float Tensor
        qr[:] = x
        self.assertEqual(qr.item(), 15)
        # we can also print a qtensor
        self.assertEqual(' '.join(str(qr).split()),
                         "tensor([15.], size=(1,), dtype=torch.quint8, " +
                         "quantization_scheme=torch.per_tensor_affine, " +
                         "scale=1.0, zero_point=2)")
        empty_r = torch.ones((0, 1), dtype=torch.float)
        empty_qr = torch.quantize_per_tensor(empty_r, scale, zero_point, torch.quint8)
        self.assertEqual(' '.join(str(empty_qr).split()),
                         "tensor([], size=(0, 1), dtype=torch.quint8, " +
                         "quantization_scheme=torch.per_tensor_affine, " +
                         "scale=1.0, zero_point=2)")

    def test_qtensor_quant_dequant(self):
        r = torch.rand(3, 2, dtype=torch.float) * 4 - 2
        scale = 0.02
        zero_point = 2
        qr = torch.quantize_per_tensor(r, scale, zero_point, torch.quint8)
        rqr = qr.dequantize()
        self.assertTrue(np.allclose(r.numpy(), rqr.numpy(), atol=2 / scale))

    def test_per_channel_qtensor_creation(self):
        numel = 10
        ch_axis = 0
        scales = torch.rand(numel)
        zero_points = torch.randint(0, 10, size=(numel,))
        q = torch._empty_per_channel_affine_quantized(
            [numel], scales=scales, zero_points=zero_points, axis=ch_axis, dtype=torch.quint8)
        self.assertEqual(scales, q.q_per_channel_scales())
        self.assertEqual(zero_points, q.q_per_channel_zero_points())
<<<<<<< HEAD
        self.assertEqual([ch_axis], q.q_per_channel_axis())
=======
        self.assertEqual(ch_axis, q.q_per_channel_axis())
>>>>>>> 9b2e2ee2

        # create Tensor from uint8_t Tensor, scales and zero_points
        int_tensor = torch.randint(0, 100, size=(numel,), dtype=torch.uint8)
        q = torch._make_per_channel_quantized_tensor(int_tensor, scales, zero_points, ch_axis)
        self.assertEqual(int_tensor, q.int_repr())
        self.assertEqual(scales, q.q_per_channel_scales())
        self.assertEqual(zero_points, q.q_per_channel_zero_points())
<<<<<<< HEAD
        self.assertEqual([ch_axis], q.q_per_channel_axis())
=======
        self.assertEqual(ch_axis, q.q_per_channel_axis())
>>>>>>> 9b2e2ee2

    def test_qtensor_creation(self):
        scale = 0.5
        zero_point = 10
        val = 100
        numel = 10
        q = torch._empty_affine_quantized([numel], scale=scale, zero_point=zero_point, dtype=torch.quint8)
        self.assertEqual(scale, q.q_scale())
        self.assertEqual(zero_point, q.q_zero_point())

        # create Tensor from uint8_t Tensor, scale and zero_point
        int_tensor = torch.randint(0, 100, size=(10,), dtype=torch.uint8)
        q = torch._make_per_tensor_quantized_tensor(int_tensor, scale, zero_point)
        self.assertEqual(int_tensor, q.int_repr())
        self.assertEqual(scale, q.q_scale())
        self.assertEqual(zero_point, q.q_zero_point())

        # create via empty_like
        q = torch._empty_affine_quantized([numel], scale=scale, zero_point=zero_point, dtype=torch.quint8)
        q_el = torch.empty_like(q)
        self.assertEqual(q.q_scale(), q_el.q_scale())
        self.assertEqual(q.q_zero_point(), q_el.q_zero_point())
        self.assertEqual(q.dtype, q_el.dtype)

        # create via empty_like but change the dtype (currently not supported)
        with self.assertRaises(RuntimeError):
            torch.empty_like(q, dtype=torch.qint8)

    def test_qtensor_dtypes(self):
        r = torch.rand(3, 2, dtype=torch.float) * 4 - 2
        scale = 0.2
        zero_point = 2
        qr = torch.quantize_per_tensor(r, scale, zero_point, torch.qint8)
        rqr = qr.dequantize()
        self.assertTrue(np.allclose(r.numpy(), rqr.numpy(), atol=2 / scale))
        qr = torch.quantize_per_tensor(r, scale, zero_point, torch.quint8)
        rqr = qr.dequantize()
        self.assertTrue(np.allclose(r.numpy(), rqr.numpy(), atol=2 / scale))
        qr = torch.quantize_per_tensor(r, scale, zero_point, torch.qint32)
        rqr = qr.dequantize()
        self.assertTrue(np.allclose(r.numpy(), rqr.numpy(), atol=2 / scale))

<<<<<<< HEAD
    def test_qtensor_dequantize_linear(self):
        t = torch.arange(-10, 10, dtype=torch.int8)
        scale = 3
        zero_point = 2
        qt = torch._dequantize_linear(t, scale, zero_point, torch.qint8)
        qt2 = torch._per_tensor_affine_qtensor(t, scale, zero_point)
        self.assertEqual(qt, qt2.dequantize())

    def test_qtensor_per_channel_affine(self):
=======
    def test_qtensor_quantize_per_channel(self):
>>>>>>> 9b2e2ee2
        r = torch.rand(3, 2, dtype=torch.float) * 4 - 2
        scales = torch.tensor([0.2, 0.03], dtype=torch.double)
        zero_points = torch.tensor([5, 10], dtype=torch.long)
        axis = 1

        def quantize_c(data, scales, zero_points):
            res = torch.empty((3, 2))
            quant_min, quant_max = 0, 255
            for i in range(3):
                for j in range(2):
                    res[i][j] = np.clip(np.round(data[i][j] / scales[j]) + zero_points[j], quant_min, quant_max)
            return res
        qr = torch.quantize_per_channel(r, scales, zero_points, axis, torch.quint8)
        rqr = qr.dequantize()
        self.assertTrue(np.allclose(qr.int_repr(), quantize_c(r, scales, zero_points)))
        self.assertTrue(np.allclose(r.numpy(), rqr.numpy(), atol=2 / np.min(scales.numpy())))

    def test_qtensor_permute(self):
        r = torch.rand(10, 30, 2, 2, dtype=torch.float) * 4 - 2
        scale = 0.02
        zero_point = 1
<<<<<<< HEAD
        qr = torch.quantize_linear(r, scale, zero_point, torch.qint8)
=======
        qr = torch.quantize_per_tensor(r, scale, zero_point, torch.qint8)
>>>>>>> 9b2e2ee2
        qr = qr.transpose(0, 1)
        rqr = qr.dequantize()
        # compare transpose + dequantized result with orignal transposed result
        self.assertTrue(np.allclose(r.numpy().transpose([1, 0, 2, 3]), rqr.numpy(), atol=2 / scale))

<<<<<<< HEAD
        qr = torch.quantize_linear(r, scale, zero_point, torch.qint8)
=======
        qr = torch.quantize_per_tensor(r, scale, zero_point, torch.qint8)
>>>>>>> 9b2e2ee2
        qr1 = qr.permute([1, 0, 2, 3])
        qr2 = qr.transpose(0, 1)
        # compare int representation after transformations
        self.assertEqual(qr1.int_repr(), qr2.int_repr())
        self.assertEqual(qr1.q_scale(), qr2.q_scale())
        self.assertEqual(qr1.q_zero_point(), qr2.q_zero_point())
        # compare dequantized result
        self.assertEqual(qr1.dequantize(), qr2.dequantize())
        # compare permuted + dequantized result with original transposed result
        self.assertTrue(np.allclose(qr2.dequantize().numpy(), r.numpy().transpose([1, 0, 2, 3]), atol=2 / scale))
        # make permuted result contiguous
        self.assertEqual(qr2.contiguous().int_repr(), qr2.int_repr())

        # change memory format
        qlast = qr.contiguous(memory_format=torch.channels_last)
        self.assertEqual(qr.stride(), list(reversed(sorted(qr.stride()))))
        self.assertNotEqual(qlast.stride(), list(reversed(sorted(qlast.stride()))))
        self.assertEqual(qr.int_repr(), qlast.int_repr())
        self.assertEqual(qr.q_scale(), qlast.q_scale())
        self.assertEqual(qr.q_zero_point(), qlast.q_zero_point())
        self.assertEqual(qlast.dequantize(), qr.dequantize())

    def test_qtensor_per_channel_permute(self):
        r = torch.rand(20, 10, 2, 2, dtype=torch.float) * 4 - 2
        scales = torch.rand(10) * 0.02 + 0.01
        zero_points = torch.round(torch.rand(10) * 2 - 1).to(torch.long)
<<<<<<< HEAD
        qr = torch.quantize_linear_per_channel(r, scales, zero_points, [1], torch.qint8)
=======
        qr = torch.quantize_per_channel(r, scales, zero_points, 1, torch.qint8)
>>>>>>> 9b2e2ee2

        # we can't reorder the axis
        with self.assertRaises(RuntimeError):
            qr.transpose(0, 1)

        # but we can change memory format
        qlast = qr.contiguous(memory_format=torch.channels_last)
        self.assertEqual(qr.stride(), list(reversed(sorted(qr.stride()))))
        self.assertNotEqual(qlast.stride(), list(reversed(sorted(qlast.stride()))))
        self.assertEqual(qr.int_repr(), qlast.int_repr())
        self.assertEqual(scales, qlast.q_per_channel_scales())
        self.assertEqual(zero_points, qlast.q_per_channel_zero_points())
<<<<<<< HEAD
        self.assertEqual((1,), qlast.q_per_channel_axis())
        self.assertEqual(qlast.dequantize(), qr.dequantize())

=======
        self.assertEqual(1, qlast.q_per_channel_axis())
        self.assertEqual(qlast.dequantize(), qr.dequantize())
>>>>>>> 9b2e2ee2

    def test_qtensor_load_save(self):
        scale = 0.2
        zero_point = 10
        r = torch.rand(15, 2, dtype=torch.float32) * 2
        for dtype in [torch.quint8, torch.qint8, torch.qint32]:
            qr = torch.quantize_per_tensor(r, scale, zero_point, dtype)
            qrv = qr[:, 1]
            with tempfile.NamedTemporaryFile() as f:
                # Serializing and Deserializing Tensor
                torch.save((qr, qrv), f)
                f.seek(0)
                qr2, qrv2 = torch.load(f)
                self.assertEqual(qr, qr2)
                self.assertEqual(qrv, qrv2)
                self.assertEqual(qr2.storage().data_ptr(), qrv2.storage().data_ptr())

    def test_qtensor_per_channel_load_save(self):
        r = torch.rand(20, 10, dtype=torch.float) * 4 - 2
        scales = torch.rand(10) * 0.02 + 0.01
        zero_points = torch.round(torch.rand(10) * 20 + 1).to(torch.long)
        # quint32 is not supported yet
        for dtype in [torch.quint8, torch.qint8]:
            qr = torch.quantize_per_channel(r, scales, zero_points, 1, dtype)
            with tempfile.NamedTemporaryFile() as f:
                # Serializing and Deserializing Tensor
                torch.save(qr, f)
                f.seek(0)
                qr2 = torch.load(f)
                self.assertEqual(qr, qr2)

    def test_qtensor_copy(self):
        scale = 0.5
        zero_point = 10
        val = 100
        numel = 10
        # copy from same scale and zero_point
        q = torch._empty_affine_quantized([numel], scale=scale, zero_point=zero_point, dtype=torch.quint8)
        q2 = torch._empty_affine_quantized([numel], scale=scale, zero_point=zero_point, dtype=torch.quint8)
        q.copy_(q2)
        self.assertEqual(q.int_repr(), q2.int_repr())
        self.assertEqual(q.q_scale(), q2.q_scale())
        self.assertEqual(q.q_zero_point(), q2.q_zero_point())
        # copying from different scale and zero_point
        scale = 3.2
        zero_point = 5
        q = torch._empty_affine_quantized([numel], scale=scale, zero_point=zero_point, dtype=torch.quint8)
        # check original scale and zero_points are set correctly
        self.assertEqual(q.q_scale(), scale)
        self.assertEqual(q.q_zero_point(), zero_point)
        q.copy_(q2)
        # check scale and zero_points has been copied
        self.assertEqual(q, q2)

    def test_qtensor_clone(self):
        numel = 10
        scale = 0.5
        zero_point = 10
        q2 = torch._empty_affine_quantized([numel], scale=scale, zero_point=zero_point, dtype=torch.quint8)
        q = q2.clone()
        # Check to make sure the scale and zero_point has been copied.
        self.assertEqual(q, q2)

    def test_qtensor_view(self):
        scale, zero_point, dtype = 1.0, 2, torch.uint8
        q_int = torch.randint(0, 100, [1, 2, 3], dtype=dtype)
        q = torch._make_per_tensor_quantized_tensor(q_int, scale=scale, zero_point=zero_point)
        q2 = q.view(1, 3, 2)
        self.assertEqual(q.numel(), q2.numel())
        # testing -1
        self.assertEqual(q, q2.view(1, -1, 3))

        a_int = torch.randint(0, 100, [1, 2, 3, 4], dtype=dtype)
        a = torch._make_per_tensor_quantized_tensor(a_int, scale=scale, zero_point=zero_point)
        b = a.transpose(1, 2)  # swaps 2nd and 3rd dimension
        c = a.view(1, 3, 2, 4)  # does not change tensor layout in memory
        self.assertEqual(b.size(), c.size())
        self.assertEqual(b.q_scale(), c.q_scale())
        self.assertEqual(b.q_zero_point(), c.q_zero_point())
        self.assertNotEqual(b.stride(), c.stride())
        # size is the same but the underlying data is different
        self.assertNotEqual(b.int_repr(), c.int_repr())
        self.assertFalse(torch.equal(b, c))

        # a case can't view non-contiguos Tensor
        a_int = torch.randint(0, 100, [1, 2, 3, 4], dtype=dtype)
        a = torch._make_per_tensor_quantized_tensor(a_int, scale=scale, zero_point=zero_point)
        b = a.transpose(1, 2)  # swaps 2nd and 3rd dimension
        err_str = "view size is not compatible with input tensor's size and stride*"
        with self.assertRaisesRegex(RuntimeError, err_str):
            b.view(1, 4, 2, 3)
        # view on contiguous tensor is fine
        b.contiguous().view(1, 4, 2, 3)


    def test_qtensor_reshape(self):
        scale, zero_point, dtype = 1.0, 2, torch.uint8
        q_int = torch.randint(0, 100, [3, 5], dtype=dtype)
        q = torch._make_per_tensor_quantized_tensor(q_int, scale=scale, zero_point=zero_point)
        q2 = q.reshape([15])
        self.assertEqual(q.numel(), q2.numel())
        self.assertEqual(q2.size(), [15])
        # testing -1
        self.assertEqual(q, q2.reshape([3, -1]))

        a_int = torch.randint(0, 100, [1, 2, 3, 4], dtype=dtype)
        a = torch._make_per_tensor_quantized_tensor(a_int, scale=scale, zero_point=zero_point)
        b = a.transpose(1, 2)  # swaps 2nd and 3rd dimension
        c = a.reshape(1, 3, 2, 4)  # does not change tensor layout
        self.assertEqual(b.size(), c.size())
        self.assertEqual(b.q_scale(), c.q_scale())
        self.assertEqual(b.q_zero_point(), c.q_zero_point())
        self.assertNotEqual(b.stride(), c.stride())
        self.assertNotEqual(b.int_repr(), c.int_repr())
        self.assertFalse(torch.equal(b, c))

        # we can use reshape for non-contiguous Tensor
        a_int = torch.randint(0, 100, [1, 2, 3, 4], dtype=dtype)
        a = torch._make_per_tensor_quantized_tensor(a_int, scale=scale, zero_point=zero_point)
        b = a.transpose(1, 2)  # swaps 2nd and 3rd dimension
        c = b.reshape(1, 4, 2, 3)

    def test_qscheme_pickle(self):

        f = Foo()
        buf = io.BytesIO()
        torch.save(f, buf)

        buf.seek(0)
        f2 = torch.load(buf)

        self.assertEqual(f2.qscheme, torch.per_tensor_symmetric)

if __name__ == "__main__":
    run_tests()<|MERGE_RESOLUTION|>--- conflicted
+++ resolved
@@ -78,11 +78,7 @@
             [numel], scales=scales, zero_points=zero_points, axis=ch_axis, dtype=torch.quint8)
         self.assertEqual(scales, q.q_per_channel_scales())
         self.assertEqual(zero_points, q.q_per_channel_zero_points())
-<<<<<<< HEAD
-        self.assertEqual([ch_axis], q.q_per_channel_axis())
-=======
         self.assertEqual(ch_axis, q.q_per_channel_axis())
->>>>>>> 9b2e2ee2
 
         # create Tensor from uint8_t Tensor, scales and zero_points
         int_tensor = torch.randint(0, 100, size=(numel,), dtype=torch.uint8)
@@ -90,11 +86,7 @@
         self.assertEqual(int_tensor, q.int_repr())
         self.assertEqual(scales, q.q_per_channel_scales())
         self.assertEqual(zero_points, q.q_per_channel_zero_points())
-<<<<<<< HEAD
-        self.assertEqual([ch_axis], q.q_per_channel_axis())
-=======
         self.assertEqual(ch_axis, q.q_per_channel_axis())
->>>>>>> 9b2e2ee2
 
     def test_qtensor_creation(self):
         scale = 0.5
@@ -137,19 +129,7 @@
         rqr = qr.dequantize()
         self.assertTrue(np.allclose(r.numpy(), rqr.numpy(), atol=2 / scale))
 
-<<<<<<< HEAD
-    def test_qtensor_dequantize_linear(self):
-        t = torch.arange(-10, 10, dtype=torch.int8)
-        scale = 3
-        zero_point = 2
-        qt = torch._dequantize_linear(t, scale, zero_point, torch.qint8)
-        qt2 = torch._per_tensor_affine_qtensor(t, scale, zero_point)
-        self.assertEqual(qt, qt2.dequantize())
-
-    def test_qtensor_per_channel_affine(self):
-=======
     def test_qtensor_quantize_per_channel(self):
->>>>>>> 9b2e2ee2
         r = torch.rand(3, 2, dtype=torch.float) * 4 - 2
         scales = torch.tensor([0.2, 0.03], dtype=torch.double)
         zero_points = torch.tensor([5, 10], dtype=torch.long)
@@ -171,21 +151,13 @@
         r = torch.rand(10, 30, 2, 2, dtype=torch.float) * 4 - 2
         scale = 0.02
         zero_point = 1
-<<<<<<< HEAD
-        qr = torch.quantize_linear(r, scale, zero_point, torch.qint8)
-=======
         qr = torch.quantize_per_tensor(r, scale, zero_point, torch.qint8)
->>>>>>> 9b2e2ee2
         qr = qr.transpose(0, 1)
         rqr = qr.dequantize()
         # compare transpose + dequantized result with orignal transposed result
         self.assertTrue(np.allclose(r.numpy().transpose([1, 0, 2, 3]), rqr.numpy(), atol=2 / scale))
 
-<<<<<<< HEAD
-        qr = torch.quantize_linear(r, scale, zero_point, torch.qint8)
-=======
         qr = torch.quantize_per_tensor(r, scale, zero_point, torch.qint8)
->>>>>>> 9b2e2ee2
         qr1 = qr.permute([1, 0, 2, 3])
         qr2 = qr.transpose(0, 1)
         # compare int representation after transformations
@@ -212,11 +184,7 @@
         r = torch.rand(20, 10, 2, 2, dtype=torch.float) * 4 - 2
         scales = torch.rand(10) * 0.02 + 0.01
         zero_points = torch.round(torch.rand(10) * 2 - 1).to(torch.long)
-<<<<<<< HEAD
-        qr = torch.quantize_linear_per_channel(r, scales, zero_points, [1], torch.qint8)
-=======
         qr = torch.quantize_per_channel(r, scales, zero_points, 1, torch.qint8)
->>>>>>> 9b2e2ee2
 
         # we can't reorder the axis
         with self.assertRaises(RuntimeError):
@@ -229,14 +197,8 @@
         self.assertEqual(qr.int_repr(), qlast.int_repr())
         self.assertEqual(scales, qlast.q_per_channel_scales())
         self.assertEqual(zero_points, qlast.q_per_channel_zero_points())
-<<<<<<< HEAD
-        self.assertEqual((1,), qlast.q_per_channel_axis())
-        self.assertEqual(qlast.dequantize(), qr.dequantize())
-
-=======
         self.assertEqual(1, qlast.q_per_channel_axis())
         self.assertEqual(qlast.dequantize(), qr.dequantize())
->>>>>>> 9b2e2ee2
 
     def test_qtensor_load_save(self):
         scale = 0.2
