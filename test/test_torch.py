--- conflicted
+++ resolved
@@ -7906,22 +7906,6 @@
         lambda t, d: torch.pow(2, torch.arange(3, 7).to(dtype=_convert_t(t, d), device=d)),
         lambda t, d: [2],
         1e-3, 1e-5, 1e-3, _signed_types, _cpu_types, False),
-<<<<<<< HEAD
-    # lapack tests
-    ('qr', 'square', _small_2d, lambda t, d: [],
-        1e-5, 1e-5, 3e-4, _float_types_no_half, _cpu_types, False, [skipCUDAIfNoMagma]),
-    ('qr', 'skinny', _new_t((3, 4)), lambda t, d: [],
-        1e-5, 1e-5, 3e-4, _float_types_no_half, _cpu_types, False, [skipCUDAIfNoMagma]),
-    ('qr', 'fat', _new_t((4, 3)), lambda t, d: [],
-        1e-5, 1e-5, 3e-4, _float_types_no_half, _cpu_types, False, [skipCUDAIfNoMagma]),
-    ('qr', 'big', _large_2d, lambda t, d: [],
-        1e-5, 1e-5, 3e-4, _float_types_no_half, _cpu_types, False, [skipCUDAIfNoMagma]),
-    ('geqrf', '', _new_t((20, 20)), lambda t, d: [],
-        1e-5, 1e-5, 3e-4, _float_types_no_half, _cpu_types, False, [skipCUDAIfNoMagma, skipCPUIfNoLapack]),
-    ('eig', 'with_eigvec', _new_t((10, 10)), lambda t, d: [True],
-        1e-5, 1e-5, 1e-5, _float_types_no_half, _cpu_types, False, [skipCUDAIfNoMagma, onlyOnCPUAndCUDA, skipIfRocm]),
-=======
->>>>>>> 36a22967
 ]
 
 # Creates and decorates a generic test and adds it to the class.
