--- conflicted
+++ resolved
@@ -43,12 +43,8 @@
     skipIfRocm, skipIfNoSciPy, TemporaryFileName, TemporaryDirectoryName,
     wrapDeterministicFlagAPITest, DeterministicGuard, CudaSyncGuard,
     bytes_to_scalar, parametrize, skipIfMPS, noncontiguous_like,
-<<<<<<< HEAD
-    AlwaysWarnTypedStorageRemoval, TEST_WITH_TORCHDYNAMO, xfailIfTorchDynamo, set_warn_always_context)
-=======
     AlwaysWarnTypedStorageRemoval, TEST_WITH_TORCHDYNAMO, xfailIfTorchDynamo,
     xfailIfS390X, set_warn_always_context)
->>>>>>> 625108ed
 from multiprocessing.reduction import ForkingPickler
 from torch.testing._internal.common_device_type import (
     expectedFailureMeta,
@@ -2561,11 +2557,7 @@
                         self.assertEqual(y1.grad, y2.grad, rtol=0, atol=0.001)
 
     @tf32_on_and_off(0.05 if TEST_WITH_ROCM else 0.005)
-<<<<<<< HEAD
-    @bf32_on_and_off(0.08)
-=======
     @reduced_f32_on_and_off(0.08)
->>>>>>> 625108ed
     def test_cdist_large(self, device):
         for cm in ['use_mm_for_euclid_dist_if_necessary', 'use_mm_for_euclid_dist', 'donot_use_mm_for_euclid_dist']:
             x = torch.randn(1000, 10, device=device)
@@ -10994,8 +10986,6 @@
                 str(w[0].message)
             )
 
-<<<<<<< HEAD
-=======
     def test_tensor_item_no_warning(self):
         with (warnings.catch_warnings(record=True) as w,
                 set_warn_always_context(True)):
@@ -11008,7 +10998,6 @@
             self.assertEqual(len(w), 0)
 
 
->>>>>>> 625108ed
 # The following block extends TestTorch with negative dim wrapping tests
 # FIXME: replace these with OpInfo sample inputs or systemic OpInfo tests
 # Functions to test negative dimension wrapping
