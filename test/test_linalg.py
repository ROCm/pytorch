--- conflicted
+++ resolved
@@ -9,13 +9,8 @@
     (TestCase, run_tests, TEST_NUMPY, TEST_SCIPY, IS_MACOS, IS_WINDOWS, slowTest, TEST_WITH_ASAN, make_tensor)
 from torch.testing._internal.common_device_type import \
     (instantiate_device_type_tests, dtypes, dtypesIfCUDA,
-<<<<<<< HEAD
-     onlyCUDA, skipCUDAIfNoMagma, skipCPUIfNoLapack, precisionOverride,
+     onlyCUDA, onlyCPU, skipCUDAIfNoMagma, skipCPUIfNoLapack, precisionOverride,
      skipCUDAIfNoMagmaAndNoCusolver, skipCUDAIfRocm, onlyOnCPUAndCUDA)
-=======
-     onlyCUDA, onlyCPU, skipCUDAIfNoMagma, skipCPUIfNoLapack, precisionOverride,
-     skipCUDAIfNoMagmaAndNoCusolver, onlyOnCPUAndCUDA)
->>>>>>> 52ec8b93
 from torch.testing._internal.jit_metaprogramming_utils import gen_script_fn_and_args
 from torch.autograd import gradcheck, gradgradcheck
 
