--- conflicted
+++ resolved
@@ -18,24 +18,15 @@
     (TestCase, run_tests, TEST_SCIPY, IS_MACOS, IS_WINDOWS, slowTest,
      TEST_WITH_ASAN, TEST_WITH_ROCM, IS_FBCODE, IS_REMOTE_GPU, iter_indices,
      make_fullrank_matrices_with_distinct_singular_values,
-<<<<<<< HEAD
-     freeze_rng_state, IS_ARM64, IS_SANDCASTLE, TEST_OPT_EINSUM,
+     freeze_rng_state, IS_ARM64, IS_SANDCASTLE, TEST_OPT_EINSUM, parametrize,
      setLinalgBackendsToDefaultFinally, skipIfRocm)
-=======
-     freeze_rng_state, IS_ARM64, IS_SANDCASTLE, TEST_OPT_EINSUM, parametrize)
->>>>>>> 8868a0c4
 from torch.testing._internal.common_device_type import \
     (instantiate_device_type_tests, dtypes, has_cusolver, has_hipsolver,
      onlyCPU, skipCUDAIf, skipCUDAIfNoMagma, skipCPUIfNoLapack, precisionOverride,
-<<<<<<< HEAD
      skipCUDAIfNoMagmaAndNoCusolver,
      skipCUDAIfRocm, onlyNativeDeviceTypes, dtypesIfCUDA,
      onlyCUDA, skipCUDAVersionIn, skipMeta, skipCUDAIfNoCusolver,
-     skipCUDAIfNoCusolverAndNoHipsolver, dtypesIfMPS)
-=======
-     skipCUDAIfNoMagmaAndNoCusolver, skipCUDAIfRocm, onlyNativeDeviceTypes, dtypesIfCUDA,
-     onlyCUDA, skipCUDAVersionIn, skipMeta, skipCUDAIfNoCusolver, dtypesIfMPS, largeTensorTest)
->>>>>>> 8868a0c4
+     skipCUDAIfNoCusolverAndNoHipsolver, dtypesIfMPS, largeTensorTest)
 from torch.testing import make_tensor
 from torch.testing._internal.common_dtype import (
     all_types, all_types_and_complex_and, floating_and_complex_types, integral_types,
