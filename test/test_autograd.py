import contextlib
import gc
import sys
import io
import math
import tempfile
import time
import threading
import unittest
import warnings
from copy import deepcopy
from collections import OrderedDict
from itertools import product
from operator import mul
from functools import reduce
import torch
import json

# TODO: remove this global setting
# Autograd tests use double as the default dtype
torch.set_default_dtype(torch.double)

from torch import nn
from torch._six import inf, nan, istuple
from torch.autograd.gradcheck import gradgradcheck, gradcheck
from torch.autograd.function import once_differentiable
from torch.autograd.profiler import (profile, format_time, EventList,
                                     FunctionEvent, FunctionEventAvg,
                                     record_function, emit_nvtx)
import torch.autograd.functional as autogradF
from torch.utils.checkpoint import checkpoint
<<<<<<< HEAD
from torch.testing._internal.common_utils import (TEST_MKL, TestCase, run_tests, skipIfNoLapack,
=======
from torch.testing._internal.common_utils import (TEST_WITH_ROCM, TestCase, run_tests, skipIfNoLapack,
>>>>>>> 21ba48fe
                                                  suppress_warnings, slowTest,
                                                  load_tests, random_symmetric_matrix,
                                                  IS_WINDOWS, IS_MACOS, CudaMemoryLeakCheck)
from torch.autograd import Variable, Function, detect_anomaly, kineto_available
from torch.autograd.function import InplaceFunction
from torch.testing import randn_like
from torch.testing._internal.common_methods_invocations import (method_tests,
                                                                create_input, unpack_variables,
                                                                EXCLUDE_FUNCTIONAL, EXCLUDE_GRADCHECK,
                                                                EXCLUDE_GRADGRADCHECK,
                                                                EXCLUDE_GRADGRADCHECK_BY_TEST_NAME,
                                                                exclude_tensor_method,
                                                                mask_not_all_zeros,
                                                                S)
from torch.testing._internal.common_device_type import (instantiate_device_type_tests, skipCUDAIfRocm,
                                                        onlyCPU, onlyCUDA, dtypes, dtypesIfCUDA,
                                                        deviceCountAtLeast, skipCUDAIfCudnnVersionLessThan,
                                                        skipCUDAIf)

_END_SENTINEL = object()

def getattr_qualified(obj, qname, default=None):
    """ Like getattr but works with qualified names

    e.g. getattr(torch, 'fft.rfft')
    """
    path = qname.split('.')
    for name in path:
        obj = getattr(obj, name, _END_SENTINEL)
        if obj is _END_SENTINEL:
            return default
    return obj

# load_tests from common_utils is used to automatically filter tests for
# sharding on sandcastle. This line silences flake warnings
load_tests = load_tests

import pickle

PRECISION = 1e-4


@contextlib.contextmanager
def backward_engine(engine):
    _prev_engine = Variable._execution_engine
    Variable._execution_engine = engine()
    try:
        yield
    finally:
        Variable._execution_engine = _prev_engine


def graph_desc(fn):
    if fn is None:
        return 'None'
    result = type(fn).__name__ + '('
    next_functions = fn.next_functions
    for next_fn, _ in next_functions:
        result += graph_desc(next_fn)
        result += ', '
    if next_functions:
        result = result[:-2]
    return result + ')'


class TestAutograd(TestCase):

    def test_tensor_grad_warnings(self):
        dummy = torch.empty(1)

        with warnings.catch_warnings(record=True) as w:
            # Accessing .grad on leaf
            dummy.requires_grad_()
            foo = dummy.grad
            self.assertEqual(len(w), 0)

            # Accessing .grad on non-leaf
            dummy = dummy.clone()
            foo = dummy.grad
            self.assertEqual(len(w), 1)

            # Accessing .grad on non-leaf that retains gradients
            dummy.retain_grad()
            foo = dummy.grad
            self.assertEqual(len(w), 1)

    def _function_test(self, cls):
        x = torch.randn(5, 5, requires_grad=True)
        y = torch.randn(5, 5, requires_grad=True)
        result = cls.apply(x, 2, y)
        go = torch.ones((), requires_grad=True)
        result.sum().backward(go, create_graph=True)

        self.assertEqual(x.grad, y + torch.ones(5, 5))
        self.assertEqual(y.grad, x + torch.ones(5, 5) * 2)
        self.assertIsNotNone(x.grad.grad_fn)
        self.assertIsNotNone(y.grad.grad_fn)

        return x, y

    def test_function(self):
        class MyFunction(Function):

            @staticmethod
            def forward(ctx, tensor1, pyscalar, tensor2):
                ctx.pyscalar = pyscalar
                ctx.save_for_backward(tensor1, tensor2)
                return tensor1 + pyscalar * tensor2 + tensor1 * tensor2

            @staticmethod
            def backward(ctx, grad_output):
                var1, var2 = ctx.saved_tensors
                # NOTE: self is the test case here
                self.assertIsInstance(var1, torch.Tensor)
                self.assertIsInstance(var2, torch.Tensor)
                self.assertIsInstance(grad_output, torch.Tensor)
                return (grad_output + grad_output * var2, None,
                        grad_output * ctx.pyscalar + grad_output * var1)

        x, y = self._function_test(MyFunction)

        x_grad_desc = graph_desc(x.grad.grad_fn)
        y_grad_desc = graph_desc(y.grad.grad_fn)
        self.assertExpected(x_grad_desc, "x_grad_desc")
        self.assertExpected(y_grad_desc, "y_grad_desc")

    def test_once_differentiable(self):
        class MyFunction(Function):

            @staticmethod
            def forward(ctx, tensor1, pyscalar, tensor2):
                ctx.pyscalar = pyscalar
                ctx.save_for_backward(tensor1, tensor2)
                return tensor1 + pyscalar * tensor2 + tensor1 * tensor2

            @staticmethod
            @once_differentiable
            def backward(ctx, grad_output):
                self.assertFalse(torch.is_grad_enabled())
                t1, t2 = ctx.saved_tensors
                return (grad_output + grad_output * t2, None,
                        grad_output * ctx.pyscalar + grad_output * t1)

        x, y = self._function_test(MyFunction)
        self.assertEqual(graph_desc(x.grad.grad_fn),
                         'CopyBackwards(None, Error(AccumulateGrad(), None, AccumulateGrad()))')
        self.assertEqual(graph_desc(y.grad.grad_fn),
                         'CopyBackwards(None, Error(AccumulateGrad(), None, AccumulateGrad()))')

    def test_function_returns_input(self):
        class MyFunction(Function):
            @staticmethod
            def forward(ctx, x):
                return x

            @staticmethod
            def backward(ctx, grad):
                return grad * 2

        for shape in [(1,), ()]:
            v = torch.ones(shape, requires_grad=True)
            MyFunction.apply(v).backward()
            self.assertEqual(v.grad, torch.full(shape, 2.))

            with torch.no_grad():
                v.grad.zero_()
            MyFunction.apply(v.clone()).backward()
            self.assertEqual(v.grad, torch.full(shape, 2.))

    def test_function_returns_undefined_tensor(self):
        class MyFunction(Function):
            @staticmethod
            def forward(ctx, x):
                return x * 2

            @staticmethod
            def backward(ctx, grad):
                return None

        # Test that undefined tensors returned from custom backward function
        # are propagated as undefined and not tensor full of zeroes
        x = torch.ones(1, requires_grad=True)

        MyFunction.apply(x).backward()
        self.assertIsNone(x.grad)

        MyFunction.apply(x ** 2).backward()
        self.assertIsNone(x.grad)

        MyFunction.apply(x).sum().backward()
        self.assertIsNone(x.grad)

        self.assertIsNone(torch.autograd.grad(MyFunction.apply(x), x, allow_unused=True)[0])

    def test_materialize_grads(self):
        class MyFunction(Function):
            @staticmethod
            def forward(ctx, x):
                return x

            @staticmethod
            def backward(ctx, grad):
                self.assertEqual(grad, torch.zeros(1))
                return grad

        x = torch.ones(1, requires_grad=True)
        torch._C._functions.UndefinedGrad()(MyFunction.apply(x)).backward()

    def test_dont_materialize_grads(self):
        class MyFunction(Function):
            @staticmethod
            def forward(ctx, x):
                ctx.set_materialize_grads(False)
                return x

            @staticmethod
            def backward(ctx, grad):
                self.assertIsNone(grad)
                return grad

        x = torch.ones(1, requires_grad=True)
        torch._C._functions.UndefinedGrad()(MyFunction.apply(x)).backward()

    def test_legacy_function_deprecation_exception(self):
        # Trigger exception
        class MyFunction(Function):
            def forward(self, x):
                return x

            def backward(self, grad_output):
                return grad_output

        # Check exception occurs
        with self.assertRaisesRegex(
                RuntimeError,
                'Legacy autograd function with non-static forward method is deprecated'):
            MyFunction()(torch.randn(3, 4))

    class SimulateBackwardError(Function):

        @staticmethod
        def forward(ctx, input):
            return input.clone()

        @staticmethod
        @once_differentiable
        def backward(ctx, input):
            raise Exception("Simulate error on backward pass")

    def test_custom_function_exception(self):

        t1 = torch.rand((3, 3), requires_grad=True)
        t2 = torch.rand((3, 3), requires_grad=True)

        tmp = (t1 + t2) * (t1 + t2)
        t3 = TestAutograd.SimulateBackwardError.apply(tmp)
        with self.assertRaisesRegex(Exception, "Simulate error on backward pass"):
            t3.sum().backward()

    def test_invalid_gradients(self):
        class MyFunction(Function):
            @staticmethod
            def forward(ctx, x):
                return x * 2

            @staticmethod
            def backward(ctx, grad_output):
                return torch.randn(10, dtype=torch.float)

        with self.assertRaisesRegex(RuntimeError, 'expected shape'):
            input = torch.randn(5, 5, dtype=torch.float, requires_grad=True)
            MyFunction.apply(input).sum().backward()

    def test_accumulate_grad(self):
        grad_output = torch.ones(5, 5)

        def compute_grad(create_graph):
            x = torch.randn(5, 5, requires_grad=True)
            y = x + 2
            y.backward(grad_output, retain_graph=True)
            x_grad = x.grad
            x_grad_clone = x.grad.clone()
            y.backward(grad_output, create_graph=create_graph)
            return x_grad, x_grad_clone

        # Accumulate in-place when create_graph is False
        x_grad, x_grad_clone = compute_grad(create_graph=False)
        self.assertEqual(x_grad, x_grad_clone * 2)

        # Accumulate out-of-place when create_graph is False
        x_grad, x_grad_clone = compute_grad(create_graph=True)
        self.assertEqual(x_grad, x_grad_clone)

    def test_accumulate_grad_tensor_reference(self):
        def _test_grad_tensor(params_grad_tensor, backward_grad_tensor, should_preserve_reference, create_graph):
            params = torch.tensor([1.5, 1.5]).requires_grad_()
            params.grad = params_grad_tensor
            grad_saved = params.grad
            params.backward(backward_grad_tensor, create_graph=create_graph)
            self.assertEqual(id(grad_saved) == id(params.grad), should_preserve_reference)

        for create_graph in (False, True):
            # Accumulate dense gradient to sparse gradient will change the `params.grad` reference
            _test_grad_tensor(
                torch.sparse_coo_tensor(torch.tensor([[1, 1]]).long(), torch.tensor([1., 1.])),
                torch.tensor([1.5, 1.5]),
                False,  # never accumulates in-place
                create_graph)

            # Accumulate dense gradient to dense gradient will preserve the `params.grad` reference,
            # but only if create_graph=False.
            _test_grad_tensor(
                torch.tensor([1.5, 1.5]),
                torch.tensor([1.5, 1.5]),
                not create_graph,
                create_graph)

            # Accumulate sparse gradient to sparse gradient will preserve the `params.grad` reference,
            # but only if create_graph=False.
            _test_grad_tensor(
                torch.sparse_coo_tensor(torch.tensor([[1, 1]]).long(), torch.tensor([1., 1.])),
                torch.sparse_coo_tensor(torch.tensor([[1, 1]]).long(), torch.tensor([1., 1.])),
                not create_graph,
                create_graph)

    @skipIfNoLapack
    def test_slogdet_sign(self):
        a = torch.randn(3, 3, requires_grad=True)
        s, logdet = a.slogdet()

        # test that sign should not require grad
        self.assertFalse(s.requires_grad)

        # test that backward through computation involving sign works
        def sign_mul_logdet(mat):
            s, logdet = mat.slogdet()
            return s * logdet

        u, s, v = a.detach().svd()
        s.abs_().clamp_(0.0001)
        for sign in (-1, 1):
            s[-1] = sign
            mat = torch.chain_matmul(u, s.diag(), v.t()).requires_grad_()
            gradcheck(sign_mul_logdet, mat)
            gradgradcheck(sign_mul_logdet, mat)

    def test_sum_to_with_empty_dim_grad(self):
        a = torch.rand(4, 0, requires_grad=True)
        b = torch.rand(4, 1, requires_grad=True)
        c = a + b
        assert c.shape == (4, 0)
        c.sum().backward()

        self.assertEqual(b.grad, torch.zeros(4, 1))
        self.assertEqual(a.grad, torch.zeros(4, 0))

    def test_hessian_vector(self):
        x = torch.randn(2, 2, requires_grad=True)
        y = torch.randn(2, 2, requires_grad=True)

        z = x ** 2 + y * x + y ** 2
        z.backward(torch.ones(2, 2), create_graph=True)

        with torch.no_grad():
            x_grad = 2 * x + y
            y_grad = x + 2 * y
        self.assertEqual(x.grad, x_grad)
        self.assertEqual(y.grad, y_grad)

        grad_sum = 2 * x.grad + y.grad
        grad_sum.backward(torch.ones(2, 2))
        x_hv = torch.ones(2, 2) * 5
        y_hv = torch.ones(2, 2) * 4
        self.assertEqual(x.grad, x_grad + x_hv)
        self.assertEqual(y.grad, y_grad + y_hv)

    def test_grad(self):
        x = torch.randn(2, 2, requires_grad=True)
        y = torch.randn(2, 2, requires_grad=True)
        z = x ** 2 + y * x + y ** 2
        z.backward(torch.ones(2, 2), create_graph=True)

        x_grad = 2 * x + y
        y_grad = x + 2 * y
        self.assertEqual(x.grad, x_grad)
        self.assertEqual(y.grad, y_grad)

        grad_sum = 2 * x.grad + y.grad
        x_hv = torch.autograd.grad(
            outputs=[grad_sum], grad_outputs=[torch.ones(2, 2)],
            inputs=[x], create_graph=True)
        expected_x_hv = torch.ones(2, 2) * 5
        expected_y_hv = torch.ones(2, 2) * 4

        self.assertEqual(x_hv[0], expected_x_hv)
        self.assertEqual(x.grad, x_grad)
        self.assertEqual(y.grad, y_grad)

        # Test that grad_outputs and outputs have the same shape
        grad_out = torch.ones(2)
        try:
            torch.autograd.grad(
                outputs=[grad_sum], grad_outputs=[grad_out],
                inputs=[x], create_graph=True)
            self.assertFail()
        except RuntimeError as error:
            self.assertEqual(str(error), "Mismatch in shape: grad_output[0] has a shape of "
                             + str(grad_out.shape) + " and output[0] has a shape of "
                             + str(grad_sum.shape) + ".")

    def test_grad_nonleaf(self):
        x_init = torch.randn(2, 2, requires_grad=True)
        x = x_init
        y = torch.randn(2, 2, requires_grad=True)
        grad_output = torch.ones(2, 2)

        def fn(x):
            return x ** 2 + y * x + y ** 2

        for _ in range(5):
            grad_x, = torch.autograd.grad(
                fn(x), x, grad_outputs=grad_output, create_graph=True)

            grad_x_expected = 2 * x + y
            self.assertIsNone(y.grad)
            self.assertIsNone(x.grad)
            self.assertEqual(grad_x, grad_x_expected)

            x = x + 0.05 * grad_x

        val_init = fn(x_init).sum()
        val_final = fn(x).sum()
        self.assertGreater(val_final, val_init)

        x.backward(grad_output)
        self.assertIsNotNone(y.grad)
        self.assertIsNotNone(x_init.grad)

    def test_grad_nonleaf_many_outputs(self):
        # This checks an edge case for function callbacks
        # We want to capture two grads of a function, but can only
        # register a single callback.
        x = torch.randn(4, 2, requires_grad=True)
        a, b = x.chunk(2)

        def hook(*grads):
            hook_called[0] = True
        hook_called = [False]
        x.register_hook(hook)

        go = torch.randn(2, 2)
        grad_a, grad_b = torch.autograd.grad(
            (a + 2 * b), [a, b], grad_outputs=go, create_graph=True)

        self.assertEqual(grad_a, go)
        self.assertEqual(grad_b, go * 2)
        self.assertFalse(hook_called[0])
        self.assertIsNone(x.grad)

    def test_grad_nonleaf_register_hook(self):
        # This checks an edge case for register_hook.
        # We want to capture grad of a nonleaf tensor,
        # but avoid segfault during backward of other nonleaf tensors
        x = torch.randn(5, requires_grad=True)
        x_list = x.unbind()

        x0 = x_list[0]
        hook_results = [None]

        def hook(grad):
            hook_results[0] = grad
        x0.register_hook(hook)

        x_list[0].backward()
        self.assertEqual(hook_results[0], torch.tensor(1.))
        expected_grad = torch.tensor([1., 0, 0, 0, 0])
        self.assertEqual(x.grad, expected_grad)
        self.assertIsNone(x_list[0].grad)

        for i in range(1, 5, 1):
            x_list[i].backward()
            self.assertEqual(hook_results[0], None)
            expected_grad[i] = 1.0
            self.assertEqual(x.grad, expected_grad)
            self.assertIsNone(x_list[i].grad)

    def test_hook_with_no_name(self):
        # Create a hook that do not have a __name__ attribute
        class MyHookClass:
            def __call__(self, grad):
                return grad.clone()

        x = torch.randn(5, requires_grad=True).clone()
        x.register_hook(MyHookClass())
        x.sum().backward()
        # Should run fine

    def test_sharded_grad(self):
        leaves = [torch.zeros(5, 5, requires_grad=True) for _ in range(10)]
        intermediates = [l * i + l * l for i, l in enumerate(leaves)]
        loss = sum(v * i for i, v in enumerate(intermediates)).sum()

        # define a helper for dividing intermediates into groups
        def group(l, group_size):
            return (l[i:i + group_size] for i in range(0, len(l), group_size))

        # Compute the d loss / d intermediates in chunks of shard_size
        shard_size = 2
        d_intermediates = [d_i for intermediates_batch in group(intermediates, shard_size)
                           for d_i in torch.autograd.grad(loss, intermediates_batch)]
        # Compute rest of backward pass
        torch.autograd.backward(intermediates, d_intermediates)

        for i, l in enumerate(leaves):
            self.assertEqual(l.grad, i * i * (1 + l))

    def test_backward_badcalls(self):
        x = torch.ones(1)
        with self.assertRaisesRegex(RuntimeError, 'does not require grad'):
            x.backward()

    def test_grad_badcalls(self):
        x = torch.ones(1)
        y = x ** 2
        with self.assertRaisesRegex(RuntimeError, 'does not require grad'):
            torch.autograd.grad(x, y)
        with self.assertRaisesRegex(RuntimeError, 'does not require grad'):
            torch.autograd.grad(y, x)

        x = torch.ones(1, requires_grad=True)
        y = x ** 2
        torch.autograd.grad(y, x)  # this should succeed now

    def test_grad_fn_badcalls(self):
        error_regex = 'expected .* arguments, got .* instead'
        x = torch.ones(1, requires_grad=True)
        y = x ** 2
        with self.assertRaisesRegex(TypeError, error_regex):
            y.grad_fn(x.detach(), x.detach())  # too many
        with self.assertRaisesRegex(TypeError, error_regex):
            y.grad_fn()  # too few

        y.grad_fn(x.detach())  # this should succeed

    def test_grad_unreachable(self):
        x = torch.ones(1, requires_grad=True)
        y = torch.ones(1, requires_grad=True)
        # Make sure x and y have grad accumulators allocated
        z = x * 2
        w = y * 2

        grad_x, grad_y = torch.autograd.grad(x * 2, [x, y], allow_unused=True)
        self.assertEqual(grad_x, x * 2)
        self.assertIsNone(grad_y)

        # This is slightly different than the case above, because z doesn't even
        # have a grad accumulator allocated.
        z = torch.ones(1, requires_grad=True)
        grad_x, grad_z = torch.autograd.grad(x * 2, [x, z], allow_unused=True)
        self.assertEqual(grad_x, x * 2)
        self.assertIsNone(grad_z)

        # allow_unused=False, but grads contains None inside, should throw
        with self.assertRaisesRegex(RuntimeError,
                                    "Set allow_unused=True"):
            grad_x, grad_y = torch.autograd.grad(x * 2, [x, y], allow_unused=False)

    def test_hooks(self):
        x = torch.ones(5, 5, requires_grad=True)
        y = torch.ones(5, 5) * 4
        y.requires_grad_(True)

        counter = [0]

        def bw_hook(inc, grad):
            self.assertIsInstance(grad, torch.Tensor)
            counter[0] += inc

        z = x ** 2 + x * 2 + x * y + y
        x.register_hook(lambda *args: bw_hook(0, *args))
        test = z.register_hook(lambda *args: bw_hook(1, *args))
        z.backward(torch.ones(5, 5), retain_graph=True)
        self.assertEqual(counter[0], 1)

        test2 = z.register_hook(lambda *args: bw_hook(2, *args))
        z.backward(torch.ones(5, 5), retain_graph=True)
        self.assertEqual(counter[0], 4)

        test2.remove()
        z.backward(torch.ones(5, 5), retain_graph=True)
        self.assertEqual(counter[0], 5)

        def bw_hook_modify(grad):
            return grad.mul(2)

        test.remove()
        z.register_hook(bw_hook_modify)
        with torch.no_grad():
            y.grad.zero_()
        z.backward(torch.ones(5, 5), retain_graph=True)
        self.assertEqual(y.grad, (x + 1) * 2)

        y.register_hook(bw_hook_modify)
        with torch.no_grad():
            y.grad.zero_()
        z.backward(torch.ones(5, 5))
        self.assertEqual(y.grad, (x + 1) * 4)

    def test_hooks_cpp(self):
        # Tests hooks for autograd function implemented in C++
        bn = torch.nn.BatchNorm1d(5, affine=False)
        bn.eval()

        counter = [0]

        def bw_hook(grad):
            counter[0] += 1
            return grad * 2

        x = torch.ones(5, 5, requires_grad=True)
        z = bn(x)
        z.register_hook(bw_hook)
        z.sum().backward()

        self.assertEqual(counter[0], 1, msg='bw_hook not called')
        self.assertEqual(x.grad, torch.ones(5, 5) * 2, atol=1e-5, rtol=0)

    def test_hook_none(self):
        # WARNING: this is a test for autograd internals.
        # You should never have to use such things in your code.
        class NoneGradientFunction(Function):
            @staticmethod
            def forward(ctx, x, y):
                assert ctx.needs_input_grad[0]
                assert not ctx.needs_input_grad[1]
                return x, y

            @staticmethod
            def backward(ctx, grad_x, grad_y):
                return grad_x, None

        was_called = [False]

        def hook(grad):
            self.assertIsNotNone(grad)
            was_called[0] = True

        x = torch.randn(5, 5, requires_grad=True)
        y = torch.randn(5, 5)
        rx, ry = NoneGradientFunction.apply(x, y)
        rx.register_hook(hook)
        ry.register_hook(hook)
        sum(rx, ry).sum().backward()
        self.assertTrue(was_called[0])

    def test_retain_grad(self):
        input = torch.rand(1, 3, requires_grad=True)
        h1 = input * 3
        out = (h1 * h1).sum()

        # It should be possible to call retain_grad() multiple times
        h1.retain_grad()
        h1.retain_grad()

        # Gradient should be accumulated
        out.backward(retain_graph=True)
        self.assertEqual(h1 * 2, h1.grad)
        out.backward(retain_graph=True)
        self.assertEqual(h1 * 4, h1.grad)

        with torch.no_grad():
            input.grad.zero_()
        # It should be a no-op for leaves
        input.retain_grad()
        input.retain_grad()
        out.backward()
        self.assertEqual(input * 18, input.grad)

    def test_retain_grad_cycle(self):
        import gc
        import weakref
        counter = [0]
        refs = [None]

        x = torch.ones(5, 5, requires_grad=True)

        def run_test():
            y = x * 2
            y.retain_grad()

            def inc(*args):
                counter[0] += 1
            refs[0] = weakref.ref(y, inc)
            return y / 2

        z = run_test()
        gc.collect()
        self.assertIsNone(refs[0]())
        self.assertEqual(counter[0], 1)
        z.sum().backward()

    def test_backward(self):
        v = torch.randn(5, 5, requires_grad=True)
        x = torch.randn(5, 5, requires_grad=True)
        y = (torch.rand(5, 5) + 0.1).requires_grad_(True)
        z = torch.randn(5, 5, requires_grad=True)
        grad_output = torch.randn(5, 5)

        v.backward(grad_output)
        self.assertEqual(v.grad, grad_output)

        a = x + (y * z) + 4 * z ** 2 * x / y
        a.backward(grad_output)
        x_grad = 4 * z.pow(2) / y + 1
        y_grad = z - 4 * x * z.pow(2) / y.pow(2)
        z_grad = 8 * x * z / y + y
        self.assertEqual(x.grad, x_grad * grad_output)
        self.assertEqual(y.grad, y_grad * grad_output)
        self.assertEqual(z.grad, z_grad * grad_output)

    def test_sparse_backward(self):
        class FixedGradientFunction(Function):
            @staticmethod
            def forward(ctx, x, grad_x):
                ctx.save_for_backward(grad_x)
                return x

            @staticmethod
            def backward(ctx, grad_x):
                saved_grad_x, = ctx.saved_tensors
                return saved_grad_x, None

        size = torch.Size([6, 3, 2])
        i1 = torch.LongTensor([
            [0, 3, 4],
            [0, 2, 2],
        ])
        v1 = torch.DoubleTensor([[1, 2], [4, 5], [7, 8]])
        sparse_grad1 = torch.sparse.DoubleTensor(i1, v1, size)
        i2 = torch.LongTensor([
            [0, 1, 3, 4],
            [0, 1, 2, 2],
        ])
        v2 = torch.DoubleTensor([[1, 2], [4, 3], [4, 5], [7, 8]])
        sparse_grad2 = torch.sparse.DoubleTensor(i2, v2, size)
        dense_grad = torch.rand(size).double()
        fn = FixedGradientFunction

        # sparse first
        x = torch.randn(size, requires_grad=True)
        (fn.apply(x, sparse_grad1) + fn.apply(x, dense_grad) + fn.apply(x, sparse_grad2)).sum().backward()
        self.assertEqual(x.grad, dense_grad + sparse_grad1 + sparse_grad2)
        # dense first
        x = torch.randn(size, requires_grad=True)
        (fn.apply(x, dense_grad) + fn.apply(x, sparse_grad1) + fn.apply(x, sparse_grad2)).sum().backward()
        self.assertEqual(x.grad, dense_grad + sparse_grad1 + sparse_grad2)
        # sparse only
        x = torch.randn(size, requires_grad=True)
        (fn.apply(x, sparse_grad1) + fn.apply(x, sparse_grad2)).sum().backward()
        self.assertEqual(x.grad, sparse_grad1 + sparse_grad2)

    def test_sparse_mm_backward(self):
        size = (3, 3)
        sparse = torch.sparse_coo_tensor(size, requires_grad=True)
        dense = torch.randn(size, requires_grad=True)

        with self.assertRaisesRegex(
                RuntimeError,
                "The backward pass for this operation requires the 'mat1' tensor to be strided,"):
            z = dense.addmm(sparse, dense)

        mm_test_cases = [
            # a requires grad, a is sparse, b requires grad, b is sparse, error message
            (False, True, True, False, None),
            (False, False, True, True, "The backward pass for this operation requires the 'mat2'"),
            (False, True, True, True, "The backward pass for this operation requires the 'mat2'"),
            (True, False, True, True, "The backward pass for this operation requires the 'mat2'"),
            (True, True, False, False, "The backward pass for this operation requires the 'self'"),
            (True, True, True, False, "The backward pass for this operation requires the 'self'"),
            (True, True, True, True, "The backward pass for this operation requires the 'mat2'"),
        ]
        for a_req_grad, a_is_sparse, b_req_grad, b_is_sparse, err_msg in mm_test_cases:
            # We should only be testing cases with sparse inputs, and at least one
            # input needs to require grad so we can call a backward pass
            assert a_is_sparse or b_is_sparse
            assert a_req_grad or b_req_grad

            a = torch.randn(size, requires_grad=a_req_grad)
            if a_is_sparse:
                a = a.to_sparse()
            b = torch.randn(size, requires_grad=b_req_grad)
            if b_is_sparse:
                b = b.to_sparse()

            # If no error expected, check that sparse and dense cases match
            if err_msg is None:
                r = a.mm(b)
                r.sum().backward()
                a_grad = None if a.grad is None else a.grad.clone().detach()
                b_grad = None if b.grad is None else b.grad.clone().detach()

                # Redo with only dense tensors
                a = (a.to_dense() if a.is_sparse else a).clone().detach()
                a.requires_grad = a_req_grad
                b = (b.to_dense() if b.is_sparse else b).clone().detach()
                b.requires_grad = b_req_grad
                r = a.mm(b)
                r.sum().backward()

                self.assertEqual(a_grad, a.grad)
                self.assertEqual(b_grad, b.grad)

            else:
                with self.assertRaisesRegex(RuntimeError, err_msg):
                    a.mm(b)

    def test_multi_backward(self):
        x = torch.randn(5, 5, requires_grad=True)
        y = torch.randn(5, 5, requires_grad=True)

        q = torch.randn(5, 5, requires_grad=True)

        a = torch.randn(5, 5, requires_grad=True)
        b = torch.randn(5, 5, requires_grad=True)

        q2 = q * 2
        z = x + y + q2
        c = a * b + q2
        grad_z = torch.randn(5, 5)
        grad_c = torch.randn(5, 5)
        torch.autograd.backward([z, c], [grad_z, grad_c])

        self.assertEqual(x.grad, grad_z)
        self.assertEqual(y.grad, grad_z)
        self.assertEqual(a.grad, grad_c * b)
        self.assertEqual(b.grad, grad_c * a)
        self.assertEqual(q.grad, (grad_c + grad_z) * 2)

    def test_multi_backward_no_grad(self):
        x = torch.randn(5, 5, requires_grad=True)
        y = torch.randn(5, 5, requires_grad=False)

        z = x + y
        q = y * 2

        # NB: we currently raise an exception if any arguments to backwards
        # have requires_grad=False and don't have a grad_fn. We may want to
        # relax that check to a warning.
        def call_backwards():
            torch.autograd.backward([z, q], [torch.ones(5, 5), torch.ones(5, 5)])
        self.assertRaises(RuntimeError, call_backwards)

    def test_backward_with_inputs(self):
        x = torch.randn(2, 2, requires_grad=True)
        y = torch.randn(2, 2, requires_grad=True)

        def fn():
            return x ** 2 + y * x + y ** 2

        gradient = torch.ones(2, 2)
        x_grad_expected = 2 * x + y
        y_grad_expected = x + 2 * y

        @torch.no_grad()
        def reset_grad():
            x.grad.zero_()
            y.grad.zero_()

        torch.autograd.backward(fn(), gradient, inputs=[x, y])
        self.assertEqual(x.grad, x_grad_expected)
        self.assertEqual(y.grad, y_grad_expected)

        reset_grad()
        torch.autograd.backward(fn(), gradient, inputs=[x])
        self.assertEqual(x.grad, x_grad_expected)
        self.assertEqual(y.grad, torch.zeros(2, 2))

        reset_grad()
        torch.autograd.backward(fn(), gradient, inputs=[y])
        self.assertEqual(y.grad, y_grad_expected)
        self.assertEqual(x.grad, torch.zeros(2, 2))

        reset_grad()
        self.assertRaisesRegex(RuntimeError, 'cannot be empty',
                               lambda: torch.autograd.backward(fn(), gradient, inputs=[]))

    def test_backward_with_nonleaf_inputs(self):
        x = torch.randn(2, 2, requires_grad=True)
        x_nonleaf = x * 1
        y = torch.randn(2, 2, requires_grad=True)
        z = torch.randn(2, 2, requires_grad=True)

        out = x_nonleaf ** 2 + y * x_nonleaf + y ** 2

        out.backward(torch.ones(2, 2), create_graph=True, inputs=[x, y])
        x_grad_expected = 2 * x + y
        y_grad_expected = x + 2 * y

        self.assertEqual(y.grad, y_grad_expected)
        self.assertEqual(x.grad, x_grad_expected)

        self.assertRaisesRegex(RuntimeError, 'not a leaf Tensor',
                               lambda: out.backward(torch.ones(2, 2), create_graph=True, inputs=[x, y, x_nonleaf]))

        # backward doesn't have an allow_unused flag, so the behavior of backward
        # when variable is not part of the graph is as if allow_used were true
        # x.grad will simply be None.
        out.backward(torch.ones(2, 2), create_graph=True, inputs=[z])
        self.assertIsNone(z.grad)

    def test_dependent_backward(self):
        x = torch.randn(10, requires_grad=True)
        y = x ** 2
        z = y ** 3

        go_y = torch.randn(10)
        go_z = torch.randn(10)
        torch.autograd.backward([y, z], [go_y, go_z])

        xd = x
        self.assertEqual(x.grad, 2 * xd * go_y + 6 * xd.pow(5) * go_z)

    def test_save_output_nr(self):
        x = torch.randn(10, requires_grad=True)

        class MultiOutputFn(Function):
            @staticmethod
            def forward(ctx, x):
                return x[:5], x[5:]

            @staticmethod
            def backward(ctx, *grad):
                return torch.cat(grad)

        a, b = MultiOutputFn.apply(x)
        self.assertEqual(b.output_nr, 1)

        class TestFn(Function):
            @staticmethod
            def forward(ctx, b):
                ctx.save_for_backward(b)
                return b * 2

            @staticmethod
            def backward(ctx, grad_b):
                b, = ctx.saved_tensors
                self.assertEqual(b.output_nr, 1)

        TestFn.apply(b).sum().backward()

    def test_free_deep_graph(self):
        def scope():
            depth = 150000
            x = torch.randn(1, requires_grad=True)
            y = x.clone()

            # build a "chain" computation graph
            for _ in range(depth):
                y = y + y * 0.000001

            # graph deletion occurs when the above locals go out of scope.
            # In this case `del y` will trigger it but it's easier to leave
            # it to Python to delete the locals.

        # Should not stack overflow
        scope()

    def test_free_deep_graph_complicated(self):
        def scope():
            depth = 100000
            randchoice = torch.randint(2, [depth, 2])
            x = torch.randn(1, requires_grad=True)
            y = x.clone()

            # Hold the two previous values
            prev_values = [None, None]

            # Build a "chain with skip connections" graph
            for _ in range(depth):
                prev_tensors = [tensor for tensor in prev_values[:-1]
                                if tensor is not None]
                prev_values.append(y)
                prev_values.pop(0)

                # Definitely pick one tensor to add
                y += y * 0.000001

                # Possibly add other tensors
                nprev = len(prev_tensors)
                if nprev == 2:
                    y += randchoice[depth].mul(torch.cat(prev_tensors)).sum()

            # graph deletion occurs when the above locals go out of scope.

        # Should not stack overflow
        scope()

    def test_free_deep_graph_pyfunction(self):
        class MyOp(Function):
            @staticmethod
            def forward(ctx, tensor1, tensor2):
                return tensor1 + tensor2

            @staticmethod
            def backward(ctx, grad_output):
                return grad_output, grad_output

        def scope():
            depth = 150000
            x = torch.randn(1, requires_grad=True)
            y = x.clone()

            # build deeply nested computation graph
            for _ in range(depth):
                y = MyOp.apply(y, y)

            # graph deletion occurs when the above locals go out of scope.

        # Should not stack overflow
        scope()

    def test_no_unnecessary_save(self):
        # If we kept x in the derivative Function of x * 2 we would
        # get an error in the backward that would complain that we've
        # modified x, which was needed for gradient computation.
        # Since we should elide unnecessary saves, this test should pass.
        mu = torch.ones(1, requires_grad=True)
        x = torch.empty(1)
        loss = 0
        for i in range(3):
            x.detach_()
            x.copy_(mu + i)
            ft = torch.tensor([float(i)])
            multiplied = x * ft
            s = multiplied.sum()
            loss += s
        loss.backward()

    def test_no_grad(self):
        x = torch.ones(5, 5, requires_grad=True)
        y = torch.ones(5, 5) * 4
        with torch.no_grad():
            w = x + y

        @torch.no_grad()
        def adder(x, y):
            return x + y

        z = adder(x, y)

        self.assertFalse(w.requires_grad)
        self.assertRaises(RuntimeError, lambda: w.backward(torch.ones(5, 5)))
        self.assertIsNone(w.grad_fn)
        self.assertFalse(z.requires_grad)
        self.assertRaises(RuntimeError, lambda: z.backward(torch.ones(5, 5)))
        self.assertIsNone(z.grad_fn)

        # test nested decorator and with-statement on no_grad
        with torch.no_grad():
            self.assertFalse(torch.is_grad_enabled())
            w = adder(x, y)
            self.assertFalse(torch.is_grad_enabled())

    def test_set_grad_generator_functions(self):
        @torch.no_grad()
        def gen_no_grad():
            for i in range(10):
                self.assertEqual(torch.is_grad_enabled(), False)
                yield i

        with torch.enable_grad():
            for _ in gen_no_grad():
                self.assertEqual(torch.is_grad_enabled(), True)

        @torch.enable_grad()
        def gen_enable_grad():
            for i in range(10):
                self.assertEqual(torch.is_grad_enabled(), True)
                yield i

        with torch.no_grad():
            for _ in gen_enable_grad():
                self.assertEqual(torch.is_grad_enabled(), False)

    def test_set_grad_generator_functions_recursive(self):
        # enable_grad_decorator_recursive and no_grad_decorator_recursive call each other
        # recursively, to ensure that the decorators preserve the caller's setting
        @torch.enable_grad()
        def enable_grad_decorator_recursive(depth):
            self.assertTrue(torch.is_grad_enabled())
            if depth > 0:
                no_grad_decorator_recursive(depth - 1)
                self.assertTrue(torch.is_grad_enabled())

        @torch.no_grad()
        def no_grad_decorator_recursive(depth):
            self.assertFalse(torch.is_grad_enabled())
            if depth > 0:
                enable_grad_decorator_recursive(depth - 1)
                self.assertFalse(torch.is_grad_enabled())

        # enable_grad_context_manager_recursive and no_grad_context_manager_recursive call
        # each other recursively, to ensure that the decorators preserve the caller's setting
        def enable_grad_context_manager_recursive(depth):
            with torch.enable_grad():
                self.assertTrue(torch.is_grad_enabled())
                if depth > 0:
                    no_grad_context_manager_recursive(depth - 1)
                    self.assertTrue(torch.is_grad_enabled())

        def no_grad_context_manager_recursive(depth):
            with torch.no_grad():
                self.assertFalse(torch.is_grad_enabled())
                if depth > 0:
                    enable_grad_context_manager_recursive(depth - 1)
                    self.assertFalse(torch.is_grad_enabled())

        with torch.enable_grad():
            self.assertTrue(torch.is_grad_enabled())
            enable_grad_decorator_recursive(10)
            self.assertTrue(torch.is_grad_enabled())
            enable_grad_context_manager_recursive(10)
            self.assertTrue(torch.is_grad_enabled())

        with torch.no_grad():
            self.assertFalse(torch.is_grad_enabled())
            enable_grad_decorator_recursive(10)
            self.assertFalse(torch.is_grad_enabled())
            enable_grad_context_manager_recursive(10)
            self.assertFalse(torch.is_grad_enabled())

    def test_no_grad_python_function(self):
        """Python Functions should respect grad mode."""
        x = torch.ones(5, 5, requires_grad=True)

        class MyOp(Function):
            @staticmethod
            def forward(self, x):
                return x + 1

            @staticmethod
            def backward(self, dy):
                return dy

        with torch.no_grad():
            y = MyOp.apply(x)
        self.assertFalse(y.requires_grad)

    def test_indexing(self):
        x = torch.arange(1., 17).view(4, 4)
        y = Variable(x, requires_grad=True)

        def compare(x, y, idx, indexed_tensor, indexed_var):
            indexed_var_t = indexed_var.data
            if not isinstance(indexed_tensor, torch.Tensor):
                indexed_var_t = indexed_var_t[0]
            self.assertEqual(indexed_tensor, indexed_var_t)

            indexed_var.sum().backward()
            expected_grad = torch.Tensor(x.size()).fill_(0)
            expected_grad[idx] = 1
            self.assertEqual(y.grad, expected_grad)

        def check_index(x, y, idx):
            if y.grad is not None:
                with torch.no_grad():
                    y.grad.zero_()
            indexed_tensor = x[idx]
            indexed_var = y[idx]
            compare(x, y, idx, indexed_tensor, indexed_var)

        check_index(x, y, 1)
        check_index(x, y, (1, 1))
        check_index(x, y, slice(1, None))
        check_index(x, y, slice(None, 2))
        check_index(x, y, (slice(None, 2), 2))
        check_index(x, y, (slice(1, 2), 2))
        check_index(x, y, (1, slice(2, None)))
        check_index(x, y, (slice(None, None), slice(2, None)))
        check_index(x, y, torch.LongTensor([0, 2]))
        check_index(x, y, torch.rand(4, 4).bernoulli().bool())
        check_index(x, y, (Ellipsis, slice(2, None)))
        check_index(x, y, ([0], [0]))
        check_index(x, y, ([1, 2, 3], [0]))
        check_index(x, y, ([1, 2], [2, 1]))
        check_index(x, y, ([[1, 2], [3, 0]], [[0, 1], [2, 3]]))
        check_index(x, y, ([slice(None), [2, 3]]))
        check_index(x, y, ([[2, 3], slice(None)]))

        # advanced indexing, with less dim, or ellipsis
        check_index(x, y, ([0]))
        check_index(x, y, ([0], ))

        x = torch.arange(1., 49).view(4, 3, 4)
        y = Variable(x, requires_grad=True)

        check_index(x, y, (slice(None), [0], [0]))
        check_index(x, y, ([0], [0], slice(None)))
        check_index(x, y, (slice(None), [0, 1, 2], [0]))
        check_index(x, y, ([0, 1, 2], [0], slice(None)))
        check_index(x, y, (slice(None), [1, 2], [2, 1]))
        check_index(x, y, ([1, 2], [2, 1], slice(None)))
        check_index(x, y, (slice(None), [[1, 2], [2, 0]], [[0, 1], [2, 3]]))
        check_index(x, y, ([[1, 2], [3, 0]], [[0, 1], [2, 2]], slice(None)))
        check_index(x, y, (slice(None), slice(None), [2, 1]))
        check_index(x, y, (slice(None), [2, 1], slice(None)))
        check_index(x, y, ([2, 1], slice(None), slice(None)))

        # advanced indexing, with less dim, or ellipsis
        check_index(x, y, ([0], ))
        check_index(x, y, ([0], slice(None)))
        check_index(x, y, ([0], Ellipsis))
        check_index(x, y, ([1, 2], [0, 1]))
        check_index(x, y, ([1, 2], [0, 1], Ellipsis))
        check_index(x, y, (Ellipsis, [1, 2], [0, 1]))

        # advanced indexing, with a tensor wrapped in a variable
        z = torch.LongTensor([0, 1])
        zv = Variable(z, requires_grad=False)
        seq = [z, Ellipsis]
        seqv = [zv, Ellipsis]

        if y.grad is not None:
            with torch.no_grad():
                y.grad.zero_()
        indexed_tensor = x[seq]
        indexed_var = y[seqv]
        compare(x, y, seq, indexed_tensor, indexed_var)

    def test_indexing_duplicates(self):
        x = torch.arange(1., 17).view(4, 4)
        y = Variable(x, requires_grad=True)

        idx = torch.LongTensor([1, 1, 3, 2, 1, 2])
        y[idx].sum().backward()
        expected_grad = torch.zeros(4, 4)
        for i in idx:
            expected_grad[i] += 1
        self.assertEqual(y.grad, expected_grad)

        # with advanced indexing
        x = torch.arange(1., 17).view(4, 4)
        y = Variable(x, requires_grad=True)

        idx = [[1, 1, 3, 2, 1, 2], [0]]
        y[idx].sum().backward()
        expected_grad = torch.zeros(4, 4)
        for i in idx[0]:
            for j in idx[1]:
                expected_grad[i][j] += 1

        self.assertEqual(y.grad, expected_grad)

        x = torch.arange(1., 17).view(4, 4)
        y = Variable(x, requires_grad=True)
        idx = [[[1, 2], [0, 0]], [[0, 1], [1, 1]]]
        y[idx].sum().backward()
        expected_grad = torch.Tensor([[0, 2, 0, 0],
                                      [1, 0, 0, 0],
                                      [0, 1, 0, 0],
                                      [0, 0, 0, 0]])
        self.assertEqual(y.grad, expected_grad)

        x = torch.arange(1., 65).view(4, 4, 4)
        y = Variable(x, requires_grad=True)

        idx = [[1, 1, 1], slice(None), slice(None)]
        y[idx].sum().backward()
        expected_grad = torch.Tensor(4, 4, 4).zero_()
        expected_grad[1].fill_(3)
        self.assertEqual(y.grad, expected_grad)

    def test_index_backward_does_not_save_tensor(self):
        # Example from https://github.com/pytorch/pytorch/issues/24853.
        # if `index(tensor, indices)` saves `tensor` for backwards, then it will
        # trigger a version check on `tensor` during the backward pass, which
        # will cause the following code to error because `tensor` gets modified
        # by the indexing line.
        a = torch.tensor([1., 0, 0])
        b = torch.zeros(3, requires_grad=True)
        tensor = b + 0
        tensor[a != 0] = tensor[a != 0]
        tensor.backward(torch.zeros_like(tensor))

    def test_volatile_deprecated(self):
        v = torch.autograd.torch.randn(3, 3)
        with warnings.catch_warnings(record=True) as w:
            self.assertFalse(v.volatile)
        self.assertIn('volatile', str(w[0].message))

    def test_saved_variables_deprecated(self):
        class MyFunction(Function):
            @staticmethod
            def forward(ctx, tensor1, tensor2):
                ctx.save_for_backward(tensor1, tensor2)
                return tensor1 + tensor2

            @staticmethod
            def backward(ctx, grad_output):
                var1, var2 = ctx.saved_variables
                return (grad_output, grad_output)

        with warnings.catch_warnings(record=True) as warns:
            warnings.simplefilter("always")
            x = torch.randn((3, 3), requires_grad=True)
            y = torch.randn((3, 3), requires_grad=True)
            model = MyFunction()
            model.apply(x, y).sum().backward()

            has_deprecated = map(lambda warn:
                                 'deprecated' in str(warn) and
                                 'saved_variables' in str(warn),
                                 warns)
            has_deprecated = reduce(lambda x, y: x or y, has_deprecated)
            self.assertTrue(has_deprecated)

    def test_requires_grad(self):
        x = torch.randn(5, 5)
        y = torch.randn(5, 5)
        z = torch.randn(5, 5, requires_grad=True)
        a = x + y
        self.assertFalse(a.requires_grad)
        b = a + z
        self.assertTrue(b.requires_grad)

        def error():
            raise RuntimeError
        # Make sure backward isn't called on these
        a._backward_hooks = OrderedDict()
        x._backward_hooks = OrderedDict()
        y._backward_hooks = OrderedDict()
        a._backward_hooks['test'] = error
        x._backward_hooks['test'] = error
        y._backward_hooks['test'] = error
        b.backward(torch.ones(5, 5))

    def test_requires_grad_(self):
        x = torch.randn(5, 5)
        y = torch.randn(5, 5, requires_grad=True)
        self.assertIs(x, x.requires_grad_())
        self.assertTrue(x.requires_grad)
        self.assertIs(y, y.requires_grad_())
        self.assertTrue(y.requires_grad)
        self.assertIs(x, x.requires_grad_(True))
        self.assertTrue(x.requires_grad)
        self.assertIs(y, y.requires_grad_(True))
        self.assertTrue(y.requires_grad)
        z = x * y
        self.assertRaises(RuntimeError, lambda: z.requires_grad_(False))
        self.assertIs(z, z.requires_grad_())
        self.assertTrue(z.requires_grad)
        self.assertIs(z, z.requires_grad_(True))
        self.assertTrue(z.requires_grad)

        self.assertIs(x, x.requires_grad_(False))
        self.assertFalse(x.requires_grad)
        self.assertIs(y, y.requires_grad_(False))
        self.assertFalse(y.requires_grad)

    def test_requires_grad_inplace(self):
        a = torch.randn(5, 5)
        b = torch.randn(5, 5, requires_grad=True)
        a += b
        self.assertTrue(a.requires_grad)

        # non-leaf
        a = torch.randn(5, 5) + 0
        b = torch.randn(5, 5, requires_grad=True)
        a += b
        self.assertTrue(a.requires_grad)

    def test_no_requires_grad_inplace(self):
        # basic case, should be able to modify inplace while requires_grad is False
        a = torch.randn(2, 3)
        a.add_(5)
        a.requires_grad = True
        a.sum().backward()
        self.assertEqual(a.grad, torch.ones(2, 3))

        # same but with a view
        a = torch.randn(2, 3)
        b = a[:]
        b.add_(5)
        a.requires_grad = True
        a.sum().backward()
        self.assertEqual(a.grad, torch.ones(2, 3))

        # should fail if requires_grad = True when we modify inplace
        a = torch.randn(2, 3)
        b = a[:]
        a.requires_grad = True
        with self.assertRaises(RuntimeError):
            a.add_(5)
        with self.assertRaises(RuntimeError):
            b.add_(5)

    def test_attribute_deletion(self):
        x = torch.randn((5, 5), requires_grad=True)
        del x.grad
        self.assertIsNone(x.grad)
        with self.assertRaises(RuntimeError):
            del x.data
        with self.assertRaises(TypeError):
            x.data = None
        with self.assertRaises(RuntimeError):
            del x.requires_grad
        with self.assertRaises(RuntimeError):
            del x._grad_fn
        with self.assertRaises(RuntimeError):
            del x._backward_hooks

    def test_duplicate_backward_root(self):
        a = torch.randn(5, 5, requires_grad=True)
        b = torch.randn(5, 5, requires_grad=True)

        x = a * b
        grad_output = torch.randn_like(x)
        torch.autograd.backward([x, x], [grad_output, grad_output])

        self.assertEqual(a.grad, b * grad_output * 2)
        self.assertEqual(b.grad, a * grad_output * 2)

    def test_backward_no_grad(self):
        a = torch.randn(5, 5, requires_grad=True)
        b = a + 2
        with self.assertRaises(RuntimeError):
            torch.autograd.backward([b], [None])

    def test_backward_twice_with_saved_values(self):
        b = torch.randn(3, requires_grad=True, dtype=torch.double)
        c = torch.zeros(3, dtype=torch.double)
        c[[1, 2]] = b[[1, 1]]
        c.backward(torch.tensor([1, 1, 1], dtype=torch.double))
        self.assertRaisesRegex(RuntimeError, 'Specify retain_graph=True',
                               lambda: c.backward(torch.tensor([1, 1, 1], dtype=torch.double)))

    def test_backward_twice_retained_graph_with_saved_values(self):
        b = torch.randn(3, requires_grad=True, dtype=torch.double)
        c = torch.zeros(3, dtype=torch.double)
        c[[1, 2]] = b[[1, 1]]
        c.backward(torch.tensor([1, 1, 1], dtype=torch.double), retain_graph=True)
        c.backward(torch.tensor([1, 1, 1], dtype=torch.double))

    def test_backward_twice_without_saved_values(self):
        b = torch.randn(3, requires_grad=True, dtype=torch.double)
        c = b + 1
        c.backward(torch.tensor([1, 1, 1], dtype=torch.double))
        c.backward(torch.tensor([1, 1, 1], dtype=torch.double))

    def test_backward_twice_retained_graph_without_saved_values(self):
        b = torch.randn(3, requires_grad=True, dtype=torch.double)
        c = torch.zeros(3, dtype=torch.double)
        c[[1, 2]] = b[[1, 1]]
        c.backward(torch.tensor([1, 1, 1], dtype=torch.double), retain_graph=True)
        c.backward(torch.tensor([1, 1, 1], dtype=torch.double))

    def test_next_functions(self):
        x = torch.randn(5, 5, requires_grad=True)
        y = torch.randn(5, 5, requires_grad=True)

        a = x + y
        self.assertIsNotNone(a.grad_fn)
        next_functions = a.grad_fn.next_functions
        self.assertEqual(len(next_functions), 2)
        self.assertIsInstance(next_functions[0][0], torch._C._functions.AccumulateGrad)
        self.assertEqual(next_functions[0][1], 0)
        self.assertIsInstance(next_functions[1][0], torch._C._functions.AccumulateGrad)
        self.assertEqual(next_functions[1][1], 0)

        b = a + 5
        next_functions = b.grad_fn.next_functions
        self.assertEqual(len(next_functions), 2)
        self.assertIs(next_functions[0][0], a.grad_fn)
        self.assertIs(next_functions[1][0], None)

    def test_inplace(self):
        x = torch.ones(5, 5, requires_grad=True)
        y = Variable(torch.ones(5, 5) * 4, requires_grad=True)

        z = x * y
        q = z + y
        w = z * y
        z.add_(2)
        # Add doesn't need it's inputs to do backward, so it shouldn't raise
        q.backward(torch.ones(5, 5), retain_graph=True)
        # Mul saves both inputs in forward, so it should raise
        self.assertRaises(RuntimeError, lambda: w.backward(torch.ones(5, 5)))

        z = x * y
        q = z * y
        r = z + y
        w = z.add_(y)
        # w is a the last expression, so this should succeed
        w.backward(torch.ones(5, 5), retain_graph=True)
        # r doesn't use the modified value in backward, so it should succeed
        r.backward(torch.ones(5, 5), retain_graph=True)
        # q uses dirty z, so it should raise
        self.assertRaises(RuntimeError, lambda: q.backward(torch.ones(5, 5)))

        with torch.no_grad():
            x.grad.zero_()
        m = x / 2
        z = m + y / 8
        q = z * y
        r = z + y
        prev_version = z._version
        w = z.exp_()
        self.assertNotEqual(z._version, prev_version)
        r.backward(torch.ones(5, 5), retain_graph=True)
        self.assertEqual(x.grad, torch.ones(5, 5) / 2)
        w.backward(torch.ones(5, 5), retain_graph=True)
        self.assertEqual(x.grad, torch.Tensor(5, 5).fill_((1 + math.e) / 2))
        self.assertRaises(RuntimeError, lambda: q.backward(torch.ones(5, 5)))

        leaf = torch.ones(5, 5, requires_grad=True)
        x = leaf.clone()
        x.add_(10)
        self.assertEqual(x, torch.ones(5, 5) * 11)
        # x should be still usable
        y = x + 2
        y.backward(torch.ones(5, 5))
        self.assertEqual(leaf.grad, torch.ones(5, 5))
        z = x * y
        x.add_(2)
        self.assertRaises(RuntimeError, lambda: z.backward(torch.ones(5, 5)))

    def test_mark_non_differentiable(self):
        class MyFunction(Function):
            @staticmethod
            def forward(ctx, input):
                output = input > 0
                ctx.mark_non_differentiable(output)
                return output

            @staticmethod
            def backward(ctx, grad_output):
                return (grad_output * 0).to(torch.double)

        x = torch.randn(5, 5, requires_grad=True)
        mask = MyFunction.apply(x)
        self.assertFalse(mask.requires_grad)
        y = x.masked_fill(mask, 0)
        y.sum().backward()

    def test_mark_non_differentiable_mixed(self):
        class MyFunction(Function):
            @staticmethod
            def forward(ctx, input):
                a = input + 1
                b = input + 2
                ctx.mark_non_differentiable(a)
                return a, b

            @staticmethod
            def backward(ctx, grad_a, grad_b):
                self.assertTrue((grad_a == 0).all())
                self.assertTrue((grad_b == 1).all())
                return grad_b

        x = torch.randn(5, 5, requires_grad=True)
        a, b = MyFunction.apply(x)
        self.assertFalse(a.requires_grad)
        self.assertTrue(b.requires_grad)
        b.sum().backward()
        self.assertEqual(x.grad, torch.ones(5, 5))

    def test_mark_non_differentiable_none(self):
        # This used to segfault because MyFunction would send back null
        # gradients to MulBackward, which is implemented in C++. C++
        # implemented functions expect incoming  grad_ouptuts to be non-null.
        class MyFunction(Function):
            @staticmethod
            def forward(ctx, input):
                output = input.clone()
                ctx.mark_non_differentiable(output)
                return output

            @staticmethod
            def backward(ctx, grad_output):
                return None

        x = torch.randn(5, 5, requires_grad=True)
        r = MyFunction.apply(x * x)
        (r * x).sum().backward()

    def test_return_duplicate(self):
        class DoubleDuplicate(Function):
            @staticmethod
            def forward(ctx, x):
                output = x * 2
                return output, output

            @staticmethod
            def backward(ctx, grad1, grad2):
                return grad1 * 2 + grad2 * 2

        def fn(x):
            a, b = DoubleDuplicate.apply(x)
            self.assertIs(a, b)
            return a + b

        x = torch.randn(5, 5, requires_grad=True)
        gradcheck(fn, [x])
        gradgradcheck(fn, [x])

    def test_return_duplicate_inplace(self):
        class DoubleInplace(Function):
            @staticmethod
            def forward(ctx, x):
                x.mul_(2)
                ctx.mark_dirty(x)
                return x, x

            @staticmethod
            def backward(ctx, grad1, grad2):
                return grad1 * 2 + grad2 * 2

        def inplace_fn(x):
            a, b = DoubleInplace.apply(x.clone())
            self.assertIs(a, b)
            return a + b

        x = torch.randn(5, 5, requires_grad=True)
        gradcheck(inplace_fn, [x])
        gradgradcheck(inplace_fn, [x])

        # Can't modify leaf variables in-place
        self.assertRaises(RuntimeError, lambda: InplaceFunction.apply(x))
        # Functions which modify views in-place must return only one output
        self.assertRaises(RuntimeError, lambda: InplaceFunction.apply(x.clone()[0]))

    @suppress_warnings
    def test_resize(self):
        x = torch.ones(2, 3)
        self.assertTrue(x.resize(3, 2).size() == (3, 2))

    def _test_setitem(self, size, index):
        x = torch.ones(*size, requires_grad=True)
        y = x + 2
        y_version = y._version
        y[index] = 2
        self.assertNotEqual(y._version, y_version)
        y.backward(torch.ones(*size))
        expected_grad = torch.ones(*size)
        expected_grad[index] = 0
        self.assertEqual(x.grad, expected_grad)

    def _test_setitem_tensor(self, size, index):
        x = torch.ones(*size, requires_grad=True)
        y = x + 2
        y_version = y._version
        value = x.new(x[index].size()).fill_(7)
        value.requires_grad = True
        y[index] = value
        self.assertNotEqual(y._version, y_version)
        y.backward(torch.ones(*size))
        expected_grad_input = torch.ones(*size)
        expected_grad_input[index] = 0
        self.assertEqual(x.grad, expected_grad_input)
        self.assertEqual(value.grad, torch.ones_like(value))

        # case when x broadcasts to as y[1]
        x = torch.randn(4, requires_grad=True)
        y = torch.zeros(2, 3, 4)
        y[1] = x
        y.backward(torch.randn(2, 3, 4))
        self.assertEqual(x.size(), x.grad.size())

    def test_setitem(self):
        self._test_setitem((5, 5), 1)
        self._test_setitem((5,), 1)
        self._test_setitem((1,), 0)
        self._test_setitem((10,), [[0, 4, 2]])
        self._test_setitem((5, 5), [[0, 4], [2, 2]])
        self._test_setitem((5, 5, 5), [slice(None), slice(None), [1, 3]])
        self._test_setitem((5, 5, 5), [slice(None), [1, 3], slice(None)])
        self._test_setitem((5, 5, 5), [[1, 3], slice(None), slice(None)])
        self._test_setitem((5, 5, 5), [slice(None), [2, 4], [1, 3]])
        self._test_setitem((5, 5, 5), [[1, 3], [2, 4], slice(None)])
        self._test_setitem_tensor((5, 5), 3)
        self._test_setitem_tensor((5, 5), [[0, 1], [1, 0]])
        self._test_setitem_tensor((5,), 3)
        self._test_setitem_tensor((5,), Variable(torch.LongTensor([3]), requires_grad=False).sum())
        self._test_setitem_tensor((5,), [[0, 1, 2, 3]])
        self._test_setitem_tensor((5, 5, 5), [slice(None), slice(None), [1, 3]])
        self._test_setitem_tensor((5, 5, 5), [slice(None), [1, 3], slice(None)])
        self._test_setitem_tensor((5, 5, 5), [[1, 3], slice(None), slice(None)])
        self._test_setitem_tensor((5, 5, 5), [slice(None), [2, 4], [1, 3]])
        self._test_setitem_tensor((5, 5, 5), [[1, 3], [2, 4], slice(None)])
        self._test_setitem_tensor((5, 5, 5), [Variable(torch.LongTensor([1,
                                              3]), requires_grad=False), [2, 4], slice(None)])

    def test_setitem_mask(self):
        mask = torch.BoolTensor(5, 5).bernoulli_()
        self._test_setitem((5, 5), Variable(mask))
        self._test_setitem((5,), Variable(mask[0]))
        self._test_setitem((1,), Variable(mask[0, 0:1]))
        self._test_setitem_tensor((5, 5), Variable(mask))
        self._test_setitem_tensor((5,), Variable(mask[0]))

    def test_select_sum(self):
        # both select and sum return Scalars in ATen; ensure they work together.
        x = torch.randn(10, requires_grad=True)

        def func(x):
            return x.select(0, 1).sum()

        gradcheck(func, [x])
        gradgradcheck(func, [x])

    def test_diagonal_expanded_v(self):
        value = torch.rand([])
        v_expanded = torch.tensor(value).expand(10)
        a = torch.rand(10, 10, requires_grad=True)
        result, = torch.autograd.grad(a.diagonal(), a, v_expanded)
        self.assertEqual(result, torch.eye(10) * value)

    def test_select_expanded_v(self):
        v_expanded = torch.rand(10).expand(10, 10)
        a = torch.rand(10, 10, 10, requires_grad=True)
        result, = torch.autograd.grad(a[0], a, v_expanded)
        expected = torch.zeros(10, 10, 10)
        expected[0] = v_expanded
        self.assertEqual(result, expected)

    def test_slice_expanded_v(self):
        v_expanded = torch.rand(10, 1).expand(2, 10, 10)
        a = torch.rand(10, 10, 10, requires_grad=True)
        result, = torch.autograd.grad(a[3:5], a, v_expanded)
        expected = torch.zeros(10, 10, 10)
        expected[3:5] = v_expanded
        self.assertEqual(result, expected)

    def test_stack(self):
        x = torch.randn(10, 10, requires_grad=True)
        y = torch.randn(10, 10, requires_grad=True)
        z = torch.randn(10, 10, requires_grad=True)
        stacked = torch.stack([x, y, z], 0)
        grad = torch.randn(3, 10, 10)
        stacked.backward(grad)
        self.assertEqual(x.grad, grad[0])
        self.assertEqual(y.grad, grad[1])
        self.assertEqual(z.grad, grad[2])

    def test_hstack(self):
        x = torch.randn(10, 10, requires_grad=True)
        y = torch.randn(10, 10, requires_grad=True)
        z = torch.randn(10, 10, requires_grad=True)
        stacked = torch.hstack([x, y, z])
        grad = torch.randn(10, 30)
        stacked.backward(grad)
        self.assertEqual(x.grad, grad[:, 0:10])
        self.assertEqual(y.grad, grad[:, 10:20])
        self.assertEqual(z.grad, grad[:, 20:30])

        x = torch.randn(10, requires_grad=True)
        y = torch.randn(10, requires_grad=True)
        z = torch.randn(10, requires_grad=True)
        stacked = torch.hstack([x, y, z])
        grad = torch.randn(30)
        stacked.backward(grad)
        self.assertEqual(x.grad, grad[0:10])
        self.assertEqual(y.grad, grad[10:20])
        self.assertEqual(z.grad, grad[20:30])

    def test_vstack(self):
        x = torch.randn(10, 10, requires_grad=True)
        y = torch.randn(10, 10, requires_grad=True)
        z = torch.randn(10, 10, requires_grad=True)
        stacked = torch.vstack([x, y, z])
        grad = torch.randn(30, 10)
        stacked.backward(grad)
        self.assertEqual(x.grad, grad[0:10])
        self.assertEqual(y.grad, grad[10:20])
        self.assertEqual(z.grad, grad[20:30])

    def test_dstack(self):
        x = torch.randn(10, 10, requires_grad=True)
        y = torch.randn(10, 10, requires_grad=True)
        z = torch.randn(10, 10, requires_grad=True)
        stacked = torch.dstack([x, y, z])
        grad = torch.randn(10, 10, 3)
        stacked.backward(grad)
        self.assertEqual(x.grad, grad[:, :, 0])
        self.assertEqual(y.grad, grad[:, :, 1])
        self.assertEqual(z.grad, grad[:, :, 2])

    def test_unbind(self):
        stacked = torch.randn(3, 10, 10, requires_grad=True)
        x, y, z = stacked.unbind()
        grad = torch.randn(3, 10, 10)
        torch.autograd.backward([x, y, z], grad.unbind())
        self.assertEqual(stacked.grad, grad)
        # check that it works with only one gradient provided (#9977)
        for i in range(3):
            stacked = torch.randn(3, 10, 10, requires_grad=True)
            outs = stacked.unbind()
            gi = grad.unbind()[i]
            g, = torch.autograd.grad(outs[i], stacked, gi)
            g_expected = torch.stack([gi if j == i else torch.zeros_like(gi)
                                      for j in range(3)], dim=0)
            self.assertEqual(g, g_expected)

    def test_put(self):
        root = torch.randn(4, 5, requires_grad=True)
        values = torch.randn(6, requires_grad=True)
        idx = Variable(torch.LongTensor([1, 2, 3, -1, -2, -3]))

        def func(root, values):
            x = root.clone()
            x.put_(idx, values)
            return x

        gradcheck(func, [root, values])
        gradgradcheck(func, [root, values])

    def test_put_accumulate(self):
        root = torch.randn(4, 5, requires_grad=True)
        values = torch.randn(6, requires_grad=True)
        idx = Variable(torch.LongTensor([1, 2, 3, 1, 2, 3]))

        def func(root, values):
            x = root.clone()
            x.put_(idx, values, accumulate=True)
            return x

        gradcheck(func, [root, values])
        gradgradcheck(func, [root, values])

    def test_fill(self):
        root = torch.randn(4, 5, requires_grad=True)

        def func(root):
            x = root.clone()
            x.fill_(2)
            return x

        gradcheck(func, [root])
        gradgradcheck(func, [root])

    def test_unused_output(self):
        x = torch.randn(10, 10, requires_grad=True)
        outputs = x.chunk(5)
        o = outputs[2]
        o = o * 4 + 2
        o.sum().backward()
        expected_grad = torch.zeros(10, 10)
        expected_grad[4:6] = 4
        self.assertEqual(x.grad, expected_grad)

        with torch.no_grad():
            x.grad.zero_()
        grad_output = torch.randn(2, 10)
        outputs = x.chunk(5)
        outputs[0].backward(grad_output)
        expected_grad = torch.zeros(10, 10)
        expected_grad[:2] = grad_output
        self.assertEqual(x.grad, expected_grad)

    def _test_sparse_gather(self, size_x, size_ind, dim):
        x = torch.randn(size_x, requires_grad=True)
        if len(size_ind) > 0 and len(size_x) > 0:
            ind = torch.randint(x.size(dim), size_ind)
        else:
            ind = torch.zeros(size_ind, dtype=torch.int64)
        out = torch.gather(x, dim, ind, sparse_grad=False)
        grad = torch.rand_like(out)
        out.backward(grad)
        grad_dense = x.grad.clone()
        x.grad = None
        out = torch.gather(x, dim, ind, sparse_grad=True)
        out.backward(grad)
        self.assertEqual(grad_dense, x.grad.to_dense())

    def test_sparse_gather_dim0(self):
        self._test_sparse_gather((10, 10), (5, 10), 0)

    def test_sparse_gather_dim1(self):
        self._test_sparse_gather((10, 10, 5), (10, 5, 5), 1)

    def test_sparse_gather_dim_neg(self):
        self._test_sparse_gather((10, 10, 5), (10, 10, 2), -1)

    def test_sparse_gather_ind_scalar(self):
        self._test_sparse_gather((10,), (), 0)

    def test_sparse_gather_x_scalar(self):
        self._test_sparse_gather((), (2,), 0)

    def test_sparse_gather_both_scalar(self):
        self._test_sparse_gather((), (), 0)

    def test_gc_in_destructor(self):
        """
        Previously, if a Function destructor triggered a garbage collection,
        the Variable's tp_dealloc handler would get called twice leading to a
        segfault.
        """
        class CollectOnDelete(Function):
            def forward(self, x):
                return x

            def backward(self, grad_output):
                return grad_output

            def __del__(self):
                gc.collect()

        for _ in range(10):
            CollectOnDelete().forward(torch.randn(1, requires_grad=True)).backward()

    # Delete this test when legacy custom autograd functions are deleted.
    def test_naughty_legacy_variable_grad_fn(self):
        class Id(Function):
            def forward(self, x):
                return x

            def backward(self, grad_x):
                return grad_x

        self.assertRaises(RuntimeError, lambda: Variable(torch.zeros(1), _grad_fn=Id()))

    # Delete this test when legacy custom autograd functions are deleted.
    def test_naughty_legacy_function_backward_before_forward(self):
        class Id(Function):
            def forward(self, x):
                return x

            def backward(self, grad_x):
                return grad_x

        f = Id()
        self.assertRaises(RuntimeError, lambda: f._do_backward((torch.zeros(0), ), False))

    # Delete this test when legacy custom autograd functions are deleted.
    def test_naughty_legacy_function_early_access(self):
        class Id(Function):
            def forward(self, x):
                return x

            def backward(self, grad_x):
                return grad_x

        f = Id()
        # A legacy autograd function is not fully initialized until you actually
        # apply it.  That means a lot of accessors on them don't actually work.
        # Test that we properly error in this case.
        self.assertRaises(RuntimeError, lambda: f.register_hook(lambda x, y: None))
        self.assertRaises(RuntimeError, lambda: f.next_functions)
        self.assertRaises(RuntimeError, lambda: f.metadata)

    @unittest.expectedFailure
    def test_naughty_anomaly_access(self):
        class MyFunction(Function):
            @staticmethod
            def forward(ctx, x):
                return x

            @staticmethod
            def backward(ctx, g):
                return g

        x = torch.zeros(1, requires_grad=True)
        y = MyFunction.apply(x)
        y.backward()
        y.grad_fn.metadata
        g = y.grad_fn
        del y
        g.metadata  # this currently fails, but shouldn't

    def test_naughty_autograd_function_stashing_ctx(self):
        saved_ctx = []

        class Id(Function):
            @staticmethod
            def forward(ctx, x):
                ctx.save_for_backward(x)
                return x

            @staticmethod
            def backward(ctx, grad_x):
                saved_ctx.append(ctx)
                return ctx.saved_tensors

        p = torch.zeros(1, requires_grad=True)
        loss = Id.apply(p)
        loss.backward(retain_graph=True)
        del loss
        # At this point in time, it complains that the graph has been freed
        # (which indeed true, although a somewhat indirect way of stating the
        # problem).
        self.assertRaises(RuntimeError, lambda: saved_ctx[0].saved_tensors)

    def test_custom_autograd_repeated_grad_grad(self):
        # This test failed the equality check in PR #22983; it's an interesting
        # and different test case worth enshrining.  mult1 is not testing
        # anything that interesting, but mult2 is the interesting case.

        def mult1(x):
            return x.prod(dim=-1).prod(dim=-1)

        class Mult(torch.autograd.Function):
            @staticmethod
            def forward(ctx, x):
                y = mult1(x)
                ctx.save_for_backward(x, y)
                return y

            @staticmethod
            def backward(ctx, grad_output):
                x, y = ctx.saved_tensors
                return (grad_output * y)[:, None, None] / x

        mult2 = Mult.apply

        def check_gradgrad_repeated(x, y):
            gy, = torch.autograd.grad(y[0], x, create_graph=True)
            ggy_1, = torch.autograd.grad(gy[0, 0, 0], x, retain_graph=True)
            gy, = torch.autograd.grad(y[0], x, create_graph=True)
            ggy_2, = torch.autograd.grad(gy[0, 0, 0], x, retain_graph=True)
            self.assertEqual(ggy_1[0, 0, 1], ggy_2[0, 0, 1])

        x = torch.ones(2, 4, 4).requires_grad_()
        check_gradgrad_repeated(x, mult1(x))
        check_gradgrad_repeated(x, mult2(x))

    def test_custom_autograd_no_early_free(self):
        # This test failed complaining that buffers had already been freed
        # prior to #22983.  Also pretty interesting test case.
        class Double(torch.autograd.Function):
            @staticmethod
            def forward(ctx, x):
                y = x ** 2
                ctx.save_for_backward(x, y)
                return y

            @staticmethod
            def backward(ctx, grad_output):
                x, _ = ctx.saved_tensors
                return grad_output * 2 * x

        # this is equivalent, but uses the output of .forward() in .backward()
        class Double2(Double):
            @staticmethod
            def backward(ctx, grad_output):
                x, y = ctx.saved_tensors
                return grad_output * 2 * y / x

        double = Double.apply
        double2 = Double2.apply

        x = torch.tensor(2).double().requires_grad_()

        self.assertTrue(torch.autograd.gradcheck(double, x))
        self.assertTrue(torch.autograd.gradgradcheck(double, x))
        self.assertTrue(torch.autograd.gradcheck(double2, x))
        self.assertTrue(torch.autograd.gradgradcheck(double2, x))

        y = double(x)
        torch.autograd.grad(y, x, create_graph=True)
        torch.autograd.grad(y, x)

        y = double2(x)
        torch.autograd.grad(y, x, create_graph=True)
        torch.autograd.grad(y, x)  # should not error!

    def test_detach(self):
        x = torch.randn(10, 10, requires_grad=True)
        y = x + 2
        y = y.detach()
        z = y * 4 + 2
        self.assertFalse(y.requires_grad)
        self.assertFalse(z.requires_grad)

        x = torch.randn(10, 10, requires_grad=True)
        y = x * 2
        y = y.detach()
        self.assertFalse(y.requires_grad)
        self.assertIsNone(y.grad_fn)
        z = x + y
        z.sum().backward()
        # This is an incorrect gradient, but we assume that's what the user
        # wanted. detach() is an advanced option.
        self.assertEqual(x.grad, torch.ones(10, 10))

        # in-place detach
        x = torch.randn(10, 10, requires_grad=True)
        y = torch.randn(10, 10, requires_grad=True)
        a = x * 2
        (y + a).sum().backward(retain_graph=True)
        a.detach_()
        self.assertFalse(a.requires_grad)
        (y + a).sum().backward()  # this won't backprop to x
        self.assertEqual(x.grad, torch.ones(10, 10) * 2)
        self.assertEqual(y.grad, torch.ones(10, 10) * 2)

        # in-place deatch on a view raises an exception
        view = x.narrow(0, 1, 4)
        self.assertRaisesRegex(RuntimeError, 'view', lambda: view.detach_())

    def test_detach_base(self):
        "detaching base does not detach view"
        x = torch.randn(10, 10, requires_grad=True)
        view = x.narrow(0, 1, 4)
        x.detach_()
        self.assertFalse(x.requires_grad)
        self.assertTrue(view.requires_grad)
        self.assertIsNotNone(view.grad_fn)
        self.assertIs(view._base, x)

    def _test_type_conversion_backward(self, t, ):
        fvar = Variable(t(torch.randn(5, 5).float()), requires_grad=True)
        fvar.double().sum().backward()
        self.assertEqual(fvar.grad, torch.ones_like(fvar))
        self.assertEqual(type(fvar.grad), type(fvar))
        dvar = Variable(t(torch.randn(5, 5).double()), requires_grad=True)
        dvar.float().sum().backward()
        self.assertEqual(dvar.grad, torch.ones_like(dvar))
        self.assertEqual(type(dvar.grad), type(dvar))

    def test_type_conversions(self):
        x = torch.randn(5, 5)
        self.assertIsInstance(x.float(), torch.FloatTensor)
        self.assertIsInstance(x.int(), torch.IntTensor)
        if torch.cuda.is_available():
            self.assertIsInstance(x.float().cuda(), torch.cuda.FloatTensor)
            self.assertIsInstance(x.int().cuda(), torch.cuda.IntTensor)
            self.assertIsInstance(x.int().cuda().cpu(), torch.IntTensor)
            if torch.cuda.device_count() >= 2:
                x2 = x.float().cuda(1)
                self.assertIsInstance(x2, torch.cuda.FloatTensor)
                self.assertIs(x2.get_device(), 1)
                x2 = x.float().cuda()
                self.assertIsInstance(x2, torch.cuda.FloatTensor)
                self.assertIs(x2.get_device(), 0)
                x2 = x2.cuda(1)
                self.assertIsInstance(x2, torch.cuda.FloatTensor)
                self.assertIs(x2.get_device(), 1)
                y = Variable(torch.randn(5).cuda(1), requires_grad=True)
                y.cpu().sum().backward()
                self.assertIs(y.grad.get_device(), 1)
                self.assertIs(y.long().get_device(), 1)

        for t in [torch.DoubleTensor, torch.FloatTensor, torch.IntTensor, torch.ByteTensor]:
            for y_var in (True, False):
                y = torch.randint(5, (5, 5), dtype=t.dtype)
                y = Variable(y) if y_var else y
                self.assertIsInstance(x.type(t), t)
                self.assertIsInstance(x.type_as(y), t)
                # TODO: t.dtype should work
                t_dtype = t().dtype
                self.assertIsInstance(x.type(t_dtype), t)
                self.assertIs(t_dtype, x.type(t_dtype).dtype)
                self.assertEqual(y.data_ptr(), y.type(t).data_ptr())
                if torch.cuda.is_available():
                    for x_cuda in (True, False):
                        for y_cuda in (True, False):
                            x_c = x.cuda() if x_cuda else x
                            y_c = y.cuda() if y_cuda else y
                            _, y_type = y_c.type().rsplit('.', 1)
                            y_typestr = ('torch.cuda.' if y_cuda else 'torch.') + y_type
                            self.assertEqual(y_c.type(), x_c.type(y_typestr).type())
                            self.assertIs(y_c.dtype, x_c.type(y_c.dtype).dtype)
                            self.assertEqual(y_c.data_ptr(), y_c.cuda().data_ptr() if y_cuda else y_c.data_ptr())

        self._test_type_conversion_backward(lambda x: x)
        if torch.cuda.is_available():
            self._test_type_conversion_backward(lambda x: x.cuda())
            if torch.cuda.device_count() >= 2:
                # one of these has to be the non-default device
                self._test_type_conversion_backward(lambda x: x.cuda(0))
                self._test_type_conversion_backward(lambda x: x.cuda(1))

    def test_isolated_node(self):
        x = torch.randn(5, 5, requires_grad=True)
        y = torch.randn(5, 5, requires_grad=True)

        a = x + y
        b = torch.max(a, 1, True)[1].repeat(1, 5).double()
        o = (b + a).sum()
        o.backward()

    def test_shape(self):
        x = torch.randn(3, 4)
        self.assertEqual(2, len(x.shape))
        self.assertEqual(x.shape[0], 3)
        self.assertEqual(x.shape[1], 4)

    def test_numpy_requires_grad(self):
        x = torch.randn(2, 2, requires_grad=True)
        err_msg_outputs = r"Can't call numpy\(\) on Tensor that requires grad. Use tensor.detach\(\).numpy\(\) instead."
        with self.assertRaisesRegex(RuntimeError, err_msg_outputs):
            x.numpy()

        with torch.no_grad():
            x.numpy()

        x = torch.randn(2, 2)
        x.numpy()

        with torch.no_grad():
            x.numpy()

    def test_return_leaf(self):
        class Identity(Function):
            @staticmethod
            def forward(ctx, a, b):
                return a, a + b

            @staticmethod
            def backward(ctx, grad_a, grad_b):
                return grad_a + grad_b, grad_b

        hook_called = [False]
        x = torch.randn(5, 5, requires_grad=True)
        y = torch.randn(5, 5, requires_grad=True)

        q, p = Identity.apply(x, y)

        # Make sure hooks only receive grad from usage of q, not x.
        def hook(grad):
            hook_called[0] = True
            self.assertEqual(grad, torch.ones(5, 5))

        q.register_hook(hook)
        (q + p + x).sum().backward()
        self.assertEqual(x.grad, torch.ones(5, 5) * 3)
        self.assertEqual(y.grad, torch.ones(5, 5))
        self.assertTrue(hook_called[0])

    def test_return_leaf_inplace(self):
        class Inplace(InplaceFunction):
            @staticmethod
            def forward(ctx, a, b):
                ctx.mark_dirty(a)
                return a.add_(b), b + 2

            @staticmethod
            def backward(ctx, grad_a, grad_b):
                return grad_a, grad_a + grad_b

        x = torch.randn(5, 5)
        y = torch.randn(5, 5, requires_grad=True)

        fn = Inplace(True)
        q, p = fn.apply(x, y)
        self.assertIs(q, x)
        self.assertIs(q.grad_fn.__class__, fn._backward_cls)
        self.assertTrue(q.requires_grad)
        q.sum().backward()
        self.assertEqual(y.grad, torch.ones(5, 5))

    def test_leaf_assignment(self):
        x = torch.randn(5, 5)
        y = torch.randn(5, requires_grad=True)
        z = torch.randn(5, requires_grad=True)

        x[0] = y
        x[1] = 2 * z
        self.assertTrue(x.requires_grad)
        self.assertIsNot(x.grad_fn, None)
        x.sum().backward()
        self.assertEqual(y.grad, torch.ones(5))
        self.assertEqual(z.grad, torch.ones(5) * 2)

    def test_no_grad_assignment(self):
        x = torch.randn(5, 5, requires_grad=True)
        y = torch.randn(5)
        with torch.no_grad():
            x[0] = y

        self.assertTrue(x.requires_grad)
        self.assertIsNone(x.grad_fn)

    def test_no_grad_modifies_version(self):
        x = torch.randn(5, requires_grad=True)
        y = torch.randn(5, requires_grad=True)
        z = (x * y).sum()
        with torch.no_grad():
            x *= 2
        self.assertRaisesRegex(RuntimeError, 'modified by an inplace operation',
                               lambda: z.backward())

    def test_no_grad_input(self):
        class MyFunction(Function):
            @staticmethod
            def forward(self, x):
                return x

            @staticmethod
            def backward(self, grad_output):
                return grad_output

        x = torch.randn(5, requires_grad=True)
        with torch.no_grad():
            y = MyFunction.apply(x)

        self.assertTrue(x.requires_grad)
        self.assertIsNone(y.grad_fn)

    def test_backward_copy(self):
        # This tests checks backward engine for a very subtle bug that appreared
        # in one of the initial versions of autograd. Gradients tensors were
        # simply stored in lists while the function waited for all its gradients
        # to be computed. However, sometimes an output was used multiple times,
        # so the gradients needed to be summed. Engine used to keep a need_copy
        # set of tensors that will need a clone upon next addition and removed
        # them from the set as soon as the clone was performed. However, this
        # could lead to incorrect results if the same gradient tensor was
        # buffered in three places in the graph:
        # 1. When accumulating gradients in one of these places it was cloned
        #    and removed from need_copy set.
        # 2. When accumulating in second place, it wasn't in the need_copy set,
        #    so the gradients were simply accumulated in-place (which already
        #    modified the grad in 3rd place)
        # 3. When accumulating in the third place, it wasn't in the need_copy set
        #    as well, so the incoming gradient was summed in-place, yielding
        #    incorrect results in all functions, except the first one.
        x = torch.ones(5, 5, requires_grad=True)
        y = torch.ones(5, 5, requires_grad=True)
        # Simulate that we're in the middle of the graph
        a = x + 2
        b = y + 2
        c = x + 2
        # This op will just return grad_output two times in backward
        add1 = a + b
        add2 = add1 + c
        # Simulate a long branch, so grad_output will get buffered.
        for _ in range(4):
            a = a * 2
            b = b * 2
            c = c * 2
        branch = a + b + c
        out = add2 + branch
        # expected gradients are:
        # for x: 34 (16 from final a, 16 from final c, 2 from add2)
        # for y: 17 (16 from final b, 1 from add2)
        grad_output = torch.ones(5, 5)
        out.backward(grad_output)
        self.assertEqual(x.grad, torch.ones(5, 5) * 34)
        self.assertEqual(y.grad, torch.ones(5, 5) * 17)

    def test_save_none_for_backward(self):
        test_case = self

        class MyFn(Function):
            @staticmethod
            def forward(ctx, input):
                ctx.save_for_backward(None, input, None)
                return input * input

            @staticmethod
            def backward(ctx, grad_output):
                n1, input, n2 = ctx.saved_tensors
                test_case.assertIsNone(n1)
                test_case.assertIsNone(n2)
                return 2 * input * grad_output

        x = torch.randn(5, 5, requires_grad=True)
        y = MyFn.apply(x)
        y.sum().backward()
        self.assertEqual(x.grad, 2 * x)

    def test_too_many_grads(self):
        class MyFn(Function):
            @staticmethod
            def forward(ctx, input):
                return input

            @staticmethod
            def backward(ctx, grad_output):
                return grad_output, None, None

        x = torch.randn(5, 5, requires_grad=True)
        y = MyFn.apply(x)
        y.sum().backward()
        self.assertEqual(x.grad, torch.ones_like(x))

    def test_pickle(self):
        x = torch.randn(10, 10, requires_grad=True)
        y = torch.randn(10, 10, requires_grad=False)

        def assert_strict_equal(var1, var2):
            self.assertEqual(var1, var2)
            self.assertEqual(var1.requires_grad, var2.requires_grad)

        serialized = [pickle.dumps([x, y], protocol=p) for p in range(3)]
        for dump in serialized:
            xc, yc = pickle.loads(dump)
            assert_strict_equal(xc, x)
            assert_strict_equal(yc, y)

    def test_dep_nograd(self):
        class F1(Function):
            @staticmethod
            def forward(ctx, input):
                out = torch.randn(input.size())
                ctx.mark_non_differentiable(out)
                return input, out

            @staticmethod
            def backward(ctx, grad_output, ignored):
                return grad_output

        class F2(Function):
            @staticmethod
            def forward(ctx, input, ignored):
                return input

            @staticmethod
            def backward(ctx, grad_output):
                return grad_output, None

        x = torch.randn(5, requires_grad=True)
        a, b = F1.apply(x)
        b = b + 1  # separate F1 from F2 by another op
        self.assertTrue(a.requires_grad)
        self.assertFalse(b.requires_grad)
        c = F2.apply(a, b)
        c.backward(torch.ones(c.size()))
        self.assertEqual(x.grad, torch.ones(x.size()))

    def test_set_grad_enabled(self):
        x = torch.tensor([1.], requires_grad=True)
        with torch.set_grad_enabled(False):
            y = x * 2
        self.assertFalse(y.requires_grad)
        with torch.set_grad_enabled(True):
            y = x * 2
        self.assertTrue(y.requires_grad)
        with torch.set_grad_enabled(False):
            torch.set_grad_enabled(True)
            y = x * 2
        self.assertTrue(y.requires_grad)

    def test_simple_reentrant(self):
        y_data = torch.randn(2, 2)

        class Reenter(Function):
            @staticmethod
            def forward(ctx, x):
                with torch.enable_grad():
                    ctx.x = Variable(x, requires_grad=True)
                    ctx.y = Variable(y_data, requires_grad=True)
                    ctx.output_var = ctx.x * ctx.y
                return ctx.output_var.detach()

            @staticmethod
            def backward(ctx, grad_output):
                with torch.enable_grad():
                    ctx.output_var.sum().backward()
                return ctx.x.grad * grad_output

        # Reentrant starts on CPU thread, finishs on GPU thread
        x = torch.randn(2, 2, requires_grad=True)
        out = Reenter.apply(x)
        out.sum().backward()
        self.assertEqual(x.grad, y_data)

    def test_reentrant_child_error(self):
        # Parent graph.
        a = torch.rand(3, 3, requires_grad=True)
        c = a * a

        # Reentrant child graph.
        b = torch.rand(3, 3, requires_grad=True)
        e = b * b
        f = TestAutograd.SimulateBackwardError.apply(e)
        reentrant_root = f.sum()

        class ReentrantFunc(Function):

            @staticmethod
            def forward(ctx, inp):
                return inp.clone()

            @staticmethod
            def backward(ctx, grad):
                # Reentrant backward in child will throw an error.
                reentrant_root.backward()
                return grad

        d = ReentrantFunc.apply(c)
        with self.assertRaisesRegex(Exception, 'Simulate error'):
            d.sum().backward()

    def test_broadcast_tensors(self):
        f_args_variable = (torch.randn(3, requires_grad=True),
                           torch.randn(1, 2, 1, requires_grad=True),
                           torch.randn(1, 1, requires_grad=True),
                           torch.randn(5, 1, 1, requires_grad=True))
        f_args_tensor = deepcopy(unpack_variables(f_args_variable))
        run_functional_checks(self, "test_broadcast_tensors", "broadcast",
                              lambda a, b, c, d: torch.broadcast_tensors(a, b, c, d),
                              True, f_args_variable, f_args_tensor)

    def test_block_diag(self):
        f_args_variable = (torch.randn(1, S, requires_grad=True),
                           torch.randn(2, S, requires_grad=True),
                           torch.randn(3, S, requires_grad=True))
        f_args_tensor = deepcopy(unpack_variables(f_args_variable))
        run_functional_checks(self, "test_block_diag", "block_diag",
                              lambda a, b, c: torch.block_diag(a, b, c),
                              True, f_args_variable, f_args_tensor)

    def test_cat(self):
        f_args_variable = (torch.randn(1, S, S, requires_grad=True),
                           torch.randn(2, S, S, requires_grad=True),
                           torch.randn(3, S, S, requires_grad=True),
                           0)
        f_args_tensor = deepcopy(unpack_variables(f_args_variable))
        run_functional_checks(self, "test_cat", "cat",
                              lambda a, b, c, dim: torch.cat((a, b, c), dim),
                              True, f_args_variable, f_args_tensor)

    def test_cat_negdim_1(self):
        f_args_variable = (torch.randn(S, S, 1, requires_grad=True),
                           torch.randn(S, S, 2, requires_grad=True),
                           torch.randn(S, S, 3, requires_grad=True),
                           -1)
        f_args_tensor = deepcopy(unpack_variables(f_args_variable))
        run_functional_checks(self, "test_cat_negdim_1", "cat",
                              lambda a, b, c, dim: torch.cat((a, b, c), dim),
                              True, f_args_variable, f_args_tensor)

    def test_cat_negdim_2(self):
        f_args_variable = (torch.randn(S, 1, S, requires_grad=True),
                           torch.randn(S, 2, S, requires_grad=True),
                           torch.randn(S, 3, S, requires_grad=True),
                           -2)
        f_args_tensor = deepcopy(unpack_variables(f_args_variable))
        run_functional_checks(self, "test_cat_negdim_2", "cat",
                              lambda a, b, c, dim: torch.cat((a, b, c), dim),
                              True, f_args_variable, f_args_tensor)

    def test_cat_empty_legacy(self):
        f_args_variable = (torch.randn(0, requires_grad=True),
                           torch.randn(S, S, requires_grad=True))
        # gradgradcheck doesn't work, probably because legacy size tracking is wrong somewhere,
        # hence False passed below, but gradcheck checked explicitly.
        f_args_tensor = deepcopy(unpack_variables(f_args_variable))
        run_functional_checks(self, "test_cat_empty_legacy", "cat",
                              lambda a, b: torch.cat((a, b)),
                              False, f_args_variable, f_args_tensor)
        self.assertTrue(gradcheck(lambda a, b: torch.cat((a, b)), f_args_variable, eps=1e-6, atol=PRECISION))

    def test_cat_empty(self):
        f_args_variable = (torch.randn(0, S, requires_grad=True),
                           torch.randn(S, S, requires_grad=True))
        f_args_tensor = deepcopy(unpack_variables(f_args_variable))
        run_functional_checks(self, "test_cat_empty", "cat",
                              lambda a, b: torch.cat((a, b)),
                              True, f_args_variable, f_args_tensor)

    def test_trapz(self):
        f_args_variable = (torch.randn(2, 3, requires_grad=True),
                           torch.tensor([[1.0, 2.0, 5.5], [2.3, 0.5, 6.2]], requires_grad=True))
        f_args_tensor = deepcopy(unpack_variables(f_args_variable))
        run_functional_checks(self, "test_trapz", "trapz",
                              lambda y, x: torch.trapz(y, x),
                              True, f_args_variable, f_args_tensor)


    def test_var_mean_differentiable(self):
        dim = [2, 4]
        keepdim = False
        input1 = torch.randn(3, 4, 5, 6, 2, 3, requires_grad=True)
        input2 = deepcopy(input1)
        var1, mean1 = torch.var_mean(input1, dim=dim, keepdim=keepdim)
        var2 = input2.var(dim=dim, keepdim=keepdim)
        mean2 = input2.mean(dim=dim, keepdim=keepdim)
        grad = torch.randn(3, 4, 6, 3, requires_grad=True)

        r1 = var1 * var1 * mean1 * mean1
        r2 = var2 * var2 * mean2 * mean2
        self.assertTrue(torch.allclose(r1, r2, rtol=0.01, atol=0.0))

        torch.autograd.backward(r1, grad)
        torch.autograd.backward(r2, grad)
        self.assertTrue(torch.allclose(input1.grad, input2.grad, rtol=0.01, atol=0.0))

    @skipIfNoLapack
    def test_eig(self):
        def func(B):
            return torch.eig(B, eigenvectors=True)

        def func_eigvals(B):
            return torch.eig(B, eigenvectors=True)[0]

        def func_eigvecs(B):
            return torch.eig(B, eigenvectors=True)[1]

        def run_test(dims):
            # The backward operation for eig only works for real eigenvalues,
            # so the matrix should be B = U^{-1}*A*U where A is a random
            # symmetric matrix and U is a random full-rank matrix.
            # Slight change to the matrix should not make the eigenvalues
            # complex, so we apply requires_grad_ to B, not A and U

            A = random_symmetric_matrix(dims[-1], *dims[:-2])
            U = torch.rand(*dims)
            Uinv = torch.inverse(U)
            B = torch.matmul(Uinv, torch.matmul(A, U)).requires_grad_()

            gradcheck(func, [B])
            gradgradcheck(func, [B])
            gradcheck(func_eigvals, [B])
            gradgradcheck(func_eigvals, [B])
            gradcheck(func_eigvecs, [B])
            gradgradcheck(func_eigvecs, [B])

        for dims in [(3, 3), (5, 5)]:
            run_test(dims)

    @skipIfNoLapack
    def test_symeig(self):
        def func(root, upper):
            x = 0.5 * (root + root.transpose(-2, -1))
            return torch.symeig(x, eigenvectors=True, upper=upper)

        def run_test(upper, dims):
            root = torch.rand(*dims, requires_grad=True)

            gradcheck(func, [root, upper])
            gradgradcheck(func, [root, upper])

            root = random_symmetric_matrix(dims[-1], *dims[:-2]).requires_grad_()
            w, v = root.symeig(eigenvectors=True)
            (w.sum() + v.sum()).backward()
            self.assertEqual(root.grad, root.grad.transpose(-1, -2))  # Check the gradient is symmetric

        for upper, dims in product([True, False], [(3, 3), (5, 3, 3), (4, 3, 2, 2)]):
            run_test(upper, dims)

    @slowTest
    @skipIfNoLapack
    def test_lobpcg(self):

        def func(k, A, largest=True, B=None):
            X_shape = list(A.shape)
            X_shape[-1] = k
            X = torch.eye(A.size(-2), k, dtype=A.dtype, device=A.device)
            if A.dim() > 2:
                X = X.expand(X_shape)

            D, U = torch.lobpcg(A=A, k=k, B=B, X=X)

            # LOBPCG uses a random initial eigenspace approximation
            # if parameter `X` is not provided.
            # This may cause a non-deterministic behavior
            # when it comes to the sign of an eigenvector
            # (note if v is an eigenvector, so is -v),
            # hence we eliminate this non-determinism
            # by making sure that each column of U
            # gets multiplied by the sign of its max (in absolute value) element.
            # Also, gradcheck changes the content of the input by +/- eps (default to 1e-06)
            # to compute the numerical gradient which can also cause the signs to flip.
            _, idx = U.abs().max(-2, keepdim=True)
            sign = U.gather(-2, idx).sign()
            U = U * sign
            return D, U

        def run_symeig_test(k, sizes, largest=True):
            A = torch.rand(*sizes).double()
            A = A.matmul(A.transpose(-1, -2)) / 10
            A.requires_grad_(True)

            gradcheck(lambda A: func(k, A, largest), A)

            # Custom gradient vectors for better stability due to some
            # non-determinism in the lobpcg's forward.
            # Note it is not required if symeig is in forward instead (tested).
            D_grad = torch.rand(*A.shape[:-2], k) / 100
            U_grad = torch.rand(*A.shape[:-1], k) / 100
            gradgradcheck(lambda A: func(k, A, largest), A, [D_grad, U_grad], atol=1e-4)

            # check whether A.grad is symmetric
            A = A.detach().requires_grad_(True)
            D, U = func(k, A, largest)
            (D.sum() + U.sum()).backward()
            self.assertEqual(A.grad, A.grad.transpose(-1, -2))

        # the tests below take about 1-2 minutes to finish,
        # but we want to be extra sure that the backward is correct.
        for largest in [True, False]:
            run_symeig_test(1, (6, 6), largest=largest)
            run_symeig_test(1, (2, 6, 6), largest=largest)
            run_symeig_test(1, (2, 2, 6, 6), largest=largest)
            run_symeig_test(2, (6, 6), largest=largest)
            run_symeig_test(2, (2, 6, 6), largest=largest)
            run_symeig_test(2, (2, 2, 6, 6), largest=largest)
            run_symeig_test(3, (9, 9), largest=largest)
            run_symeig_test(3, (2, 9, 9), largest=largest)
            run_symeig_test(3, (2, 2, 9, 9), largest=largest)

    @skipIfNoLapack
    def test_cholesky_inverse(self):
        def _test_with_size(upper, dims):
            # We require to create a Cholesky factor which requires that the diagonal elements are positive.
            # Initializing too small values for the diagonal elements could cause issues when being perturbed
            # to obtain the numerical Jacobian, thereby leading to inconsistent gradcheck
            A = torch.randn(*dims)
            A.diagonal().uniform_(0.1, 5.0)
            A.requires_grad_()

            def func(A, upper):
                if upper:
                    root = A.triu()
                else:
                    root = A.tril()
                return torch.cholesky_inverse(root, upper)

            gradcheck(func, [A, upper])
            gradgradcheck(func, [A, upper])

        for upper, dims in product([True, False], [(3, 3), (5, 5)]):
            _test_with_size(upper, dims)

    def test_gradcheck_fail_when_no_differentiable_outputs_and_num_grad_not_zero(self):
        def autograd_fn(input):
            output = torch.detach(input)
            self.assertFalse(output.requires_grad)
            return output

        f_args_variable = torch.ones(S, S, requires_grad=True)
        self.assertRaisesRegex(RuntimeError, 'Numerical gradient for function expected to be zero',
                               lambda: gradcheck(autograd_fn, f_args_variable, eps=1e-6, atol=PRECISION))

    def test_variable_traverse(self):
        def get_out_and_unrefed_cycle():
            inp = torch.randn(10, requires_grad=True)
            tmp = inp.view(10, 1)
            out = tmp.view(10)

            # Create a reference cycle that contains an
            # intermediary Variable in the graph
            my_list = []
            my_list.append(tmp)
            my_list.append(my_list)

            return out

        out = get_out_and_unrefed_cycle()
        gc.collect()
        # This will segfault if things have been erroneously released
        out.backward(torch.randn(out.size()))

    def test_norm_subgradient(self):
        def run_test(input_size, norm_deg):
            input = torch.zeros(*input_size, requires_grad=True)
            input.norm(norm_deg).backward()
            self.assertEqual(input.grad.abs().sum(), 0)

        run_test((10,), 2)
        run_test((10, 10), 2)
        run_test((10,), 3)
        run_test((10,), 1)
        run_test((10,), 1.5)

    def test_pow_zero_tensor_gradient(self):
        def run_test(input_size, exponent):
            input = torch.zeros(*input_size, requires_grad=True)
            input.pow(exponent).sum().backward()
            self.assertEqual(input.grad.abs().sum(), 0)

        run_test((10,), torch.zeros(10))
        run_test((10, 10), torch.zeros(10, 10))
        run_test((10,), 0)

    def test_pow_scalar_base(self):
        a = torch.arange(1, 13, dtype=torch.double).view(3, 4).requires_grad_()
        gradcheck(lambda a: torch.pow(2, a), (a,))

    def test_igamma(self):
        # 1e-3 offset to avoid zeros
        # NOTE: derivative for s is not implemented
        s = (torch.rand(100, dtype=torch.double) + 1e-3)
        x = (torch.rand(100, dtype=torch.double) + 1e-3).requires_grad_()
        gradcheck(torch.igamma, (s, x))
        gradgradcheck(torch.igamma, (s, x))

    def test_igammac(self):
        # 1e-3 offset to avoid zeros in s
        # NOTE: derivative for s is not implemented
        s = (torch.rand(100, dtype=torch.double) + 1e-3)
        x = (torch.rand(100, dtype=torch.double)).requires_grad_()
        gradcheck(torch.igamma, (s, x))
        gradgradcheck(torch.igamma, (s, x))

    @skipIfNoLapack
    def test_pinverse(self):
        # Why is pinverse tested this way, and not ordinarily as other linear algebra methods?
        # 1. Pseudo-inverses are not generally continuous, which means that they are not differentiable
        # 2. Derivatives for pseudo-inverses exist typically for constant rank (Golub et al, 1973)
        # 3. This method creates two orthogonal matrices, and a constructs a test case with large
        #    singular values (given by x to the function).
        # 4. This will ensure that small perturbations don't affect the rank of matrix, in which case
        #    a derivative exists.
        # 5. This test exists since pinverse is implemented using SVD, and is hence a backpropable method
        m, n = 5, 10
        U = torch.randn(n, m).qr()[0].t()  # Orthogonal with dimensions m x n
        V = torch.randn(n, m).qr()[0].t()  # Orthogonal with dimensions m x n

        def func(x):
            S = torch.cat([x, torch.zeros(n - m)], 0)
            M = U.mm(torch.diag(S)).mm(V.t())
            return M.pinverse()

        gradcheck(func, [torch.rand(m).add_(1).requires_grad_()])
        gradcheck(func, [torch.rand(m).add_(10).requires_grad_()])
        gradgradcheck(func, [torch.rand(m).add_(1).requires_grad_()])
        gradgradcheck(func, [torch.rand(m).add_(10).requires_grad_()])

    def test_chain_matmul(self):
        def gen_matrices(p):
            matrices = []
            for (pi, pi_1) in zip(p[:-1], p[1:]):
                matrices.append(torch.randn(pi, pi_1).requires_grad_())
            return matrices

        gradcheck(torch.chain_matmul, gen_matrices([5, 10, 15, 5]))
        gradcheck(torch.chain_matmul, gen_matrices([3, 5, 2, 6]))
        gradcheck(torch.chain_matmul, gen_matrices([6, 2, 4, 8, 10]))
        gradgradcheck(torch.chain_matmul, gen_matrices([5, 10, 15, 5]))
        gradgradcheck(torch.chain_matmul, gen_matrices([3, 5, 2, 6]))
        gradgradcheck(torch.chain_matmul, gen_matrices([6, 2, 4, 8, 10]))

    @unittest.skipIf(IS_WINDOWS, """File open permission error on Windows,
            https://github.com/pytorch/pytorch/issues/34086""")
    def test_profiler_tracing(self):
        t1, t2 = torch.ones(1), torch.ones(1)
        with torch.autograd.profiler.profile(use_kineto=kineto_available()) as prof:
            torch.add(t1, t2)

        with tempfile.NamedTemporaryFile(mode="w+") as f:
            prof.export_chrome_trace(f.name)
            # read the trace and expect valid json
            # if the JSON generated by export_chrome_trace is not valid, this will throw and fail the test.
            json.load(f)

        # Same test but for cuda.
        if not torch.cuda.is_available():
            return

        device = torch.device("cuda:0")
        t1, t2 = torch.ones(1, device=device), torch.ones(1, device=device)
        with torch.autograd.profiler.profile(use_cuda=True, use_kineto=kineto_available()) as prof:
            torch.add(t1, t2)

        with tempfile.NamedTemporaryFile(mode="w+") as f:
            prof.export_chrome_trace(f.name)
            # Now validate the json
            json.load(f)

    def test_profiler(self):
        x = torch.randn(10, 10)

        with profile(use_kineto=kineto_available()) as p:
            self.assertTrue(torch.autograd._profiler_enabled())
            y = x * 2 + 4

        self.assertFalse(torch.autograd._profiler_enabled())

        last_end = 0
        names = ['aten::mul', 'aten::to', 'aten::empty_strided', 'aten::copy_',
                 'aten::empty', 'aten::add', 'aten::to', 'aten::empty_strided',
                 'aten::copy_', 'aten::empty']
        top_level_names = ['aten::mul', 'aten::add']
        for evt in p.function_events:
            if evt.time_range.start > last_end:
                self.assertTrue(evt.name in top_level_names)
                last_end = evt.time_range.end
            self.assertTrue(evt.name in names)

    def test_profiler_seq_nr(self):
        with profile(use_kineto=kineto_available()) as p:
            x = torch.randn(10, 10, requires_grad=True)
            y = torch.randn(10, 10, requires_grad=True)
            z = x + y
            s = z.sum()
            s.backward()
        print(p.key_averages().table(
            sort_by="self_cpu_time_total", row_limit=-1))
        # expecting aten::add, aten::sum to have the sequence numbers,
        # expecting the corresponding backward nodes to have the same numbers
        # as the forward ops
        add_seq_nr = -1
        sum_seq_nr = -1
        found_add = found_sum = False
        found_bwd_add = found_bwd_sum = False
        found_empty = False
        for e in p.function_events:
            if e.name == "aten::add":
                add_seq_nr = e.sequence_nr
                self.assertFalse(found_add)
                found_add = True
            elif e.name == "aten::sum":
                sum_seq_nr = e.sequence_nr
                self.assertFalse(found_sum)
                found_sum = True
            elif "Add" in e.name and "Backward" in e.name:
                self.assertEqual(e.sequence_nr, add_seq_nr)
                self.assertFalse(found_bwd_add)
                found_bwd_add = True
            elif "Sum" in e.name and "Backward" in e.name:
                self.assertEqual(e.sequence_nr, sum_seq_nr)
                self.assertFalse(found_bwd_sum)
                found_bwd_sum = True
            # check that nested ops (e.g. empty) don't have
            # sequence number
            if e.name == "aten::empty":
                self.assertEqual(e.sequence_nr, -1)
                found_empty = True
        self.assertGreaterEqual(add_seq_nr, 0)
        self.assertGreaterEqual(sum_seq_nr, 0)
        self.assertNotEqual(add_seq_nr, sum_seq_nr)
        self.assertTrue(found_add)
        self.assertTrue(found_sum)
        self.assertTrue(found_bwd_add)
        self.assertTrue(found_bwd_sum)
        self.assertTrue(found_empty)

    def test_profiler_unboxed_only(self):
        x = torch.rand(3, 4)

        with torch.autograd.profiler.profile(use_kineto=kineto_available()) as prof:
            x.resize_([3, 2])

    def test_profiler_propagation(self):
        def foo(x):
            with record_function("in_foo") as rf:
                return x * 2

        x = torch.rand(3, 4)
        traced_foo = torch.jit.trace(foo, x)

        def bar(x):
            with record_function("in_bar") as rf:
                # we expect that profiler will be able
                # propagate across fork
                fut = torch.jit._fork(traced_foo, x)
                y = torch.jit._wait(fut)
                # note: continuation (and rf's end) can
                # be executed in a different thread
                with record_function("in_bar_after_wait") as rf2:
                    y = y * 2
                return y

        traced_bar = torch.jit.trace(bar, x)

        with profile(use_kineto=kineto_available()) as p:
            traced_bar(x)

        found_foo = False
        found_bar = False
        found_bar_after_wait = False
        for info in p.function_events:
            if info.name == "in_foo":
                self.assertFalse(found_foo)
                found_foo = True
            elif info.name == "in_bar":
                self.assertFalse(found_bar)
                found_bar = True
            elif info.name == "in_bar_after_wait":
                self.assertFalse(found_bar_after_wait)
                found_bar_after_wait = True
        self.assertTrue(found_foo)
        self.assertTrue(found_bar)
        self.assertTrue(found_bar_after_wait)

    def test_record_function_callbacks(self):
        x = torch.randn(10, 10)
        with profile(use_kineto=kineto_available()) as p:
            with record_function("foo"):
                y = x * 2 + 4

        function_events = p.function_events
        foo_event = [event for event in function_events if "foo" in event.name][0]
        self.assertEqual(foo_event.count, 1)

    def test_profiler_aggregation_fake(self):
        events = EventList()
        id = [0]

        def get_id():
            id[0] = id[0] + 1
            return id[0]

        # [[thread_id, [(start, end, id), ....]], ...]
        # Using list instead of a dict so order is guaranteed for any Python
        # version
        threads = [
            [1, [(0, 1, get_id()), (1, 2, get_id())]],
            [0, [(0, 2, get_id()), (1, 2, get_id()), (1, 3, get_id())]],
        ]
        for thread, ranges in threads:
            for range in ranges:
                assert(len(range) == 3)
                events.append(
                    FunctionEvent(
                        id=range[2],
                        node_id=0,
                        name="",
                        thread=thread,
                        start_us=range[0],
                        end_us=range[1],
                    )
                )

        events._populate_cpu_children()

        # Note that [1, 3] pushes out [0, 2] first. Then we record [1, 2]
        # as a child of [1, 3]
        res = [[], [], [], [], [4]]

        def get_children_ids(event):
            return [child.id for child in event.cpu_children]

        assert([get_children_ids(event) for event in events] == res)

    def test_profiler_aggregation_table(self):
        """
        Test if the profiling result is aggregated for `str(prof)`

        See: https://github.com/pytorch/pytorch/issues/37500
        """

        x = torch.randn(1024)
        with torch.autograd.profiler.profile(use_kineto=kineto_available()) as prof:
            torch.einsum("i->", x)

        prof_str = str(prof)
        prof_table = prof.table()

        self.assertEqual(prof_table, prof_str)

    def test_profiler_function_event_avg(self):
        avg = FunctionEventAvg()
        avg.add(FunctionEvent(id=0, node_id=0, name="foo", thread=0, start_us=10, end_us=15))
        avg.add(FunctionEvent(id=1, node_id=0, name="foo", thread=0, start_us=20, end_us=30))
        avg.add(avg)
        self.assertEqual(avg.key, "foo")

        # aggregate stats
        self.assertEqual(avg.count, 4)
        self.assertEqual(avg.cpu_time_total, 30)
        self.assertEqual(avg.self_cpu_time_total, 30)
        self.assertEqual(avg.cuda_time_total, 0)

        # average stats
        self.assertEqual(avg.cpu_time, 7.5)
        self.assertEqual(avg.cuda_time_total, 0)

    def test_profiler_shapes(self):
        print("")
        layer1 = torch.nn.Linear(20, 30)
        layer2 = torch.nn.Linear(30, 40)
        input = torch.randn(128, 20)
        with profile(record_shapes=True, use_kineto=kineto_available()) as prof:
            layer2(layer1(input))

        print(prof.function_events)

        top_level_expected_events_and_shapes = [
            (None, [[30, 20]]),
            ('aten::addmm', [[30], [128, 20], [20, 30], [], []]),
            (None, [[40, 30]]),
            ('aten::addmm', [[40], [128, 30], [30, 40], [], []])
        ]

        expected_iter = iter(top_level_expected_events_and_shapes)
        last_end = 0

        for event in prof.function_events:
            if event.time_range.start > last_end:
                name_expected, input_shape_expected = next(expected_iter)
                if name_expected is not None:
                    self.assertEqual(event.name, name_expected)
                self.assertEqual(event.input_shapes, input_shape_expected)
                last_end = event.time_range.end

    def test_profiler_no_cuda(self):
        print("")
        layer = torch.nn.Linear(20, 30)
        x = torch.randn(128, 20)
        with profile(use_cuda=False, use_kineto=kineto_available()) as prof:
            layer(x)

        prof_str = str(prof)
        print(prof_str)
        self.assertTrue('cpu' in prof_str.lower())
        self.assertTrue('cuda' not in prof_str.lower())

    def test_profiler_aggregation_lstm(self):
        print("")
        rnn = torch.nn.LSTM(10, 20, 2)
        total_time_s = 0
        with profile(record_shapes=True, use_kineto=kineto_available()) as prof:
            for i in range(20):
                input = torch.randn(5, 3, 10)
                h = torch.randn(2, 3, 20)
                c = torch.randn(2, 3, 20)
                start = time.time()
                rnn(input, (h, c))
                end = time.time()
                total_time_s += end - start

        print(prof.table(
            sort_by="self_cpu_time_total", row_limit=10, header="TEST"))
        print(prof.key_averages(group_by_input_shape=True).table(
            sort_by="self_cpu_time_total", row_limit=10))
        print(prof.table(
            sort_by="self_cpu_time_total", row_limit=10, max_src_column_width=300, header="TEST", top_level_events_only=True))
        print(prof.key_averages(group_by_input_shape=True).table(
            sort_by="self_cpu_time_total", row_limit=10, top_level_events_only=True))

        total_time_us = total_time_s * 1000.0 * 1000.0  # make it us which is profiler default
        print(
            "Total time based on python measurements: ",
            format_time(total_time_us)
        )
        print(
            "CPU time measurement python side overhead: {:.2f}%".format(
                (total_time_us / prof.self_cpu_time_total - 1.0) * 100.0
            )
        )

        if sys.platform != "win32":
            with tempfile.NamedTemporaryFile() as trace_file:
                prof.export_chrome_trace(trace_file.name)

    def test_memory_profiler(self):
        def run_profiler(tensor_creation_fn, metric):
            # collecting allocs / deallocs
            with profile(profile_memory=True, record_shapes=True, use_kineto=kineto_available()) as prof:
                x = None
                with record_function("test_user_scope_alloc"):
                    x = tensor_creation_fn()
                with record_function("test_user_scope_dealloc"):
                    del x
            stats = prof.key_averages(group_by_input_shape=True)
            print(stats.table(sort_by=metric))
            return stats

        def check_metrics(stats, metric, allocs=None, deallocs=None):
            stat_metrics = {}
            for stat in stats:
                stat_metrics[stat.key] = getattr(stat, metric)
            if allocs is not None:
                for alloc_fn in allocs:
                    self.assertTrue(alloc_fn in stat_metrics)
                    self.assertTrue(stat_metrics[alloc_fn] > 0)
            if deallocs is not None:
                for dealloc_fn in deallocs:
                    self.assertTrue(dealloc_fn in stat_metrics)
                    self.assertTrue(stat_metrics[dealloc_fn] < 0)

        def create_cpu_tensor():
            return torch.rand(10, 10)

        def create_cuda_tensor():
            return torch.rand(10, 10).cuda()

        def create_mkldnn_tensor():
            return torch.rand(10, 10, dtype=torch.float32).to_mkldnn()

        print("Running CPU test")
        stats = run_profiler(create_cpu_tensor, "cpu_memory_usage")
        check_metrics(
            stats,
            "cpu_memory_usage",
            allocs=[
                "aten::empty",
                "aten::rand",
                "test_user_scope_alloc",
            ],
            deallocs=[
                "test_user_scope_dealloc",
            ]
        )

        if torch.cuda.is_available():
            create_cuda_tensor()
            print("Running CUDA test")
            stats = run_profiler(create_cuda_tensor, "cuda_memory_usage")
            check_metrics(
                stats,
                "cuda_memory_usage",
                allocs=[
                    "test_user_scope_alloc",
                    "aten::to",
                    "aten::empty_strided",
                ],
                deallocs=[
                    "test_user_scope_dealloc",
                ]
            )
            check_metrics(
                stats,
                "cpu_memory_usage",
                allocs=[
                    "aten::rand",
                    "aten::empty",
                ]
            )

        if torch._C.has_mkldnn:
            create_mkldnn_tensor()
            print("Running MKLDNN test")
            stats = run_profiler(create_mkldnn_tensor, "cpu_memory_usage")
            check_metrics(
                stats,
                "cpu_memory_usage",
                allocs=[
                    "test_user_scope_alloc",
                    "aten::rand",
                    "aten::empty",
                    "aten::to_mkldnn",
                ],
                deallocs=[
                    "test_user_scope_dealloc",
                ]
            )

        # check partial overlap of tensor allocation with memory profiler
        x = torch.rand(10, 10)
        with profile(profile_memory=True, record_shapes=True, use_kineto=kineto_available()) as prof:
            del x
            x = torch.rand(10, 10)
        del x
        stats = prof.key_averages(group_by_input_shape=True)
        check_metrics(
            stats,
            "cpu_memory_usage",
            allocs=[
                "aten::rand",
                "aten::empty",
            ]
        )

    def test_record_function(self):
        x = torch.randn(10, 10)

        def forward(x):
            with record_function("outer"):
                y = x * 2 + 4
                with record_function("inner"):
                    y = y - 1
            y = y / 1

        forward(x)

        with profile(use_kineto=kineto_available()) as p:
            forward(x)

        events = p.function_events
        important_events = [
            'outer',
            'aten::mul',
            'aten::add',
            'inner',
            'aten::sub',
            'aten::div'
        ]
        idx = 0
        for info in events:
            if info.name == important_events[idx]:
                idx = idx + 1
            if idx == len(important_events):
                break
        self.assertEqual(idx, len(important_events))

        # We can also use record_function to decorate arbitrary function
        @record_function('my_func')
        def f(x, y):
            return x + y

        with profile(use_kineto=kineto_available()) as p:
            f(1, 2)

        self.assertTrue('my_func' in str(p))

    def test_record_function_multithreaded(self):
        rf = record_function("outer")
        rf.__enter__()
        with record_function("inner"):
            # test that exiting the record function after starting another one
            # doesn't throw.
            rf.__exit__(None, None, None)

        with record_function("inner"):
            rf.__enter__()
        # test that exiting the record function after ending another one
        # doesn't throw.
        rf.__exit__(None, None, None)


    def test_dir(self):
        x = torch.randn(10, 10)
        keys = dir(x)
        self.assertIn('shape', keys)

        # real and imag are only implemented for complex tensors.
        y = torch.randn(10, 10, dtype=torch.cfloat)
        for key in ['real', 'imag']:
            self.assertRaises(RuntimeError, lambda: hasattr(x, key))
            self.assertTrue(hasattr(y, key))
            keys.remove(key)

        for key in keys:
            self.assertTrue(hasattr(x, key))

    def test_as_strided(self):

        def test(x, prepro_fn, size, strides, offset=None):
            x = x.to(torch.double).detach().requires_grad_()

            # Check that forward will **not** resize storage because it may
            # cause NaN in output and fail numerical Jacobian check consequently
            with torch.no_grad():
                y = prepro_fn(x) if prepro_fn is not None else x
                max_offset = sum((si - 1) * st for si, st in zip(size, strides))
                max_offset += offset if offset is not None else y.storage_offset()
                assert max_offset < len(y.storage()), "test case resizes storage"

            def closure(x):
                if prepro_fn is not None:
                    x = prepro_fn(x)
                return x.as_strided(size, strides, offset)

            gradcheck(closure, [x])
            gradgradcheck(closure, [x])

        # test
        test(torch.arange(0, 25), lambda x: x.view(5, 5), [3, 3], [6, 2], 2)

        # test crazy stride at dim with size 1 case
        test(torch.randn(12), None, [1, 2, 1, 5], [0, 5, 100, 1], 2)

        # test expand case
        test(torch.randn(5), None, [3, 3, 3], [0, 1, 0], 2)
        test(torch.randn(5), None, [3, 3, 3], [0, 0, 0], 4)
        test(torch.randn(5), lambda x: x.expand(5, 5), [5, 5], [0, 1], 0)

        # test non-expand overlapping case
        test(torch.randn(35), None, [6, 6], [5, 1], 2)
        test(torch.randn(15), None, [3, 2], [3, 6], 2)

        # test transpose case
        test(torch.randn(3, 4), None, [4, 3], [1, 4])

        # test "getting things outside the input" case
        x = torch.randn(6, 2)
        test(x[3:], None, [3, 2], [2, 1], 0)  # should be all zeros
        self.assertEqual(x[3:].as_strided([3, 2], [2, 1], 0), x[:3])

        # test select on expanded input case
        test(torch.randn(2, 3), lambda x: x.expand(10, 2, 3), [2, 3], [3, 1], 0)

    def _test_lerp_tensor_weights(self, cast):
        def construct_inputs(*shapes):
            start = cast(torch.randn(shapes[0])).requires_grad_()
            end = cast(torch.randn(shapes[1])).requires_grad_()
            weight = cast(torch.randn(shapes[2])).requires_grad_()
            return [start, end, weight]

        all_test_shapes = [((3, 3, 3), (3, 3, 3), (3, 3, 3)),  # no broadcasting
                           ((3,), (3, 3, 3), (3, 3, 3)),  # start broadcasting - 1
                           ((3, 3, 3), (3,), (3, 3, 3)),  # end broadcasting - 1
                           ((3, 3, 3), (3, 3, 3), (3,)),  # weight broadcasting - 1
                           ((), (3, 3, 3), (3, 3, 3)),  # start broadcasting - 2
                           ((3, 3, 3), (), (3, 3, 3)),  # end broadcasting - 2
                           ((3, 3, 3), (3, 3, 3), ()),  # weight broadcasting - 2
                           ((3, 3), (3, 3, 3), (3,))]  # all broadcasting

        for shapes in all_test_shapes:
            cur_inputs = construct_inputs(*shapes)
            gradcheck(torch.lerp, cur_inputs)
            gradgradcheck(torch.lerp, cur_inputs)

    def test_lerp_tensor_weights(self):
        self._test_lerp_tensor_weights(lambda t: t)

    def test_reduce_dtype(self):
        def test_reduction(op, has_no_dim, takes_dtype=True):
            x = torch.randn(3, 3, dtype=torch.float, requires_grad=True)

            if has_no_dim:
                grad1, = torch.autograd.grad([op(x)], [x])
                grad2, = torch.autograd.grad([op(x, dtype=torch.double)], [x])
                self.assertEqual(grad1, grad2)
                self.assertEqual(grad2.dtype, torch.float)

            gi = torch.randn(op(x, dim=0).shape, dtype=torch.float)
            grad1, = torch.autograd.grad([op(x, dim=0)], [x], gi)
            if takes_dtype:
                grad2, = torch.autograd.grad([op(x, dim=0, dtype=torch.double)], [x], gi.double())
            else:
                grad2, = torch.autograd.grad([op(x.double(), dim=0)], [x], gi.double())
            self.assertEqual(grad1, grad2)
            self.assertEqual(grad2.dtype, torch.float)

        test_reduction(torch.sum, True)
        test_reduction(torch.prod, True)
        test_reduction(torch.cumsum, False)
        test_reduction(torch.cumprod, False)
        test_reduction(torch.logcumsumexp, False, takes_dtype=False)

    def test_inplace_view_saved_output(self):
        # Test an in-place operation on a view in which the in-place op saves
        # its output. Previously, this created a reference cycle.
        dealloc = [0]

        class IncrementOnDelete(object):
            def __del__(self):
                dealloc[0] += 1

        def test():
            root = torch.randn(3, 3, requires_grad=True)
            copy = root.clone()
            copy.grad_fn.register_hook(IncrementOnDelete())
            view = copy.view(9)
            torch.nn.functional.relu(view, inplace=True)

        test()
        self.assertEqual(dealloc[0], 1)

    def test_inplace_view_leaf_errors(self):
        # Issue #21875: Fail faster (when we try to modify the view vs. in backward())
        x = torch.zeros(1, requires_grad=True)
        y = x.view_as(x)
        with self.assertRaisesRegex(RuntimeError,
                                    "a view of a leaf Variable that "
                                    "requires grad is being used in "
                                    "an in-place operation."):
            y.add_(1)

    def test_inplace_view_backward(self):
        # Issue #10532: Make sure that this does not raise RuntimeError.
        net = nn.Sequential(
            nn.InstanceNorm2d(2),
            nn.ReLU(True)
        )

        x = torch.tensor([[[[1.0, 1.0]]]], requires_grad=True)
        g, = torch.autograd.grad(net(x).pow(2), [x], grad_outputs=x.new_ones(x.shape) , create_graph=True)
        torch.autograd.grad(g.sum(), [x])
        self.assertEqual(x, torch.tensor([[[[1.0, 1.0]]]]))

        # https://discuss.pytorch.org/t/freeing-buffer-strange-behavior/31955/8
        inputs = torch.ones((1, 3, 256, 256), requires_grad=True)

        tmp1 = (inputs + 1).view_as(inputs)
        tmp2 = torch.nn.functional.threshold(tmp1, 0., 0., True)
        prob_interpolated = torch.sigmoid(tmp2)

        gradients = torch.autograd.grad(outputs=prob_interpolated, inputs=inputs,
                                        grad_outputs=torch.ones(prob_interpolated.size()),
                                        create_graph=True, retain_graph=True)[0]

        gradient_penalty = gradients.sum()
        gradient_penalty.backward()

        fn = gradient_penalty.grad_fn.next_functions[0][0].next_functions[1][0]
        self.assertEqual(fn.name(), "ThresholdBackwardBackward")

    def test_inplace_view_weak_grad_fn(self):
        # Issue 23502: Test that b's grad_fn is preserved.
        a = torch.arange(10.0, requires_grad=True)

        b = a.narrow(0, 0, 2).clone().view(-1)
        b.relu_()

        c = b.clone()
        del b
        gc.collect()

        s = c.sum()
        s.backward()
        self.assertEqual(s, torch.tensor(1.0))

        # Issue #21875: Fail faster (when we try to modify the view vs. in backward())
        a = torch.rand(10, requires_grad=True).narrow(0, 0, 10)
        with self.assertRaises(RuntimeError):
            b = a.relu_()

    def test_mul_out(self):
        a = torch.randn(2, 2, requires_grad=True)
        b = torch.randn(2, 2, requires_grad=True)
        x = torch.zeros_like(a)

        # out=... functions don't support automatic differentiation currently
        self.assertRaisesRegex(RuntimeError, 'out=', lambda: torch.mul(a, b, out=x))

        # the inputs can require grad if we're in no_grad() mode
        with torch.no_grad():
            torch.mul(a, b, out=x)
            self.assertEqual(x, a * b)

    def test_mul_out_result_requires_grad(self):
        a = torch.randn(2, 2)
        b = torch.randn(2, 2)
        x = torch.zeros(2, 2, requires_grad=True)
        # we should throw an exception if the output requires grad
        self.assertRaisesRegex(RuntimeError, 'out=', lambda: torch.mul(a, b, out=x))

    def test_diagonal_derivative_requires_grad(self):
        # test that the backward requires grad
        # we do this is because diagonal_backward uses inplace
        # operations and gradgradcheck does not catch whether
        # they works as expected (it will succeed even if
        # the gradient has requires_grad == False
        a = torch.randn(5, 6, requires_grad=True)
        b = torch.diagonal(a)**2
        c = b.sum()
        d, = torch.autograd.grad(c, a, retain_graph=True, create_graph=True)
        self.assertTrue(d.requires_grad)

    def test_anomaly_detect_nan(self):
        size = 10

        class MyFunc(Function):
            @staticmethod
            def forward(ctx, inp1, inp2, fail_0th):
                ctx.fail_0th = fail_0th
                return inp1.sum(0, keepdim=True)

            @staticmethod
            def backward(ctx, gO):
                gI = gO.clone().expand(size)
                gI[0] = 0
                gI[0] /= 0  # Generate a nan
                if ctx.fail_0th:
                    return gI, None, None
                else:
                    return None, gI, None

        inp = torch.rand(size, requires_grad=True)
        out = MyFunc.apply(inp, inp, True)
        out.backward()  # Should not fail

        inp = torch.rand(size, requires_grad=True)
        out = MyFunc.apply(inp, inp, True)
        with self.assertRaisesRegex(RuntimeError, "Function 'MyFuncBackward' returned nan values in its 0th output."):
            with warnings.catch_warnings(record=True) as w:
                with detect_anomaly():
                    out.backward()
            self.assertIn('No forward pass information', str(w[0].message))

        inp = torch.rand(size, requires_grad=True)
        with self.assertRaisesRegex(RuntimeError, "Function 'MyFuncBackward' returned nan values in its 1th output."):
            with warnings.catch_warnings(record=True) as w:
                with detect_anomaly():
                    out = MyFunc.apply(inp, inp, False)
                    out.backward()
            self.assertIn('MyFunc.apply', str(w[0].message))

    def test_nested_anomaly_detect_nan(self):
        size = 10

        class MyFunc(Function):
            @staticmethod
            def forward(ctx, inp1, fail_0th):
                ctx.fail_0th = fail_0th
                ctx.save_for_backward(inp1)
                return inp1.sum(0, keepdim=True)

            @staticmethod
            def backward(ctx, gO):
                inp, = ctx.saved_tensors
                fail_0th = ctx.fail_0th
                g = gO.clone().expand(size)
                gI = MyFunc2.apply(g * inp, g + inp, fail_0th)
                return gI, None

        class MyFunc2(Function):
            @staticmethod
            def forward(ctx, inp1, inp2, fail_0th):
                ctx.fail_0th = fail_0th
                return inp1 * 2.0 + inp2

            @staticmethod
            def backward(ctx, gO):
                fail_0th = ctx.fail_0th
                g1 = gO.clone()
                g2 = gO.clone()
                g1[0] = 0
                g2[0] = 0
                # generate a nan
                if fail_0th:
                    g1[0] /= 0
                else:
                    g2[0] /= 0
                return g1, g2, None

        inp = torch.rand(size, requires_grad=True)
        out = MyFunc.apply(inp, True)
        ginp, = torch.autograd.grad(out, (inp,), create_graph=True)
        gsum = ginp.sum()
        gsum.backward()  # should not fail

        inp = torch.rand(size, requires_grad=True)
        out = MyFunc.apply(inp, True)
        ginp, = torch.autograd.grad(out, (inp,), create_graph=True)
        gsum = ginp.sum()
        with warnings.catch_warnings(record=True) as w:
            with self.assertRaisesRegex(RuntimeError, "Function 'MyFunc2Backward' returned nan values in its 0th output."):
                with detect_anomaly():
                    gsum.backward()
        self.assertIn('No forward pass information', str(w[1].message))

        inp = torch.rand(size, requires_grad=True)
        with warnings.catch_warnings(record=True) as w:
            with self.assertRaisesRegex(RuntimeError, "Function 'MyFunc2Backward' returned nan values in its 1th output."):
                with detect_anomaly():
                    out = MyFunc.apply(inp, False)
                    ginp, = torch.autograd.grad(out, (inp,), create_graph=True)
                    gsum = ginp.sum()
                    gsum.backward()
        self.assertIn('MyFunc2.apply', str(w[1].message))
        self.assertIn('MyFunc.apply', str(w[2].message))

    def test_anomaly_grad_warnings(self):
        # PyTorch won't throw warnings if there is an error
        # but we'd want to at least see them in stderr

        class StdErrDiverter:
            def __enter__(self):
                self.stderr_orig = sys.stderr
                self.stderr_new = io.StringIO()
                sys.stderr = self.stderr_new
                return self

            def __exit__(self, *args):
                self.captured = self.stderr_new.getvalue()
                sys.stderr = self.stderr_orig


        # if the warnings don't throw, they will be handled as regular warnings
        with self.assertRaisesRegex(RuntimeError,
                                    "one of the variables needed for gradient computation has been "
                                    "modified by an inplace operation"):
            with warnings.catch_warnings(record=True) as w:
                with detect_anomaly():
                    a = torch.randn(5, requires_grad=True)
                    d1 = a + 1
                    d2 = d1 ** 2
                    d1 += 1
                    torch.autograd.grad(d2.sum(), a)

        self.assertEqual(len(w), 2)
        self.assertIn('Anomaly Detection has been enabled', str(w[0].message))
        self.assertIn('Error detected in PowBackward0', str(w[1].message))

        # if the warning throws, it will be printed to sys.stderr
        with self.assertRaisesRegex(RuntimeError,
                                    "one of the variables needed for gradient computation has been "
                                    "modified by an inplace operation"):
            with warnings.catch_warnings(record=True) as w:
                with detect_anomaly():
                    warnings.simplefilter("error")
                    with StdErrDiverter() as s:
                        a = torch.randn(5, requires_grad=True)
                        d1 = a + 1
                        d2 = d1 ** 2
                        d1 += 1
                        torch.autograd.grad(d2.sum(), a)

        self.assertEqual(len(w), 1)
        self.assertIn('Anomaly Detection has been enabled', str(w[0].message))
        self.assertIn('Error detected in PowBackward0', s.captured)

    @skipIfNoLapack
    def test_eig_no_eigenvectors(self):
        A = torch.tensor([[1., 2.], [2., 4.]], dtype=torch.float32, requires_grad=True)
        w, v = torch.eig(A, eigenvectors=False)
        with self.assertRaisesRegex(RuntimeError, 'cannot compute backward'):
            torch.autograd.backward([w, v], [torch.ones_like(w), torch.ones_like(v)])

    @skipIfNoLapack
    def test_eig_complex_eigenvalues(self):
        A = torch.tensor([[0., -1.], [1., 0.]], dtype=torch.float32, requires_grad=True)
        w, v = torch.eig(A, eigenvectors=True)
        with self.assertRaisesRegex(RuntimeError, 'does not support complex eigenvalues'):
            torch.autograd.backward([w, v], [torch.ones_like(w), torch.ones_like(v)])

    @skipIfNoLapack
    def test_symeig_no_eigenvectors(self):
        A = torch.tensor([[1., 2.], [2., 4.]], dtype=torch.float32, requires_grad=True)
        w, v = torch.symeig(A, eigenvectors=False)
        with self.assertRaisesRegex(RuntimeError, 'cannot compute backward'):
            torch.autograd.backward([w, v], [torch.ones_like(w), torch.ones_like(v)])

    @skipIfNoLapack
    def test_svd_no_singularvectors(self):
        A = torch.randn(2, 2, dtype=torch.float32, requires_grad=True)
        u, s, v = torch.svd(A, compute_uv=False)
        with self.assertRaisesRegex(RuntimeError, 'cannot compute backward'):
            torch.autograd.backward([u, s, v], [torch.ones_like(u), torch.ones_like(s), torch.ones_like(v)])

    def test_no_grad_copy(self):
        # create autograd function that saves grad pointer as class static
        class MyFunc(Function):
            static_grad_ptr = None

            @staticmethod
            def forward(ctx, inp1, inp2):
                return inp1 + inp2

            @staticmethod
            def backward(ctx, grad):
                MyFunc.static_grad_ptr = grad.data_ptr()
                return grad, grad

        class NonContGradFunc(Function):
            @staticmethod
            def forward(ctx, inp1):
                ctx.size = inp1.size()
                return torch.tensor([1.])

            @staticmethod
            def backward(ctx, grad):
                return torch.ones(1).expand(ctx.size)

        a = torch.randn(5, 6, requires_grad=True)
        b = torch.randn(5, 6, requires_grad=True)
        # non-contiguous grad should be copied
        NonContGradFunc.apply(MyFunc.apply(a, b)).backward()
        self.assertFalse(a.grad.data_ptr() == MyFunc.static_grad_ptr)
        self.assertFalse(b.grad.data_ptr() == MyFunc.static_grad_ptr)
        # test case that should trigger no copy for one of a,b
        a.grad = b.grad = None
        MyFunc.apply(a, b)[1][0].backward()
        p_g = MyFunc.static_grad_ptr
        p_a = a.grad.data_ptr()
        p_b = b.grad.data_ptr()
        # check a,b uses different grad buffer
        self.assertFalse(p_a == p_b)
        # check one of them is using the computed buffer
        self.assertTrue(p_a == p_g or p_b == p_g)

    def test_no_grad_copy_sparse(self):
        # create autograd function that saves grad pointer as class static
        class MyFunc(Function):
            static_grad_ptr = None

            @staticmethod
            def forward(ctx, inp1, inp2):
                return inp1 + inp2

            @staticmethod
            def backward(ctx, grad):
                MyFunc.static_grad_ptr = grad._values().data_ptr()
                return grad, grad

        class NonContGradFunc(Function):
            static_grad_ptr = None

            @staticmethod
            def forward(ctx, inp1, inp2):
                return inp1 + inp2

            @staticmethod
            def backward(ctx, grad):
                # Create a sparse tensor with non-contigous indices and values
                # and return as grad.
                v = torch.rand(1, 3)
                i = torch.ones(1, 1, dtype=torch.long)
                nv = v.expand(8, 3)
                ni = i.expand(1, 8)
                ngrad = torch.sparse.FloatTensor(ni, nv, torch.Size([10, 3]))
                NonContGradFunc.static_grad_ptr = ngrad._values().data_ptr()
                return ngrad, ngrad

        a = torch.randn(10, 3, requires_grad=True)
        b = torch.randn(10, 3, requires_grad=True)
        input = torch.tensor([1, 2, 4, 5, 4, 3, 2, 9])
        offsets = torch.tensor([0, 4])
        import torch.nn.functional as F

        # test case that should trigger no copy for one of a,b
        emb_matrix = MyFunc.apply(a, b)
        loss = F.embedding_bag(emb_matrix, input, offsets, sparse=True).sum()
        loss.backward(retain_graph=True)
        p_g = MyFunc.static_grad_ptr
        p_a = a.grad._values().data_ptr()
        p_b = b.grad._values().data_ptr()
        # check a,b uses different grad buffer
        self.assertFalse(p_a == p_b)
        # check one of them is using the computed buffer
        self.assertTrue(p_a == p_g or p_b == p_g)

        # Run backwards multiple times to ensure accumulation works.
        for i in range(10):
            loss.backward(retain_graph=True)

        # non-contiguous indices and value, we should trigger a copy.
        a.grad = b.grad = None
        emb_matrix = NonContGradFunc.apply(a, b)
        loss = F.embedding_bag(emb_matrix, input, offsets, sparse=True).sum()
        loss.backward(retain_graph=True)
        p_g = NonContGradFunc.static_grad_ptr
        p_a = a.grad._values().data_ptr()
        p_b = b.grad._values().data_ptr()
        # check a,b uses different grad buffer
        self.assertFalse(p_a == p_b)
        # Verify we cloned both grads.
        self.assertFalse(p_a == p_g)
        self.assertFalse(p_b == p_g)

        # Run backwards multiple times to ensure accumulation works.
        for i in range(10):
            loss.backward(retain_graph=True)

    def test_gradcheck_single_input(self):
        def f(inp):
            return inp.mul(5)

        gradcheck(f, torch.rand(10, dtype=torch.float64, requires_grad=True))
        gradgradcheck(f, torch.rand(10, dtype=torch.float64, requires_grad=True))

    def test_gradcheck_sparse_input(self):
        def fn(sparse):
            return torch.sparse.sum(sparse)

        gradcheck(fn, torch.rand(10).to_sparse().requires_grad_(True), check_sparse_nnz=True)
        with self.assertRaisesRegex(RuntimeError, 'gradcheck expects all tensor inputs are dense'):
            gradcheck(fn, torch.rand(10).to_sparse().requires_grad_(True), check_sparse_nnz=False)

    def test_gradcheck_nondeterministic(self):
        class NonDetFunc(Function):
            @staticmethod
            def forward(ctx, x, jitter=0.0):
                ctx._jitter = jitter
                return x

            @staticmethod
            def backward(ctx, grad_out):
                return NonDetFunc.apply(grad_out, ctx._jitter) * (1 + torch.rand_like(grad_out) * ctx._jitter), None

        inp = torch.randn(5, 5, requires_grad=True)
        gradcheck(lambda x: NonDetFunc.apply(x, 0.0), inp)
        with self.assertRaisesRegex(RuntimeError, 'Backward is not reentrant'):
            gradcheck(lambda x: NonDetFunc.apply(x, 1e-6), inp)
        with self.assertRaisesRegex(RuntimeError, 'Backward is not reentrant'):
            gradgradcheck(lambda x: NonDetFunc.apply(x, 1e-12), inp)
        gradcheck(lambda x: NonDetFunc.apply(x, 0.0), inp, nondet_tol=1e-5)
        gradcheck(lambda x: NonDetFunc.apply(x, 1e-6), inp, nondet_tol=1e-5)
        gradgradcheck(lambda x: NonDetFunc.apply(x, 1e-12), inp, nondet_tol=1e-5)

    def test_version_counter(self):
        x = torch.randn(1, 2)

        # In-place op bumps version
        x_saved_version = x._version
        x.add_(1).add_(1)
        self.assertTrue(x._version > x_saved_version)

        # Differentiable view shares version counter
        xz = x[:]
        self.assertTrue(x._version == xz._version)
        xz.add_(1)
        self.assertTrue(x._version == xz._version)

        # `x.data = y` preserves version counter of `x`
        x_saved_version = x._version
        x.data = torch.randn(2, 3)
        self.assertTrue(x._version == x_saved_version)
        x.add_(1)
        self.assertTrue(x._version > x_saved_version)
        # Make sure `x` is still using the same version counter it shares with `xz`
        self.assertTrue(x._version == xz._version)

        # In-place op on `xz` also updates version of `x`,
        # because they share the version counter
        xz.add_(1)
        self.assertTrue(x._version == xz._version)

    def test_set_data_tensorimpl_type(self):
        # Dense tensor has impl of type `TensorImpl`, while sparse tensor has impl
        # of type `SparseTensorImpl`.
        x = torch.randn(1, 2)
        x_s = torch.sparse_coo_tensor(torch.zeros([1, 1]), torch.ones([1]))
        with self.assertRaisesRegex(RuntimeError, 'incompatible tensor type'):
            x.data = x_s

    def test_set_data_preserve_pyobj(self):
        a = torch.randn(1, 2)
        b = torch.randn(1, 2)
        b_id_saved = id(b)
        b.data = a
        self.assertTrue(b_id_saved == id(b))

    @unittest.skipIf(IS_WINDOWS, "Skipping because doesn't work for windows")
    def test_thread_shutdown(self):
        code = """import torch
from torch.autograd import Function
class MyFunction(Function):
    @staticmethod
    def forward(ctx, x):
        return x

    @staticmethod
    def backward(ctx, grad):
        return grad

for shape in [(1,), ()]:
    v = torch.ones(shape, requires_grad=True)
    MyFunction.apply(v).backward()
"""
        s = TestCase.runWithPytorchAPIUsageStderr(code)
        self.assertRegex(s, "PYTORCH_API_USAGE torch.autograd.thread_shutdown")

    @unittest.skipIf(IS_MACOS, "Fails with SIGBUS on macOS; https://github.com/pytorch/pytorch/issues/25941")
    def test_deep_reentrant(self):

        class DeepReentrant(Function):
            @staticmethod
            def forward(ctx, x):
                with torch.enable_grad():
                    ctx.x = Variable(x.detach(), requires_grad=True)
                    ctx.x = ctx.x - 1
                return ctx.x.detach()

            @staticmethod
            def backward(ctx, x):
                if ctx.x < 0:
                    return x
                with torch.enable_grad():
                    DeepReentrant.apply(ctx.x).sum().backward()
                return x

        # Test stack overflow escape mechanism
        v = torch.tensor(2000.0, requires_grad=True)
        # This will cause stack overflow if reentrant calls are handled
        # in the same thread recursively
        DeepReentrant.apply(v).sum().backward()

        # Test stack overflow escape mechanism multiple times
        # to ensure reusing workers in the pool works fine
        v2 = torch.tensor(200.0, requires_grad=True)
        DeepReentrant.apply(v2).sum().backward()

    def test_reentrant_priority(self):
        order = []

        class MyFunction(Function):
            @staticmethod
            def forward(ctx, x):
                return x

            @staticmethod
            def backward(ctx, x):
                order.append("MyFunction")
                return x

        class Reentrant(Function):
            @staticmethod
            def forward(ctx, x):
                with torch.enable_grad():
                    ctx.x = Variable(x.detach(), requires_grad=True)
                    ctx.x = ctx.x - 1
                return ctx.x.detach()

            @staticmethod
            def backward(ctx, x):
                order.append("Reentrant")
                if ctx.x < 0:
                    return x
                with torch.enable_grad():
                    Reentrant.apply(ctx.x).backward()
                return x

        a = MyFunction.apply(torch.tensor(6.0, requires_grad=True))
        b = Reentrant.apply(torch.tensor(9.0, requires_grad=True))
        v = a * b
        v.backward()
        # The tasks for the Reentrant and MyFunction backward() will be added
        # to the queue in the autograd engine at the same time. The backward
        # for Reentrant will be executed first, which will then add other
        # backward tasks to the queue. We want to ensure all the reentrant tasks
        # are prioritized over the MyFunction backward task regardless of their
        # sequence numbers
        self.assertEqual(len(order), 11)
        self.assertEqual(order.count("Reentrant"), 10)
        self.assertEqual(order[-1], "MyFunction")


    @slowTest
    def test_checkpointing(self):
        num_inp = 2000
        nz_inp = 10
        nz_out = 10
        nz_bottleneck = 1000

        # small proxy network for some complex reasoning we want to do per input
        module = nn.Sequential(
            nn.Linear(nz_inp, nz_bottleneck),
            nn.ReLU(),
            nn.Linear(nz_bottleneck, nz_inp)
        )

        feat_combined = []
        for r in range(num_inp):
            data_r = torch.Tensor(1, nz_inp)
            data_r.uniform_()
            data_r.requires_grad = True
            feat_r = checkpoint(module, data_r)
            feat_combined.append(feat_r)

        # compute mean as a proxy for some joint reasoning
        mean_combined = torch.stack(feat_combined).mean()
        mean_combined.backward()

    def _test_reentrant_with_callbacks(self, install_callbacks_in_depths):
        counter = {}
        counter["inner"] = 0
        counter["outer"] = 0

        def inc_inner_counter():
            counter["inner"] += 1

        def inc_outer_counter():
            counter["outer"] += 1

        class MyFunc(Function):
            @staticmethod
            def forward(ctx, input):
                return input

            @staticmethod
            @once_differentiable
            def backward(ctx, input):
                if 1 in install_callbacks_in_depths:
                    # Add a callback to execute.
                    Variable._execution_engine.queue_callback(inc_inner_counter)

                return input

        class MyReentrantFunc(Function):
            @staticmethod
            def forward(ctx, input):
                return input

            @staticmethod
            @once_differentiable
            def backward(ctx, input):
                if 0 in install_callbacks_in_depths:
                    # Add a callback to execute.
                    Variable._execution_engine.queue_callback(inc_outer_counter)
                # Reentrant backward call.
                tmp_inp = input.detach().requires_grad_()
                with torch.enable_grad():
                    tmp_out = (MyFunc.apply(tmp_inp)).sum()
                tmp_out.backward()
                return input

        t1 = torch.rand((3, 3), requires_grad=True)
        t2 = MyReentrantFunc.apply(t1)
        t3 = t2.sum()
        torch.autograd.backward([t3])

        return counter

    def test_reentrant_with_callbacks_depth_0(self):
        # Verify callback is called only once.
        ret = self._test_reentrant_with_callbacks([0])
        self.assertEqual(1, ret["outer"])
        self.assertEqual(0, ret["inner"])

    def test_reentrant_with_callbacks_depth_1(self):
        # Verify callback is called only once.
        ret = self._test_reentrant_with_callbacks([1])
        self.assertEqual(0, ret["outer"])
        self.assertEqual(1, ret["inner"])

    def test_reentrant_with_callbacks_both_depths(self):
        # Verify callback is called twice.
        ret = self._test_reentrant_with_callbacks([0, 1])
        self.assertEqual(1, ret["outer"])
        self.assertEqual(1, ret["inner"])

    def test_reentrant_with_leaf_variable_hook(self):
        handle = None
        param = torch.rand(10, requires_grad=True)

        def add_gradient_penalty_to_grad(grad):
            handle.remove()
            old_param_grad = grad
            param.grad = None
            # Add some sort of gradient penalty by directly updating the gradients
            with torch.enable_grad():
                g = grad.detach().requires_grad_()
                new_param = param.detach().requires_grad_()
                out = ((g * 2) + new_param).sum()
                out.backward()
            res = g.grad + grad
            param.grad = old_param_grad
            return res

        handle = param.register_hook(add_gradient_penalty_to_grad)
        # Forward pass
        tmp = (param * param)
        loss = tmp.sum()
        # Compute the gradients
        loss.backward()

    def test_reentrant_with_non_leaf_variable_hook(self):
        handle = None
        param = torch.rand(10, requires_grad=True)

        def manual_increase_gradient(grad):
            handle.remove()
            # Add some sort of gradient penalty by directly updating the gradients
            with torch.enable_grad():
                g = grad.detach().requires_grad_()
                out = ((g * 2) + 5).sum()
                out.backward()
            res = g.grad + grad
            return res

        # Forward pass
        tmp = (param * param)
        handle = tmp.register_hook(manual_increase_gradient)
        loss = tmp.sum()
        # Compute the gradients
        loss.backward()
        self.assertEqual(param.grad, 6 * param)

    def test_autograd_views_codegen(self):
        # This is not necessarily the absolute correct behavior, but this is the current
        # one. This test is here to make sure that any change to this behavior is detected
        # and not silent. The TODOs below mark the places with unexpected behavior.
        # Note that any change in these test will be BC-breaking and should be done carefully.

        # This test checks the behavior of two codegen functions (view_as and unbind)
        # with respect to view tracking and inplace operation on the output.

        def run_test(grad_mode, requires_grad, is_view, should_raise_tuple):
            def maybe_check_raise(fn, should_raise):
                self.assertTrue(should_raise is None or isinstance(should_raise, str))
                if should_raise is not None:
                    with self.assertRaisesRegex(RuntimeError, should_raise):
                        fn()
                else:
                    fn()

            inp = torch.rand(2, requires_grad=requires_grad).clone()
            with torch.set_grad_enabled(grad_mode):
                out = inp.view_as(inp)
            # Are they differentiable views?
            self.assertTrue(out._is_view() == is_view)
            # Are inplace allowed?
            maybe_check_raise(lambda: out.add_(1), should_raise_tuple[0])

            inp = torch.rand(2, requires_grad=requires_grad).clone()
            with torch.set_grad_enabled(grad_mode):
                out = inp.unbind()
            # Are they differentiable views?
            self.assertTrue(out[0]._is_view() == is_view)
            self.assertTrue(out[1]._is_view() == is_view)
            # Are inplace allowed?
            maybe_check_raise(lambda: out[0].add_(1), should_raise_tuple[1])
            maybe_check_raise(lambda: out[1].add_(1), should_raise_tuple[2])

        # should_raise contains None if it should not raise
        # should_raise contains a string of the error if it should raise
        # The 3 elements are for view_as, first output of unbind and second output of unbind
        run_test(grad_mode=True, requires_grad=False, is_view=True,
                 should_raise_tuple=(None, None, None))
        inp_change_err = "Output {} of UnbindBackward is a view and is being modified inplace."
        run_test(grad_mode=True, requires_grad=True, is_view=True,
                 should_raise_tuple=(None, inp_change_err.format("0"), inp_change_err.format("1")))
        leaf_grad_err = "A view was created in no_grad mode and is being modified inplace"
        run_test(grad_mode=False, requires_grad=True, is_view=True,
                 should_raise_tuple=(leaf_grad_err, leaf_grad_err, leaf_grad_err))
        run_test(grad_mode=False, requires_grad=False, is_view=True,
                 should_raise_tuple=(None, None, None))

    def test_inplace_not_requires_grad(self):
        class MyFn(torch.autograd.Function):
            @staticmethod
            def forward(ctx, inp):
                return inp.view_as(inp)

            @staticmethod
            def backward(ctx, grad):
                return grad

        # Original Tensor does not require grad
        a = torch.rand(1, 2)

        # Tensor being written does require grad
        b = torch.rand(1, requires_grad=True)

        # Take an invalid view on 'a' that should raise an error (warns during deprecation)
        view_a = MyFn.apply(a)

        with self.assertWarnsRegex(UserWarning, "This view was created inside a custom Function"):
            view_a += b

        # Extra test for copy_ that is a manual implementation and could be easily
        # forgotten when the codegen is updated (warns during deprecation)
        a = torch.rand(1, 2)
        b = torch.rand(1, requires_grad=True)
        view_a = MyFn.apply(a)

        with self.assertWarnsRegex(UserWarning, "This view was created inside a custom Function"):
            view_a.copy_(b)

        # Functions that should throw must properly throw
        a = torch.rand(1, 2)
        b = torch.rand(1, requires_grad=True)
        view_a = a.unbind()[0]
        with self.assertRaisesRegex(RuntimeError, "This view is the output of a function that returns "
                                                  "multiple views."):
            view_a.copy_(b)

        # Sanity check that views that should work still work
        a = torch.rand(1, 2)
        b = torch.rand(1, requires_grad=True)
        a.select(1, 0).copy_(b)

    def _do_test_autograd_simple_views_python(self, dtype):
        # This is not necessarily the absolute correct behavior, but this is the current
        # one. This test is here to make sure that any change to this behavior is detected
        # and not silent. The TODOs below mark the places with unexpected behavior.
        # Note that any change in these test will be BC-breaking and should be done carefully.

        # This checks the autograd.Function behavior when we return one or multiple outputs
        # while one of these is an input, a view of an input or of a temporary tensor.

        # This indicator is used to track how many times the backward function was called
        bw_called = [0]
        # This indicator is used to check if the argument `ga` contains non-zero values
        ga_nz = [False]

        class IdOneOutput(Function):
            @staticmethod
            def forward(ctx, a, b, make_view):
                if make_view:
                    a = a.narrow(0, 0, 2)
                else:
                    a = a.clone()
                return a

            @staticmethod
            def backward(ctx, ga):
                bw_called[0] += 1
                return ga, None, None

        class IdTwoOutput(Function):
            @staticmethod
            def forward(ctx, a, b, make_view):
                if make_view:
                    a = a.narrow(0, 0, 2)
                else:
                    a = a.clone()
                return a, a + b

            @staticmethod
            def backward(ctx, ga, gab):
                bw_called[0] += 1
                if ga.eq(0).all():
                    ga_nz[0] = False
                else:
                    ga_nz[0] = True
                return ga + gab, gab, None

        err_msg_two_outputs = "Output 0 of IdTwoOutputBackward is a view and is being modified inplace."
        err_msg_two_outputs += " This view is the output of a function that returns multiple views."

        class ViewOfTemp(Function):
            @staticmethod
            def forward(ctx, a, make_view):
                ctx.save_for_backward(a)
                if make_view:
                    a = a.narrow(0, 0, 2)
                else:
                    a = a.clone()
                b = a.clone()
                return b.select(0, 0)

            @staticmethod
            def backward(ctx, grad):
                bw_called[0] += 1
                a, = ctx.saved_tensors
                res = torch.zeros_like(a)
                res.select(0, 0).copy_(grad)
                return res, None

        for fn_id in ["one_output", "two_output", "view_of_temp"]:
            for inplace in [True, False]:
                for make_view in [True, False]:
                    # Used for special casing the tests below
                    output_is_a_view = (make_view or fn_id == "view_of_temp")

                    def fn(a, b):
                        # never modify a, b inplace for gracheck
                        a = a.clone()
                        b = b.clone()
                        if fn_id == "two_output":
                            tmp1, tmp2 = IdTwoOutput.apply(a, b, make_view)
                            if inplace:
                                tmp1 += 3
                                tmp2 += 3
                            else:
                                tmp1 = tmp1 + 3
                                tmp2 = tmp2 + 3
                            tmp = tmp1 * tmp2
                        else:
                            if fn_id == "one_output":
                                tmp = IdOneOutput.apply(a, b, make_view)
                            else:
                                tmp = ViewOfTemp.apply(a + b, make_view)
                            if inplace:
                                tmp += 3
                            else:
                                tmp = tmp + 3

                        return tmp.sum()

                    a = torch.ones(2, dtype=dtype, requires_grad=True)
                    b = torch.ones(2, dtype=dtype, requires_grad=True)


                    if fn_id == "two_output" and inplace and output_is_a_view:
                        with self.assertRaisesRegex(RuntimeError, err_msg_two_outputs):
                            fn(a, b)
                    else:
                        # Are the computed gradients correct ?
                        if inplace and output_is_a_view:
                            with warnings.catch_warnings(record=True) as w:
                                if fn_id == "view_of_temp":
                                    # This will be fixed after the deprecation cycle and the warning becomes
                                    # an error.
                                    with self.assertRaisesRegex(RuntimeError,
                                                                "a view of a leaf Variable that requires grad "
                                                                "is being used in an in-place operation."):
                                        gradcheck(fn, (a, b))
                                else:
                                    # This works but the custom backward is not called (or called with partial)
                                    # gradients as tested below
                                    gradcheck(fn, (a, b))
                            self.assertTrue(len(w) > 0)
                        else:
                            gradcheck(fn, (a, b))

                        # Was the custom backward called properly
                        bw_called[0] = 0
                        ga_nz[0] = True  # For the case where the backward is called
                        with warnings.catch_warnings(record=True) as w:
                            if inplace and output_is_a_view and fn_id != "one_output":
                                with self.assertRaisesRegex(RuntimeError,
                                                            "a view of a leaf Variable that requires grad "
                                                            "is being used in an in-place operation."):
                                    fn(a, b).backward()
                            else:
                                fn(a, b).backward()

                        expected_called = 1
                        expected_ga_nz = True
                        expected_warning = False

                        if output_is_a_view and inplace:
                            expected_called = 0
                            expected_warning = True

                        self.assertTrue(bw_called[0] == expected_called)
                        self.assertTrue(ga_nz[0] == expected_ga_nz)
                        self.assertTrue((len(w) == 1) == expected_warning)

    def test_autograd_simple_views_python(self):
        self._do_test_autograd_simple_views_python(torch.double)
        self._do_test_autograd_simple_views_python(torch.cdouble)

    def test_autograd_complex_views_python(self):
        # This is not necessarily the absolute correct behavior, but this is the current
        # one. This test is here to make sure that any change to this behavior is detected
        # and not silent. The TODOs below mark the places with unexpected behavior.
        # Note that any change in these test will be BC-breaking and should be done carefully.

        # This checks that multiples views in the forward are properly traced and how they
        # behave with respect to inplace operations.

        # This indicator is used to track how many times the backward function was called
        bw_called = [0]

        class ComplexView(Function):
            @staticmethod
            def forward(ctx, a, idx):
                res = a.narrow(0, idx, 1)
                res = a.select(0, idx)
                ctx.save_for_backward(a)
                ctx.idx = idx
                return res

            @staticmethod
            def backward(ctx, grad):
                bw_called[0] += 1
                a, = ctx.saved_tensors
                res = torch.zeros_like(a)
                res.select(0, ctx.idx).copy_(grad)
                return res, None

        a = torch.ones(2, requires_grad=True)
        idx = 1

        bw_called[0] = 0
        out = ComplexView.apply(a.clone(), idx)
        out.sum().backward()
        self.assertTrue(bw_called[0] == 1)

        out = ComplexView.apply(a.clone(), idx)
        with warnings.catch_warnings(record=True) as w:
            out += 1
        self.assertEqual(len(w), 1)

    def test_autograd_inplace_views_python(self):
        # This is not necessarily the absolute correct behavior, but this is the current
        # one. This test is here to make sure that any change to this behavior is detected
        # and not silent. The TODOs below mark the places with unexpected behavior.
        # Note that any change in these test will be BC-breaking and should be done carefully.

        # This test checks custom autograd.Function that perform inplace operations

        bw_called = [0]

        # I) Single output
        class MyAdder(Function):
            @staticmethod
            def forward(ctx, a, b):
                a.add_(b)
                ctx.mark_dirty(a)
                return a

            @staticmethod
            def backward(ctx, grad):
                bw_called[0] += 1
                return grad, grad


        a = torch.ones(2, requires_grad=True)
        b = torch.ones(2, requires_grad=True)

        # No extra inplace
        c = MyAdder.apply(a.clone(), b)
        c.sum().backward()
        self.assertTrue(bw_called[0] == 1)

        # With extra inplace on the output
        bw_called[0] = 0
        c = MyAdder.apply(a.clone(), b)
        c += 2
        c.sum().backward()
        self.assertTrue(bw_called[0] == 1)

        # The input is a view
        bw_called[0] = 0
        c = MyAdder.apply(a.clone().view_as(a), b)
        c.sum().backward()
        self.assertTrue(bw_called[0] == 1)

        # Should not give non-inputs to mark_dirty
        class MyAdderBad(Function):
            @staticmethod
            def forward(ctx, a, b):
                c = 3 * a
                c.add_(b)
                ctx.mark_dirty(c)
                return c

            @staticmethod
            def backward(ctx, grad):
                bw_called[0] += 1
                grad = 3 * grad
                return grad, grad

        a = torch.ones(2, requires_grad=True)
        b = torch.ones(2, requires_grad=True)

        with warnings.catch_warnings(record=True) as w:
            MyAdderBad.apply(a.clone(), b)
        self.assertEqual(len(w), 1)

        # II) Multiple outputs
        class MyBadAdder(Function):
            @staticmethod
            def forward(ctx, a, b):
                a.add_(b)
                ctx.mark_dirty(a)
                return a, a + b

            @staticmethod
            def backward(ctx, ga, gab):
                bw_called[0] += 1
                return ga + gab, ga + gab

        # No extra inplace
        bw_called[0] = 0
        c, d = MyBadAdder.apply(a.clone(), b)
        (c * d).sum().backward()
        self.assertTrue(bw_called[0] == 1)

        # With extra inplace on the output
        bw_called[0] = 0
        c, d = MyBadAdder.apply(a.clone(), b)
        c += 2
        (c * d).sum().backward()
        self.assertTrue(bw_called[0] == 1)

        # The input is a view
        inplace_on_view_err = "your Function modifies inplace an input that is a view of another Tensor"
        with self.assertRaisesRegex(RuntimeError, inplace_on_view_err):
            c, d = MyBadAdder.apply(a.clone().view_as(a), b)

        # III) Inplace + other op
        class MyOutPlaceAdder(Function):
            @staticmethod
            def forward(ctx, a, b):
                a.add_(b)
                ctx.mark_dirty(a)
                return a.clone(), a + b

            @staticmethod
            def backward(ctx, ga, gab):
                bw_called[0] += 1
                return ga + gab, ga + 2 * gab

        # We don't reuse the input
        def fn(a, b):
            orig_a = a.clone().view_as(a)
            c, d = MyOutPlaceAdder.apply(orig_a, b)
            return (c * d).sum()

        bad_mark_dirty_err = "Some elements marked as dirty during the forward method were not returned as output."
        with self.assertRaisesRegex(RuntimeError, bad_mark_dirty_err):
            fn(a, b)

    def test_named_tensor_for_complex_views(self):
        names = ["batch", "height", "width", "complex"]
        z = torch.ones((5, 12, 14, 2), requires_grad=True)
        z_named = z.refine_names(*names)
        z_complex = torch.view_as_complex(z_named.rename(None)).refine_names(*names[:-1])
        z_complex.sum().backward()
        self.assertEqual(z.grad, torch.view_as_real(torch.ones_like(z_complex).rename(None)))

    def test_custom_function_return_view_in_nograd(self):
        class Alias(Function):
            @staticmethod
            def forward(ctx, x):
                return x[:]

            @staticmethod
            def backward(ctx, gx):
                return gx

        inp = torch.rand(2, requires_grad=True)

        with torch.no_grad():
            output = Alias.apply(inp)

        with torch.no_grad():
            expected_output = inp[:]

        # Calling the custom function should operate as if we called an equivalent op
        self.assertEqual(output.requires_grad, expected_output.requires_grad)

        # Check that in-place modification on view throws
        leaf_grad_err = "A view was created in no_grad mode and is being modified inplace"
        with self.assertRaisesRegex(RuntimeError, leaf_grad_err):
            output.zero_()

    def test_grad_mode_restored_reentrant(self):
        class MyFunction(Function):
            @staticmethod
            def forward(ctx, inp):
                return inp.clone()

            @staticmethod
            def backward(ctx, go):
                original = torch._C.is_grad_enabled()
                with torch.enable_grad():
                    self.assertTrue(torch._C.is_grad_enabled())
                    foo = torch.rand(go.size(), requires_grad=True)
                    grad, = torch.autograd.grad(
                        foo ** 3, foo, grad_outputs=go
                    )
                    self.assertTrue(torch._C.is_grad_enabled())
                self.assertTrue(torch._C.is_grad_enabled() == original)
                return grad

        inp = torch.rand(3, requires_grad=True)

        # Case where original==False
        MyFunction.apply(inp).sum().backward()
        # Case where original==True
        MyFunction.apply(inp).sum().backward(create_graph=True)

    def test_power_function(self):
        a = torch.tensor([0., 0., 0.])
        b = torch.tensor([-1., 0., 1.], requires_grad=True)
        c = torch.sum(a**b)
        c.backward()
        self.assertEqual(b.grad, torch.tensor([-inf, 0., 0.]))

        s = 0
        b = torch.tensor([-1., 0., 1.], requires_grad=True)
        c = torch.sum(s**b)
        c.backward()
        self.assertEqual(b.grad, torch.tensor([-inf, 0., 0.]))

    def test_nansum_with_nans(self):
        a = torch.randn(2, 2, 2, 2)
        with torch.no_grad():
            a[a < 0.2] = float('nan')
        a.requires_grad = True

        # No args
        gradcheck(lambda x: x.nansum(), a)
        gradgradcheck(lambda x: x.nansum(), a)

        # Single dim
        gradcheck(lambda x: x.nansum((0)), a)
        gradgradcheck(lambda x: x.nansum((0)), a)

        # Multi dim
        gradcheck(lambda x: x.nansum((0, 2)), a)
        gradgradcheck(lambda x: x.nansum((0, 2)), a)

        gradcheck(lambda x: x.nansum((0, -1)), a)
        gradgradcheck(lambda x: x.nansum((0, -1)), a)

        # With keep-dim
        gradcheck(lambda x: x.nansum((0, -1), True), a)
        gradgradcheck(lambda x: x.nansum((0, -1), True), a)

    def test_nansum_dtype(self):
        inp = torch.randn(2, 2, 2, 2)
        with torch.no_grad():
            inp[inp < 0.2] = float('nan')

        def test(inp, inp_dtype, out_dtype):
            with torch.no_grad():
                a = inp.to(inp_dtype)
            a.requires_grad = True
            b = torch.sum(a, dtype=out_dtype)
            b.backward()
            self.assertEqual(a.dtype, a.grad.dtype)

        test(inp, torch.float, torch.double)
        test(inp, torch.double, torch.float)

    def test_nan_to_num(self):
        a = torch.randn(3, 3, 3, 3)
        with torch.no_grad():
            a[torch.rand_like(a) < 0.2] = float('nan')
            a[torch.rand_like(a) < 0.2] = float('inf')
            a[torch.rand_like(a) < 0.2] = -float('inf')

        a.requires_grad = True

        gradcheck(lambda x: x.nan_to_num(), a)
        gradgradcheck(lambda x: x.nan_to_num(), a)

        gradcheck(lambda x: x.nan_to_num(nan=1.2), a)
        gradgradcheck(lambda x: x.nan_to_num(nan=1.2), a)

        gradcheck(lambda x: x.nan_to_num(nan=1.2, posinf=2.0), a)
        gradgradcheck(lambda x: x.nan_to_num(nan=1.2, posinf=2.0), a)

        gradcheck(lambda x: x.nan_to_num(nan=1.2, posinf=2.0, neginf=-2.0), a)
        gradgradcheck(lambda x: x.nan_to_num(nan=1.2, posinf=2.0, neginf=-2.0), a)

        gradcheck(lambda x: x.nan_to_num(posinf=2.0, neginf=-2.0), a)
        gradgradcheck(lambda x: x.nan_to_num(posinf=2.0, neginf=-2.0), a)

        gradcheck(lambda x: x.nan_to_num(neginf=-2.0), a)
        gradgradcheck(lambda x: x.nan_to_num(neginf=-2.0), a)

    def test_custom_function_error(self):
        class BadFw(Function):
            @staticmethod
            def backward(ctx, foo):
                return foo

        class BadBw(Function):
            @staticmethod
            def forward(ctx, foo):
                return foo.clone()

        inp = torch.rand(1, requires_grad=True)
        with self.assertRaisesRegex(NotImplementedError, "must implement the forward"):
            BadFw.apply(inp)

        with self.assertRaisesRegex(RuntimeError, "must implement the backward"):
            BadBw.apply(inp).sum().backward()

    def test_custom_function_local_inplace(self):
        class MyFn(torch.autograd.Function):
            @staticmethod
            def forward(ctx, inp, inplace):
                view = inp.clone()[:3]
                if inplace:
                    view += 2
                return view

            @staticmethod
            def backward(ctx, grad):
                return grad, None

        base = torch.rand(10, requires_grad=True)

        foo = MyFn.apply(base, False)
        self.assertEqual(foo.grad_fn.__class__.__name__, "MyFnBackward")

        foo = MyFn.apply(base, True)
        self.assertEqual(foo.grad_fn.__class__.__name__, "MyFnBackward")

    def test_integer_outputs(self):
        inp = torch.rand(4, requires_grad=True)

        out = inp.argmax()
        self.assertFalse(out.dtype.is_floating_point)
        self.assertFalse(out.requires_grad)

        out = inp.argmin()
        self.assertFalse(out.dtype.is_floating_point)
        self.assertFalse(out.requires_grad)

        out = inp.argsort()
        self.assertFalse(out.dtype.is_floating_point)
        self.assertFalse(out.requires_grad)

        val = torch.rand((), requires_grad=True)

        out = torch.searchsorted(inp, val)
        self.assertFalse(out.dtype.is_floating_point)
        self.assertFalse(out.requires_grad)

        bins = torch.linspace(0, 1.0, steps=100, requires_grad=True)
        vals = torch.rand(5, 5, requires_grad=True)
        out = torch.bucketize(vals, bins)
        self.assertFalse(out.dtype.is_floating_point)
        self.assertFalse(out.requires_grad)

        def assert_only_first_requires_grad(res):
            if not isinstance(res, tuple):
                res = (res,)
            self.assertTrue(res[0].requires_grad)
            for out in res[1:]:
                if out is not None:
                    self.assertFalse(out.requires_grad)

        for sort in [True, False]:
            for return_inverse in [True, False]:
                for return_counts in [True, False]:
                    res = torch.unique(inp, sorted=sort, return_inverse=return_inverse,
                                       return_counts=return_counts)
                    assert_only_first_requires_grad(res)

                    res = torch.unique(inp, sorted=sort, return_inverse=return_inverse,
                                       return_counts=return_counts, dim=0)
                    assert_only_first_requires_grad(res)

                    res = torch.unique_consecutive(inp, return_inverse=return_inverse,
                                                   return_counts=return_counts)
                    assert_only_first_requires_grad(res)

                    res = torch.unique_consecutive(inp, return_inverse=return_inverse,
                                                   return_counts=return_counts, dim=0)
                    assert_only_first_requires_grad(res)

                    # Here we test the internal functions to make sure all of them are
                    # covered on top of the public API
                    res = torch._unique(inp, sorted=sort, return_inverse=return_inverse)
                    assert_only_first_requires_grad(res)

                    # This looks public but is actually manually deleted from the
                    # torch namespace in torch/functional.py
                    res = torch._VF.unique_dim(inp, dim=0, sorted=sort, return_inverse=return_inverse,
                                               return_counts=return_counts)
                    assert_only_first_requires_grad(res)

                    # We don't test `unique_dim_consecutive` here.
                    # It looks public but the python binding is actually manually disabled in
                    # tools/autograd/gen_python_functions.py

                    res = torch._unique2(inp, sorted=sort, return_inverse=return_inverse,
                                         return_counts=return_counts)
                    assert_only_first_requires_grad(res)



def index_variable(shape, max_indices):
    if not isinstance(shape, tuple):
        shape = (shape,)
    index = torch.rand(*shape).mul_(max_indices).floor_().long()
    return index


def index_perm_variable(shape, max_indices):
    if not isinstance(shape, tuple):
        shape = (shape,)

    index = torch.randperm(max_indices).narrow(0, 0, reduce(mul, shape)).view(shape)
    return index


def gather_variable(shape, index_dim, max_indices, duplicate=False):
    assert len(shape) == 2
    assert index_dim < 2
    batch_dim = 1 - index_dim
    index = torch.LongTensor(*shape)
    for i in range(shape[index_dim]):
        index.select(index_dim, i).copy_(
            torch.randperm(max_indices)[:shape[batch_dim]])
    if duplicate:
        index.select(batch_dim, 0).copy_(index.select(batch_dim, 1))
    return index


def bernoulli_scalar():
    return torch.tensor(0, dtype=torch.uint8).bernoulli_()


def gradgradcheck_method_precision_override(test_name):
    # these are just empirical observations, we should improve
    gradgradcheck_precision_override = {
        'test_norm': {'atol': 2e-2, 'rtol': 1e-2},
        'test_norm_1_5': {'atol': 1.5e-2, 'rtol': 1e-2},
        'test_norm_3': {'atol': 5e-2, 'rtol': 1e-2},
        'test_dist': {'atol': 5e-2, 'rtol': 1e-2},
        'test_dist_4': {'atol': 8e-2, 'rtol': 1e-2},
    }
    non_broadcasted_test_name = test_name.split("_broadcast")[0]
    override = gradgradcheck_precision_override.get(non_broadcasted_test_name)
    if override:
        if 'broadcast_lhs' in test_name or 'broadcast_rhs' in test_name:
            # errors accumulated across 1 dimension
            override = {'atol': override['atol'] * S, 'rtol': override['atol'] * S}
        elif 'broadcast_all' in test_name:
            # errors accumulated across multiple dimensions
            override = {'atol': override['atol'] * S * S, 'rtol': override['atol'] * S * S}
    return override

def run_grad_and_gradgrad_checks(test_case, name, test_name, apply_method, output_variable,
                                 input_variables, run_gradgradcheck=True):
    test_case.assertTrue(gradcheck(apply_method, input_variables, eps=1e-6, atol=PRECISION))
    if name in EXCLUDE_GRADGRADCHECK or test_name in EXCLUDE_GRADGRADCHECK_BY_TEST_NAME:
        return
    gradgradcheck_precision_override = gradgradcheck_method_precision_override(test_name)
    if gradgradcheck_precision_override is not None:
        atol = gradgradcheck_precision_override['atol']
        rtol = gradgradcheck_precision_override['rtol']
        test_case.assertTrue(gradgradcheck(apply_method, input_variables, None, atol=atol, rtol=rtol,
                                           gen_non_contig_grad_outputs=True))
    else:
        test_case.assertTrue(gradgradcheck(apply_method, input_variables, gen_non_contig_grad_outputs=True))


def run_functional_checks(test_case, test_name, name, apply_fn, run_grad_checks,
                          f_args_variable, f_args_tensor):
    output_variable = apply_fn(*f_args_variable)

    if run_grad_checks:
        run_grad_and_gradgrad_checks(test_case, name, test_name, apply_fn,
                                     output_variable, f_args_variable)

    self_variable = f_args_variable[0]
    if isinstance(output_variable, torch.Tensor) and output_variable.requires_grad and self_variable is not None:
        output_variable.backward(randn_like(output_variable))
        test_case.assertEqualTypeString(self_variable, self_variable.grad)
        test_case.assertEqual(self_variable.size(), self_variable.grad.size())

# this list corresponds to ops which have separate tests defined for complex dtypes in
# common_methods_invocations.py
# test for these ops with 'complex' in variant should only run for complex and
# the tests for these ops which do not have 'complex' in variant should not run for complex
# and only run for floating point

separate_complex_tests = ['view_as_real', 'real', 'imag', 'asin', 'acos', 'div', 'log',
                          'log10', 'log1p', 'log2', 'pow', 'tan', 'reciprocal', 'rsqrt',
                          '__rdiv__', 'add', 'sub']

# NOTE: Some non-holomorphic are separately tested in TestAutogradComplex until gradcheck works properly
# for non-holomorphic functions

# allow list for complex
complex_list = ['t', 'view', 'reshape', 'reshape_as', 'view_as', 'roll', 'clone',
                'repeat', 'expand', 'flip', 'fliplr', 'flipud', 'rot90', 'transpose',
                'permute', 'squeeze', 'unsqueeze', 'resize', 'resize_as', 'tril', 'triu',
                'chunk', 'split', 'split_with_sizes', 'repeat', 'expand', 'zero_',
                'eq_', 'ne_', 'add', '__radd__', 'sum', 'conj', 'sin', 'cos', 'mul', 'sinh',
                'cosh', '__rmul__', 'sgn', 'abs', 'dot', 'vdot', 'tensor_split', 'matmul',
                'bmm', 'mv', 'ger', 'diagonal', 'atan', 'angle', 'tanh', 'fill_', 'sub',
                'exp', 'mean', 'inverse', 'triangular_solve', 'solve', 'addcmul',
                'addcdiv', 'linalg.tensorinv', 'matrix_exp'] + separate_complex_tests

def add_test(
        name,
        self_size,
        args,
        variant_name='',
        check_ad=(),  # only used in test_jit
        dim_args_idx=(),
        skipTestIf=(),
        output_process_fn=lambda x: x,
        kwargs=None):
    kwargs = kwargs if kwargs else {}
    basic_test_name = 'test_' + name
    if variant_name != '':
        basic_test_name += '_' + variant_name

    if name in separate_complex_tests and 'complex' in variant_name:
        run_only_complex = True
    else:
        run_only_complex = False

    for dtype in [torch.double, torch.cdouble]:
        for dim_perm in product([-1, 1], repeat=len(dim_args_idx)):
            test_name = basic_test_name
            new_args = [arg * dim_perm[dim_args_idx.index(i)] if i in dim_args_idx else arg for i, arg in enumerate(args)]
            test_name = basic_test_name + ''.join('_neg' + str(i) for i, idx in enumerate(dim_perm) if idx < 0)

            if dtype.is_complex:
                # TODO: remove this. this is temporary while we ramp up the complex support.
                if name in complex_list:
                    if name in separate_complex_tests and 'complex' not in variant_name:
                        continue
                    if not run_only_complex:
                        test_name = test_name + '_complex'
                else:
                    continue
            elif run_only_complex:
                continue

            new_args = tuple(new_args)

            # for-loop bodies don't define scopes, so we have to save the variables
            # we want to close over in some way
            def do_test(self, device, dtype=dtype, name=name, self_size=self_size, args=new_args, test_name=test_name,
                        output_process_fn=output_process_fn):
                def check(name):
                    is_magic_method = name[:2] == '__' and name[-2:] == '__'
                    is_inplace = name[-1] == "_" and not is_magic_method
                    self_variable = create_input((self_size,), dtype=dtype, device=device)[0][0]
                    # FixMe: run grad checks on inplace self
                    if is_inplace:
                        self_variable.requires_grad = False
                    # need to record this because methods can change the size (e.g. unsqueeze)
                    args_variable, kwargs_variable = create_input(args, requires_grad=not is_inplace,
                                                                  call_kwargs=kwargs, dtype=dtype, device=device)
                    self_tensor = deepcopy(self_variable)
                    args_tensor = deepcopy(unpack_variables(args_variable))
                    if not exclude_tensor_method(name, test_name):
                        output_variable = getattr(self_variable, name)(*args_variable, **kwargs_variable)
                        output_tensor = getattr(self_tensor, name)(*args_tensor, **kwargs_variable)
                        if not isinstance(output_tensor, torch.Tensor) and not istuple(output_tensor):
                            if dtype.is_complex:
                                output_tensor = torch.tensor((output_tensor, ), dtype=torch.cfloat, device=device)
                            else:
                                output_tensor = torch.tensor((output_tensor, ), dtype=torch.float, device=device)
                        self.assertEqual(unpack_variables(output_variable), output_tensor)
                        # TODO: check that both have changed after adding all inplace ops

                        def fn(*inputs):
                            output = getattr(inputs[0], name)(*inputs[1:], **kwargs)
                            return output_process_fn(output)

                        if not is_inplace and name not in EXCLUDE_GRADCHECK:
                            run_grad_and_gradgrad_checks(self, name, test_name, fn,
                                                         output_variable, (self_variable,) + args_variable)

                    # functional interface tests
                    torch_fn = getattr_qualified(torch, name)
                    if torch_fn is not None and name not in EXCLUDE_FUNCTIONAL:
                        def fn(*inputs):
                            output = torch_fn(*inputs, **kwargs)
                            return output_process_fn(output)

                        f_args_variable = (self_variable,) + args_variable
                        f_args_tensor = (self_tensor,) + args_tensor
                        # could run the gradchecks again, but skip since we did it for the methods above.
                        run_gradcheck = exclude_tensor_method(name, test_name) and not is_inplace and name not in EXCLUDE_GRADCHECK
                        run_functional_checks(self, test_name, name, fn,
                                              run_gradcheck, f_args_variable, f_args_tensor)

                    # check for correct type of input and input.grad
                    if not is_inplace:
                        self_variable = create_input((self_size,), requires_grad=True, dtype=dtype)[0][0]
                        args_variable, kwargs_variable = create_input(args, requires_grad=False, call_kwargs=kwargs, dtype=dtype)
                        if hasattr(self_variable, name):
                            attribute_result = getattr(self_variable, name)
                            if callable(attribute_result):
                                output_variable = attribute_result(*args_variable, **kwargs_variable)
                            else:
                                self.assertTrue(len(args_variable) == 0)
                                self.assertTrue(len(kwargs_variable) == 0)
                                output_variable = attribute_result
                        else:
                            self_and_args_variable = (self_variable,) + args_variable
                            output_variable = torch_fn(*self_and_args_variable, **kwargs_variable)
                        if isinstance(output_variable, torch.autograd.Variable):
                            if output_variable.is_sparse:
                                rand = randn_like(output_variable.to_dense()).to_sparse()
                            else:
                                rand = randn_like(output_variable)
                            output_variable.backward(rand)
                            self.assertTrue(type(self_variable) == type(self_variable.grad))
                            self.assertTrue(self_variable.size() == self_variable.grad.size())

                        # compare grads to inplace grads
                        inplace_name = name + '_'
                        # can't broadcast inplace to left hand side
                        skip_inplace = ('broadcast_lhs' in test_name or
                                        'broadcast_all' in test_name or
                                        'atanh' in test_name or
                                        'acosh' in test_name or
                                        'asinh' in test_name or
                                        'abs_complex' in test_name or
                                        'abs_scalar_complex' in test_name)
                        if hasattr(torch.ones(1), inplace_name) and not skip_inplace:
                            output_variable = getattr(self_variable, name)(*args_variable, **kwargs_variable)
                            if not isinstance(output_variable, tuple):
                                output_variable = (output_variable,)
                            inplace_self_variable = deepcopy(self_variable)
                            inplace_self_variable_copy = tuple(i.clone() if isinstance(i, torch.Tensor) else i
                                                               for i in (inplace_self_variable,))
                            inplace_args_variable = deepcopy(args_variable)
                            inplace_args_variable_copy = tuple(i.clone() if isinstance(i, torch.Tensor) else i
                                                               for i in inplace_args_variable)

                            inplace_output_variable = (
                                getattr(inplace_self_variable_copy[0], inplace_name)(*inplace_args_variable_copy,
                                                                                     **kwargs_variable))
                            if not isinstance(inplace_output_variable, tuple):
                                inplace_output_variable = (inplace_output_variable,)
                            self.assertEqual(inplace_output_variable, output_variable)
                            # Check that gradient is the same
                            for inp_i, i in zip((inplace_self_variable,) + inplace_args_variable,
                                                (self_variable,) + args_variable):
                                if not isinstance(inp_i, torch.Tensor):
                                    assert not isinstance(i, torch.Tensor)
                                    continue
                                if inp_i.grad is not None:
                                    with torch.no_grad():
                                        inp_i.grad.zero_()
                                if i.grad is not None:
                                    with torch.no_grad():
                                        i.grad.zero_()
                            for i_o, o in zip(inplace_output_variable, output_variable):
                                if dtype.is_complex:
                                    grad = randn_like(i_o).to(torch.cdouble)
                                else:
                                    grad = randn_like(i_o).double()
                                i_o.backward(grad)
                                o.backward(grad)
                            for inp_i, i in zip((inplace_self_variable,) + inplace_args_variable,
                                                (self_variable,) + args_variable):
                                if not isinstance(inp_i, torch.Tensor):
                                    continue
                                self.assertEqual(inp_i.grad, i.grad)

                check(name)
                inplace_name = name + '_'
                # can't broadcast inplace to left hand side
                broadcast_skip_inplace = 'broadcast_lhs' in test_name or 'broadcast_all' in test_name
                # skip C -> R inplace tests
                skip_c_to_r_inplace = 'abs_complex' in test_name or 'abs_scalar_complex' in test_name
                skip_inplace = broadcast_skip_inplace or skip_c_to_r_inplace
                if hasattr(torch.ones(1), inplace_name) and not skip_inplace:
                    check(inplace_name)

            assert not hasattr(TestAutograd, test_name), 'Two tests have the same name: ' + test_name

            for skip in skipTestIf:
                do_test = skip(do_test)

            setattr(TestAutogradDeviceType, test_name, do_test)

class TestAutogradComplex(TestCase):
    def test_view_func_for_complex_views(self):
        # case 1: both parent and child have view_func
        x = torch.randn(2, 2, 2, dtype=torch.double, requires_grad=True)
        y = x.detach().requires_grad_(True)

        x0 = x.clone()
        x1 = torch.view_as_complex(x0)
        x2 = torch.view_as_real(x1)
        x2.mul_(2)
        x2.sum().backward()

        y0 = y.clone()
        y0.mul_(2)
        y0.sum().backward()

        self.assertEqual(x.grad, y.grad)

        # case 2: parent has view_func but child does not
        x = torch.randn(2, 2, 2, dtype=torch.double, requires_grad=True)
        y = x.detach().requires_grad_(True)

        def fn(a):
            b = a.clone()
            b1 = torch.view_as_complex(b)
            b2 = b1.reshape(b1.numel())
            return b2

        x0 = fn(x)
        x0.mul_(2)
        x0.sum().backward()

        y0 = fn(y)
        y1 = y0.mul(2)
        y1.sum().backward()

        self.assertEqual(x.grad, y.grad)

        # case 3: parent does not have a view_func but child does
        x = torch.randn(10, dtype=torch.cdouble, requires_grad=True)
        y = x.detach().requires_grad_(True)

        def fn(a, dim0_size=5):
            b = a.clone()
            b1 = b.reshape(dim0_size, 2)
            b2 = torch.view_as_real(b1)
            return b2

        x0 = fn(x)
        x0.mul_(2)
        x0.sum().backward()

        y0 = fn(y)
        y1 = y0.mul(2)
        y1.sum().backward()

        self.assertEqual(x.grad, y.grad)

    def as_identity(self):
        # view_as_real and view_as_complex behavior should be like an identity
        def func(z):
            z_ = torch.view_as_complex(z)
            z_select = torch.select(z_, z_.dim() - 1, 0)
            z_select_real = torch.view_as_real(z_select)
            return z_select_real.sum()

        z = torch.randn(10, 2, 2, dtype=torch.double, requires_grad=True)
        gradcheck(func, [z])
        func(z).backward()

        z1 = z.clone().detach().requires_grad_(True)
        torch.select(z1, z1.dim() - 2, 0).sum().backward()

        self.assertEqual(z.grad, z1.grad)

class TestAutogradFunctional(TestCase):
    def _assert_same_struct(self, res, base):
        # base and res should be Tensors or tuple of Tensors with the same size
        if isinstance(base, torch.Tensor):
            self.assertTrue(isinstance(res, torch.Tensor))
            self.assertEqual(base.size(), res.size())
        elif isinstance(base, tuple):
            self.assertTrue(isinstance(res, tuple))
            self.assertEqual(len(base), len(res))
            for el_base, el_res in zip(base, res):
                self.assertTrue(isinstance(el_base, torch.Tensor))
                self.assertTrue(isinstance(el_res, torch.Tensor))
                self.assertEqual(el_base.size(), el_res.size())
        else:
            # Wrong base
            raise RuntimeError("The base given to `_assert_same_struct` doesn't have"
                               " the right structure.")

    def _assert_interleaved_struct(self, res, base1, base2):
        # base1 and base2 can be Tensors or tuples of Tensors.
        # If they are tuples, res should be a tuple as well.
        # The indexing works as follows for base1, base2 being
        # - tuple, tuple: res[i][j][k][l] = (base1[i][k], base2[j][l])
        # - tuple, Tensor: res[i][k][l] = (base1[i][k], base2[l])
        # - Tensor, tuple: res[i][j][l] = (base1[i], base2[j][l])
        # - Tensor, Tensor: res[k][l] = (base1[k], base2[l])
        if isinstance(base1, torch.Tensor) and isinstance(base2, torch.Tensor):
            self.assertTrue(isinstance(res, torch.Tensor))
            self.assertEqual(res.size(), base1.size() + base2.size())
        elif isinstance(base1, tuple) and isinstance(base2, torch.Tensor):
            self.assertTrue(isinstance(res, tuple))
            self.assertEqual(len(res), len(base1))
            for el_res, el_base1 in zip(res, base1):
                self.assertTrue(isinstance(el_res, torch.Tensor))
                self.assertTrue(isinstance(el_base1, torch.Tensor))
                self.assertEqual(el_res.size(), el_base1.size() + base2.size())
        elif isinstance(base1, torch.Tensor) and isinstance(base2, tuple):
            self.assertTrue(isinstance(res, tuple))
            self.assertEqual(len(res), len(base2))
            for el_res, el_base2 in zip(res, base2):
                self.assertTrue(isinstance(el_res, torch.Tensor))
                self.assertTrue(isinstance(el_base2, torch.Tensor))
                self.assertEqual(el_res.size(), base1.size() + el_base2.size())
        elif isinstance(base1, tuple) and isinstance(base2, tuple):
            self.assertTrue(isinstance(res, tuple))
            self.assertEqual(len(res), len(base1))
            for el_res, el_base1 in zip(res, base1):
                self.assertTrue(isinstance(el_res, tuple))
                self.assertEqual(len(res), len(base2))
                for el_el_res, el_base2 in zip(el_res, base2):
                    self.assertTrue(isinstance(el_el_res, torch.Tensor))
                    self.assertTrue(isinstance(el_base2, torch.Tensor))
                    self.assertEqual(el_el_res.size(), el_base1.size() + el_base2.size())
        else:
            # Wrong bases
            raise RuntimeError("The bases given to `_assert_interleaved_struct` don't have"
                               " the right structure.")

    def test_vjp_err_check(self):
        def foo(a):
            return 3 * a.narrow(0, 0, 3)

        def bar(a):
            return 3 * a.narrow(0, 0, 3), "bar"

        inp = torch.rand(4)
        v = torch.ones(3)
        with self.assertRaisesRegex(TypeError, "The inputs given to vjp must be either a Tensor"):
            res = autogradF.vjp(foo, (inp, 2), v)

        with self.assertRaisesRegex(TypeError, "The outputs of the user-provided function given to vjp must"):
            res = autogradF.vjp(bar, inp, v)

        with self.assertRaisesRegex(RuntimeError, "The vector v can only be None if the user-provided function returns"):
            res = autogradF.vjp(foo, inp)

        with self.assertRaisesRegex(RuntimeError, "The given v should contain a single Tensor."):
            res = autogradF.vjp(foo, inp, (torch.ones_like(inp), torch.ones_like(inp)))

        with self.assertRaisesRegex(RuntimeError, "v has invalid size: should be torch.Size"):
            res = autogradF.vjp(foo, inp, v[:2])

        res = autogradF.vjp(foo, inp, v)[1]
        self._assert_same_struct(res, inp)

    def test_vjp_err_check_strict(self):
        def foo(a):
            return a.detach()

        def bar(a):
            # Make a non-leaf Tensor that requires_grad but that is not connected to the input
            return a.long().float().requires_grad_().clone()

        inp = torch.rand(4)
        v = torch.rand(4)
        with self.assertRaisesRegex(RuntimeError, "Output 0 of the user-provided function does not require gradients."):
            res = autogradF.vjp(foo, inp, v, strict=True)
        res = autogradF.vjp(foo, inp, v, strict=False)
        self._assert_same_struct(res[1], inp)
        self.assertEqual(res[1].abs().sum(), 0.)

        with self.assertRaisesRegex(RuntimeError, "The output of the user-provided function is independent of input 0"):
            res = autogradF.vjp(bar, inp, v, strict=True)
        res = autogradF.vjp(bar, inp, v, strict=False)
        self._assert_same_struct(res[1], inp)
        self.assertEqual(res[1].abs().sum(), 0.)

        # The Jacobian does not depend on the input
        def foo(a):
            return a.clone()

        inp.requires_grad_()
        with self.assertRaisesRegex(RuntimeError, "jacobian of the user-provided function is independent of input 0."):
            res = autogradF.vjp(foo, inp, v, create_graph=True, strict=True)
        res = autogradF.vjp(foo, inp, v, create_graph=True, strict=False)
        self._assert_same_struct(res[1], inp)
        self.assertEqual(res[1], v)

    def test_vjp_output(self):
        def reducer(x):
            return x.sum(dim=1)
        inputs = torch.rand(4, 4)
        v = torch.ones(4)
        res = autogradF.vjp(reducer, inputs, v)
        self._assert_same_struct(res[1], inputs)
        self.assertIsNone(res[0].grad_fn)
        self.assertIsNone(res[1].grad_fn)

        def adder(x, y):
            return 2 * x + 3 * y

        inputs = (torch.rand(2), torch.rand(2))
        v = torch.ones(2)
        out, vjp_val = autogradF.vjp(adder, inputs, v)
        self._assert_same_struct(vjp_val, inputs)
        self.assertIsNone(out.grad_fn)
        self.assertIsNone(vjp_val[0].grad_fn)
        self.assertIsNone(vjp_val[1].grad_fn)

        def adder(x, y):
            return 2 * x + 3 * y, x + y

        inputs = (torch.rand(2), torch.rand(2))
        v = (torch.tensor([1., 0.]), torch.tensor([1., 0.]))
        out, vjp_val = autogradF.vjp(adder, inputs, v)
        self._assert_same_struct(vjp_val, inputs)
        self.assertIsNone(out[0].grad_fn)
        self.assertIsNone(out[1].grad_fn)
        self.assertIsNone(vjp_val[0].grad_fn)
        self.assertIsNone(vjp_val[1].grad_fn)

    def test_vjp_scalar(self):
        def reducer(x):
            return x.sum()
        inputs = torch.rand(4, 4)
        v = torch.ones([])
        res = autogradF.vjp(reducer, inputs, v)
        self._assert_same_struct(res[0], v)
        self._assert_same_struct(res[1], inputs)

        res = autogradF.vjp(reducer, inputs)
        self._assert_same_struct(res[0], v)
        self._assert_same_struct(res[1], inputs)

        def expander(x):
            return x.unsqueeze(0).repeat(4)
        inputs = torch.rand([])
        v = torch.ones(4)
        res = autogradF.vjp(expander, inputs, v)
        self._assert_same_struct(res[0], v)
        self._assert_same_struct(res[1], inputs)

    def test_vjp_create_graph(self):
        def reducer(x):
            return x.sum(dim=1)
        inputs = torch.rand(2, 2)
        v = torch.ones(2)

        inputs.requires_grad_()
        v.requires_grad_()
        res = autogradF.vjp(reducer, inputs, v, create_graph=True)
        self._assert_same_struct(res[1], inputs)
        self.assertIsNotNone(res[0].grad_fn)
        self.assertIsNotNone(res[1].grad_fn)

        gradcheck(lambda inp, v: autogradF.vjp(reducer, inputs, v, create_graph=True), (inputs, v))
        gradgradcheck(lambda inp, v: autogradF.vjp(reducer, inputs, v, create_graph=True), (inputs, v))

        def adder(x, y):
            return 2 * x + 3 * y, x * y

        inputs = (torch.rand(2, requires_grad=True), torch.rand(2, requires_grad=True))
        v = (torch.tensor([1., 0.], requires_grad=True), torch.tensor([1., 0.], requires_grad=True))

        gradcheck(lambda *args: autogradF.vjp(adder, args[:2], args[2:], create_graph=True)[1], inputs + v)
        gradgradcheck(lambda *args: autogradF.vjp(adder, args[:2], args[2:], create_graph=True)[1], inputs + v)

        def foo(*args):
            x, y = args[:2]
            v = args[2:]

            x = x.cos()
            val, grad = autogradF.vjp(adder, (x, y), v, create_graph=True)

            return val[0].exp() + val[1].exp() + grad[0].exp() + grad[1].exp() + x.exp() + y.exp()

        gradcheck(foo, inputs + v)
        gradgradcheck(foo, inputs + v)

    def test_jvp_err_check(self):
        def foo(a):
            return 3 * a.narrow(0, 0, 3)

        def bar(a):
            return 3 * a.narrow(0, 0, 3), "bar"

        inp = torch.rand(4)
        v = torch.rand(4)
        with self.assertRaisesRegex(TypeError, "The inputs given to jvp must be either a Tensor"):
            res = autogradF.jvp(foo, (inp, 2), v)

        with self.assertRaisesRegex(TypeError, "The outputs of the user-provided function given to jvp must"):
            res = autogradF.jvp(bar, inp, v)

        with self.assertRaisesRegex(RuntimeError, "The vector v can only be None if the input to the user-provided function"):
            res = autogradF.jvp(foo, inp)

        with self.assertRaisesRegex(RuntimeError, "The given v should contain a single Tensor."):
            res = autogradF.jvp(foo, inp, (v, v))

        with self.assertRaisesRegex(RuntimeError, "v has invalid size: should be torch.Size"):
            res = autogradF.jvp(foo, inp, v[:2])

        res = autogradF.jvp(foo, inp, v)[1]
        self._assert_same_struct(res, foo(inp))

    def test_jvp_err_check_strict(self):
        def foo(a):
            return a.detach()

        def bar(a):
            # Make a non-leaf Tensor that requires_grad but that is not connected to the input
            return a.long().float().requires_grad_().clone()

        inp = torch.rand(4)
        v = torch.rand(4)
        with self.assertRaisesRegex(RuntimeError, "Output 0 of the user-provided function does not require gradients."):
            res = autogradF.jvp(foo, inp, v, strict=True)
        res = autogradF.jvp(foo, inp, v, strict=False)
        self._assert_same_struct(res[1], res[0])
        self.assertEqual(res[1].abs().sum(), 0.)

        with self.assertRaisesRegex(RuntimeError, "The output of the user-provided function is independent of input 0"):
            res = autogradF.jvp(bar, inp, v, strict=True)
        res = autogradF.jvp(bar, inp, v, strict=False)
        self._assert_same_struct(res[1], res[0])
        self.assertEqual(res[1].abs().sum(), 0.)

        # The Jacobian does not depend on the input
        def foo(a):
            return a.clone()

        inp.requires_grad_()
        with self.assertRaisesRegex(RuntimeError, "jacobian of the user-provided function is independent of input 0."):
            res = autogradF.jvp(foo, inp, v, create_graph=True, strict=True)
        res = autogradF.jvp(foo, inp, v, create_graph=True, strict=False)
        self._assert_same_struct(res[1], inp)
        self.assertEqual(res[1], v)

    def test_jvp_output(self):
        def reducer(x):
            return x.sum(dim=1)
        inputs = torch.rand(4, 4)
        v = torch.ones(4, 4)
        res = autogradF.jvp(reducer, inputs, v)
        self._assert_same_struct(res[1], res[0])
        self.assertIsNone(res[0].grad_fn)
        self.assertIsNone(res[1].grad_fn)

        def adder(x, y):
            return 2 * x + 3 * y

        inputs = (torch.rand(2), torch.rand(2))
        v = (torch.ones(2), torch.ones(2))
        out, jvp_val = autogradF.jvp(adder, inputs, v)
        self._assert_same_struct(jvp_val, out)
        self.assertIsNone(out.grad_fn)
        self.assertIsNone(jvp_val[0].grad_fn)
        self.assertIsNone(jvp_val[1].grad_fn)

        def adder(x, y):
            return 2 * x + 3 * y, x + y

        inputs = (torch.rand(2), torch.rand(2))
        v = (torch.tensor([1., 0.]), torch.tensor([1., 0.]))
        out, jvp_val = autogradF.jvp(adder, inputs, v)
        self._assert_same_struct(jvp_val, out)
        self.assertIsNone(out[0].grad_fn)
        self.assertIsNone(out[1].grad_fn)
        self.assertIsNone(jvp_val[0].grad_fn)
        self.assertIsNone(jvp_val[1].grad_fn)

    def test_jvp_scalar(self):
        def reducer(x):
            return x.sum()
        inputs = torch.rand(4, 4)
        v = torch.ones(4, 4)
        res = autogradF.jvp(reducer, inputs, v)
        self._assert_same_struct(res[0], torch.zeros([]))
        self._assert_same_struct(res[1], res[0])

        def expander(x):
            return x.unsqueeze(0).repeat(4)
        inputs = torch.rand([])
        v = torch.ones([])
        res = autogradF.jvp(expander, inputs, v)
        self._assert_same_struct(res[0], torch.zeros(4))
        self._assert_same_struct(res[1], res[0])

        res = autogradF.jvp(expander, inputs)
        self._assert_same_struct(res[0], torch.zeros(4))
        self._assert_same_struct(res[1], res[0])

    def test_jvp_create_graph(self):
        def reducer(x):
            return x.sum(dim=1)
        inputs = torch.rand(2, 2)
        v = torch.ones(2, 2)

        inputs.requires_grad_()
        v.requires_grad_()
        res = autogradF.jvp(reducer, inputs, v, create_graph=True)
        self._assert_same_struct(res[1], res[0])
        self.assertIsNotNone(res[0].grad_fn)
        self.assertIsNotNone(res[1].grad_fn)

        gradcheck(lambda inp, v: autogradF.jvp(reducer, inp, v, create_graph=True), (inputs, v))
        gradgradcheck(lambda inp, v: autogradF.jvp(reducer, inp, v, create_graph=True), (inputs, v))

        def adder(x, y):
            return 2 * x + 3 * y, x * y

        inputs = (torch.rand(2, requires_grad=True), torch.rand(2, requires_grad=True))
        v = (torch.tensor([1., 0.], requires_grad=True), torch.tensor([1., 0.], requires_grad=True))

        gradcheck(lambda *args: autogradF.jvp(adder, args[:2], args[2:], create_graph=True)[1], inputs + v)
        gradgradcheck(lambda *args: autogradF.jvp(adder, args[:2], args[2:], create_graph=True)[1], inputs + v)

        def foo(*args):
            x, y = args[:2]
            v = args[2:]

            x = x.cos()
            val, grad = autogradF.jvp(adder, (x, y), v, create_graph=True)

            return val[0].exp() + val[1].exp() + grad[0].exp() + grad[1].exp() + x.exp() + y.exp()

        gradcheck(foo, inputs + v)
        gradgradcheck(foo, inputs + v)

    def test_jacobian_err_check(self):
        def foo(a):
            return 3 * a.narrow(0, 0, 3)

        def bar(a):
            return 3 * a.narrow(0, 0, 3), "bar"

        inp = torch.rand(4)
        with self.assertRaisesRegex(TypeError, "The inputs given to jacobian must be either a Tensor"):
            res = autogradF.jacobian(foo, (inp, 2))

        with self.assertRaisesRegex(TypeError, "The outputs of the user-provided function given to jacobian must"):
            res = autogradF.jacobian(bar, inp)

        res = autogradF.jacobian(foo, inp)
        self._assert_interleaved_struct(res, foo(inp), inp)

        def foo(a, b):
            return b, 3 * a.narrow(0, 0, 3)

        inp = (torch.rand(4), torch.rand(5))

        res = autogradF.jacobian(foo, inp)
        self._assert_interleaved_struct(res, foo(*inp), inp)

    def test_jacobian_err_check_strict(self):
        def foo(a):
            return a.detach()

        def bar(a):
            # Make a non-leaf Tensor that requires_grad but that is not connected to the input
            return a.long().float().requires_grad_().clone()

        inp = torch.rand(4)
        with self.assertRaisesRegex(RuntimeError, "Output 0 of the user-provided function does not require gradients."):
            res = autogradF.jacobian(foo, inp, strict=True)
        res = autogradF.jacobian(foo, inp, strict=False)
        self._assert_interleaved_struct(res, foo(inp), inp)
        self.assertEqual(res.abs().sum(), 0.)

        with self.assertRaisesRegex(RuntimeError, "Output 0 of the user-provided function is independent of input 0."):
            res = autogradF.jacobian(bar, inp, strict=True)
        res = autogradF.jacobian(bar, inp, strict=False)
        self._assert_interleaved_struct(res, foo(inp), inp)
        self.assertEqual(res.abs().sum(), 0.)

        # The Jacobian does not depend on the input
        def foo(a):
            return a.clone()

        inp.requires_grad_()
        with self.assertRaisesRegex(RuntimeError, "jacobian of the user-provided function is independent of input 0."):
            res = autogradF.jacobian(foo, inp, create_graph=True, strict=True)
        res = autogradF.jacobian(foo, inp, create_graph=True, strict=False)
        self._assert_interleaved_struct(res, inp, inp)
        self.assertEqual(res, torch.eye(4))

    def test_jacobian_output(self):
        def exp_reducer(x):
            return x.exp().sum(dim=1)

        inputs = torch.rand(4, 4)
        res = autogradF.jacobian(exp_reducer, inputs)
        self._assert_interleaved_struct(res, exp_reducer(inputs), inputs)
        self.assertIsNone(res.grad_fn)

        def identity(x):
            return x.clone()

        inputs = torch.rand(4)
        res = autogradF.jacobian(identity, inputs)
        self._assert_interleaved_struct(res, identity(inputs), inputs)
        self.assertIsNone(res.grad_fn)
        self.assertEqual(res, torch.eye(4))

        def add_exp_reducer(x, y):
            return (x + y.exp()).sum(dim=1)

        inputs = (torch.rand(4, 4), torch.rand(4, 4))
        res = autogradF.jacobian(add_exp_reducer, inputs)
        self._assert_interleaved_struct(res, add_exp_reducer(*inputs), inputs)
        self.assertIsNone(res[0].grad_fn)
        self.assertIsNone(res[1].grad_fn)

    def test_jacobian_scalar(self):
        def reducer(x):
            return x.sum()
        inputs = torch.rand(4, 4)
        res = autogradF.jacobian(reducer, inputs)
        self._assert_same_struct(res, inputs)

        def expander(x):
            return x.unsqueeze(0).repeat(4)
        inputs = torch.rand([])
        res = autogradF.jacobian(expander, inputs)
        self._assert_same_struct(res, torch.zeros(4))

    def test_jacobian_create_graph(self):
        def exp_reducer(x):
            return x.exp().sum(dim=1)

        inputs = torch.rand(4, 4, requires_grad=True)
        res = autogradF.jacobian(exp_reducer, inputs, create_graph=True)
        self._assert_interleaved_struct(res, exp_reducer(inputs), inputs)
        self.assertIsNotNone(res.grad_fn)

        gradcheck(lambda inp: autogradF.jacobian(exp_reducer, inp, create_graph=True), inputs)
        gradgradcheck(lambda inp: autogradF.jacobian(exp_reducer, inp, create_graph=True), inputs)

        def add_exp_reducer(x, y):
            return (x + y).exp().sum(dim=1)

        inputs = (torch.rand(4, 4, requires_grad=True), torch.rand(4, 4, requires_grad=True))
        res = autogradF.jacobian(add_exp_reducer, inputs, create_graph=True)
        self._assert_interleaved_struct(res, add_exp_reducer(*inputs), inputs)
        self.assertIsNotNone(res[0].grad_fn)
        self.assertIsNotNone(res[1].grad_fn)

        gradcheck(lambda *inp: autogradF.jacobian(add_exp_reducer, inp, create_graph=True), inputs)
        gradgradcheck(lambda *inp: autogradF.jacobian(add_exp_reducer, inp, create_graph=True), inputs)

        def foo(x, y):
            x = x.cos()
            val, jac = autogradF.jacobian(add_exp_reducer, (x, y), create_graph=True)

            res = val[0].exp().sum() + val[1].exp().sum() + jac[0].exp().sum()
            res = res + jac[1].exp().sum() + x.exp().sum() + y.exp().sum()
            return res

        gradcheck(foo, inputs)
        gradgradcheck(foo, inputs)

    def test_hessian_err_check(self):
        def foo(a):
            return 3 * a.narrow(0, 0, 3).exp().sum()

        def bar(a):
            return 3 * a.narrow(0, 0, 3), "bar"

        def bar2(a):
            return 3 * a.narrow(0, 0, 3)

        def bar3(a):
            return 3 * a.narrow(0, 0, 3), 3 * a.narrow(0, 0, 3)

        inp = torch.rand(4)
        with self.assertRaisesRegex(TypeError, "The inputs given to hessian must be either a Tensor"):
            res = autogradF.hessian(foo, (inp, 2))

        with self.assertRaisesRegex(TypeError, "The outputs of the user-provided function given to hessian must"):
            res = autogradF.hessian(bar, inp)

        err_msg_out = "The Tensor returned by the function given to hessian should contain a single element"
        with self.assertRaisesRegex(RuntimeError, err_msg_out):
            res = autogradF.hessian(bar2, inp)

        with self.assertRaisesRegex(RuntimeError, "The function given to hessian should return a single Tensor"):
            res = autogradF.hessian(bar3, inp)

        res = autogradF.hessian(foo, inp)
        self._assert_interleaved_struct(res, inp, inp)

        def foo(a, b):
            return (3 * b.narrow(0, 0, 3) * a.narrow(0, 0, 3)).sum()

        inp = (torch.rand(4), torch.rand(5))

        res = autogradF.hessian(foo, inp)
        self._assert_interleaved_struct(res, inp, inp)

    def test_hessian_err_check_strict(self):
        def foo(a):
            return a.detach().sum()

        def bar(a):
            # Make a non-leaf Tensor that requires_grad but that is not connected to the input
            return a.long().float().requires_grad_().clone().sum()

        def bar2(a):
            # A Linear function for which the jacobian is independent of the input
            return (3 * a).sum()

        inp = torch.rand(4)
        with self.assertRaisesRegex(RuntimeError, "Output 0 of the user-provided function does not require gradients."):
            res = autogradF.hessian(foo, inp, strict=True)
        res = autogradF.hessian(foo, inp, strict=False)
        self._assert_interleaved_struct(res, inp, inp)
        self.assertEqual(res.abs().sum(), 0.)

        with self.assertRaisesRegex(RuntimeError, "jacobian of the user-provided function with respect to input 0"):
            res = autogradF.hessian(bar, inp, strict=True)
        res = autogradF.hessian(bar, inp, strict=False)
        self._assert_interleaved_struct(res, inp, inp)
        self.assertEqual(res.abs().sum(), 0.)

        with self.assertRaisesRegex(RuntimeError, "jacobian of the user-provided function with respect to input 0 is"):
            res = autogradF.hessian(bar2, inp, strict=True)
        res = autogradF.hessian(bar2, inp, strict=False)
        self._assert_interleaved_struct(res, inp, inp)
        self.assertEqual(res.abs().sum(), 0.)

    def test_hessian_output(self):
        def pow_reducer(x):
            return x.pow(3).sum()

        inputs = torch.rand(2, 2)
        res = autogradF.hessian(pow_reducer, inputs)
        self._assert_interleaved_struct(res, inputs, inputs)
        self.assertIsNone(res.grad_fn)

        def add_pow_reducer(x, y):
            return (x + y).pow(3).sum()

        inputs = (torch.rand(2, 2), torch.rand(2, 2))
        res = autogradF.hessian(add_pow_reducer, inputs)
        self._assert_interleaved_struct(res, inputs, inputs)
        self.assertIsNone(res[0][0].grad_fn)
        self.assertIsNone(res[0][1].grad_fn)
        self.assertIsNone(res[1][0].grad_fn)
        self.assertIsNone(res[1][1].grad_fn)

    def test_hessian_scalar(self):
        def reducer(x):
            return x.sum()
        inputs = torch.rand(4, 4)
        res = autogradF.hessian(reducer, inputs)
        self._assert_interleaved_struct(res, inputs, inputs)

        inputs = torch.rand([])
        res = autogradF.hessian(reducer, inputs)
        self._assert_same_struct(res, inputs)

        def bad_reducer(x):
            return x.sum().view(1, 1, 1)
        inputs = torch.rand(4, 4)
        res = autogradF.hessian(bad_reducer, inputs)
        self._assert_interleaved_struct(res, inputs, inputs)

    def test_hessian_create_graph(self):
        def pow_reducer(x):
            return x.pow(3).sum()

        inputs = torch.rand(2, 2, requires_grad=True)
        res = autogradF.hessian(pow_reducer, inputs, create_graph=True)
        self._assert_interleaved_struct(res, inputs, inputs)
        self.assertIsNotNone(res.grad_fn)

        gradcheck(lambda inp: autogradF.hessian(pow_reducer, inp, create_graph=True), inputs)
        gradgradcheck(lambda inp: autogradF.hessian(pow_reducer, inp, create_graph=True), inputs)

        def add_pow_reducer(x, y):
            return (x + y).pow(3).sum()

        inputs = (torch.rand(2, 2, requires_grad=True), torch.rand(2, 2, requires_grad=True))
        res = autogradF.hessian(add_pow_reducer, inputs, create_graph=True)
        self._assert_interleaved_struct(res, inputs, inputs)
        self.assertIsNotNone(res[0][0].grad_fn)
        self.assertIsNotNone(res[0][1].grad_fn)
        self.assertIsNotNone(res[1][0].grad_fn)
        self.assertIsNotNone(res[1][1].grad_fn)

        def flatten(inp):
            return tuple(el_lvl2 for el_lvl1 in inp for el_lvl2 in el_lvl1)

        gradcheck(lambda *inp: flatten(autogradF.hessian(add_pow_reducer, inp, create_graph=True)), inputs)
        gradgradcheck(lambda *inp: flatten(autogradF.hessian(add_pow_reducer, inp, create_graph=True)), inputs)

        def foo(x, y):
            x = x.cos()
            val, hess = autogradF.hessian(add_pow_reducer, (x, y), create_graph=True)

            res = val[0].cos().sum() + val[1].cos().sum() + hess[0].cos().sum()
            res = res + hess[1].cos().sum() + x.cos().sum() + y.cos().sum()
            return res

        gradcheck(foo, inputs)
        gradgradcheck(foo, inputs)

    def test_vhp_err_check(self):
        def foo(a):
            return 3 * a.narrow(0, 0, 3).exp().sum()

        def bar(a):
            return 3 * a.narrow(0, 0, 3), "bar"

        def bar2(a):
            return 3 * a.narrow(0, 0, 3)

        inp = torch.rand(4)
        v = torch.rand(4)
        with self.assertRaisesRegex(TypeError, "The inputs given to vhp must be either a Tensor"):
            res = autogradF.vhp(foo, (inp, 2), v)

        with self.assertRaisesRegex(TypeError, "The outputs of the user-provided function given to vhp must"):
            res = autogradF.vhp(bar, inp, v)

        err_msg_out = "The Tensor returned by the function given to vhp should contain a single element"
        with self.assertRaisesRegex(RuntimeError, err_msg_out):
            res = autogradF.vhp(bar2, inp, v)

        with self.assertRaisesRegex(RuntimeError, "v has invalid size:"):
            res = autogradF.vhp(foo, inp, torch.rand(5))

        with self.assertRaisesRegex(TypeError, "The v given to vhp must be either a Tensor or a tuple of Tensors"):
            res = autogradF.vhp(foo, inp, (v, 2))

        res = autogradF.vhp(foo, inp, v)
        self._assert_same_struct(res[1], inp)

        def foo(a, b):
            return (3 * b.narrow(0, 0, 3) * a.narrow(0, 0, 3)).sum()

        inp = (torch.rand(4), torch.rand(5))
        v = (torch.rand(4), torch.rand(5))

        res = autogradF.vhp(foo, inp, v)
        self._assert_same_struct(res[1], inp)

    def test_vhp_err_check_strict(self):
        def foo(a):
            return a.detach().sum()

        def bar(a):
            # Make a non-leaf Tensor that requires_grad but that is not connected to the input
            return a.long().float().requires_grad_().clone().sum()

        def bar2(a):
            # A Linear function for which the jacobian is independent of the input
            return (3 * a).sum()

        inp = torch.rand(4)
        v = torch.rand(4)
        with self.assertRaisesRegex(RuntimeError, "Output 0 of the user-provided function does not require gradients."):
            res = autogradF.vhp(foo, inp, v, strict=True)
        res = autogradF.vhp(foo, inp, v, strict=False)
        self._assert_same_struct(res[1], inp)
        self.assertEqual(res[1].abs().sum(), 0.)

        with self.assertRaisesRegex(RuntimeError, "The output of the user-provided function is independent of input 0"):
            res = autogradF.vhp(bar, inp, v, strict=True)
        res = autogradF.vhp(bar, inp, v, strict=False)
        self._assert_same_struct(res[1], inp)
        self.assertEqual(res[1].abs().sum(), 0.)

        with self.assertRaisesRegex(RuntimeError, "jacobian of the user-provided function with respect to input 0 is"):
            res = autogradF.vhp(bar2, inp, v, strict=True)
        res = autogradF.vhp(bar2, inp, v, strict=False)
        self._assert_same_struct(res[1], inp)
        self.assertEqual(res[1].abs().sum(), 0.)

    def test_vhp_output(self):
        def foo(a):
            return 3 * a.narrow(0, 0, 3).exp().sum()

        inputs = torch.rand(4, 4)
        v = torch.ones(4, 4)
        res = autogradF.vhp(foo, inputs, v)
        self._assert_same_struct(res[1], inputs)
        self.assertIsNone(res[0].grad_fn)
        self.assertIsNone(res[1].grad_fn)

        def bar(a, b):
            return (a + 3 * b.narrow(0, 0, 3)).exp().sum()

        inputs = (torch.rand(3), torch.rand(4))
        v = (torch.ones(3), torch.ones(4))
        out, vhp_val = autogradF.vhp(bar, inputs, v)
        self._assert_same_struct(vhp_val, inputs)
        self.assertIsNone(out.grad_fn)
        self.assertIsNone(vhp_val[0].grad_fn)
        self.assertIsNone(vhp_val[1].grad_fn)

    def test_vhp_scalar(self):
        def reducer(x):
            return x.sum()
        inputs = torch.rand(4, 4)
        v = torch.ones(4, 4)
        res = autogradF.vhp(reducer, inputs, v)
        self._assert_same_struct(res[1], inputs)

        inputs = torch.rand([])
        v = torch.rand([])
        res = autogradF.vhp(reducer, inputs, v)
        self._assert_same_struct(res[1], inputs)

        res = autogradF.vhp(reducer, inputs)
        self._assert_same_struct(res[1], inputs)

        def bad_reducer(x):
            return x.sum().view(1, 1, 1)
        inputs = torch.rand(4, 4)
        v = torch.rand(4, 4)
        res = autogradF.vhp(bad_reducer, inputs, v)
        self._assert_same_struct(res[1], inputs)

    def test_vhp_create_graph(self):
        def foo(a):
            return 3 * a.narrow(0, 0, 3).exp().sum()

        inputs = torch.rand(4, 4, requires_grad=True)
        v = torch.ones(4, 4, requires_grad=True)
        res = autogradF.vhp(foo, inputs, v, create_graph=True)
        self._assert_same_struct(res[1], inputs)
        self.assertIsNotNone(res[0].grad_fn)
        self.assertIsNotNone(res[1].grad_fn)

        gradcheck(lambda inp, v: autogradF.vhp(foo, inp, v, create_graph=True), (inputs, v))
        gradgradcheck(lambda inp, v: autogradF.vhp(foo, inp, v, create_graph=True), (inputs, v))

        def bar(a, b):
            return (a + 3 * b.narrow(0, 0, 3)).exp().sum()

        inputs = (torch.rand(3, requires_grad=True), torch.rand(4, requires_grad=True))
        v = (torch.ones(3, requires_grad=True), torch.ones(4, requires_grad=True))
        out, vhp_val = autogradF.vhp(bar, inputs, v, create_graph=True)
        self._assert_same_struct(vhp_val, inputs)
        self.assertIsNotNone(out.grad_fn)
        self.assertIsNotNone(vhp_val[0].grad_fn)
        self.assertIsNotNone(vhp_val[1].grad_fn)

        gradcheck(lambda *args: autogradF.vhp(bar, args[:2], args[2:], create_graph=True)[1], inputs + v)
        gradgradcheck(lambda *args: autogradF.vhp(bar, args[:2], args[2:], create_graph=True)[1], inputs + v)

        def foo(*args):
            x, y = args[:2]
            v = args[2:]

            x = x.cos()
            val, grad = autogradF.vhp(bar, (x, y), v, create_graph=True)

            return val.cos() + grad[0].cos().sum() + grad[1].cos() + x.cos().sum() + y.cos()

        gradcheck(foo, inputs + v)
        gradgradcheck(foo, inputs + v)

    def test_hvp_err_check(self):
        def foo(a):
            return 3 * a.narrow(0, 0, 3).exp().sum()

        def bar(a):
            return 3 * a.narrow(0, 0, 3), "bar"

        def bar2(a):
            return 3 * a.narrow(0, 0, 3)

        inp = torch.rand(4)
        v = torch.rand(4)
        res = autogradF.hvp(foo, inp, v)
        with self.assertRaisesRegex(TypeError, "The inputs given to hvp must be either a Tensor"):
            res = autogradF.hvp(foo, (inp, 2), v)

        with self.assertRaisesRegex(TypeError, "The outputs of the user-provided function given to hvp must"):
            res = autogradF.hvp(bar, inp, v)

        err_msg_out = "The Tensor returned by the function given to hvp should contain a single element"
        with self.assertRaisesRegex(RuntimeError, err_msg_out):
            res = autogradF.hvp(bar2, inp, v)

        with self.assertRaisesRegex(RuntimeError, "v has invalid size:"):
            res = autogradF.hvp(foo, inp, torch.rand(5))

        with self.assertRaisesRegex(TypeError, "The v given to hvp must be either a Tensor or a tuple of Tensors"):
            res = autogradF.hvp(foo, inp, (v, 2))

        res = autogradF.hvp(foo, inp, v)
        self._assert_same_struct(res[1], inp)

        def foo(a, b):
            return (3 * b.narrow(0, 0, 3) * a.narrow(0, 0, 3)).sum()

        inp = (torch.rand(4), torch.rand(5))
        v = (torch.rand(4), torch.rand(5))

        res = autogradF.hvp(foo, inp, v)
        self._assert_same_struct(res[1], inp)

    def test_hvp_err_check_strict(self):
        def foo(a):
            return a.detach().sum()

        def bar(a):
            # Make a non-leaf Tensor that requires_grad but that is not connected to the input
            return a.long().float().requires_grad_().clone().sum()

        def bar2(a):
            # A Linear function for which the jacobian is independent of the input
            return (3 * a).sum()

        inp = torch.rand(4)
        v = torch.rand(4)
        with self.assertRaisesRegex(RuntimeError, "Output 0 of the user-provided function does not require gradients."):
            res = autogradF.hvp(foo, inp, v, strict=True)
        res = autogradF.hvp(foo, inp, v, strict=False)
        self._assert_same_struct(res[1], inp)
        self.assertEqual(res[1].abs().sum(), 0.)

        with self.assertRaisesRegex(RuntimeError, "The output of the user-provided function is independent of input 0"):
            res = autogradF.hvp(bar, inp, v, strict=True)
        res = autogradF.hvp(bar, inp, v, strict=False)
        self._assert_same_struct(res[1], inp)
        self.assertEqual(res[1].abs().sum(), 0.)

        with self.assertRaisesRegex(RuntimeError, "jacobian of the user-provided function with respect to input 0 is"):
            res = autogradF.hvp(bar2, inp, v, strict=True)
        res = autogradF.hvp(bar2, inp, v, strict=False)
        self._assert_same_struct(res[1], inp)
        self.assertEqual(res[1].abs().sum(), 0.)

    def test_hvp_output(self):
        def foo(a):
            return 3 * a.narrow(0, 0, 3).exp().sum()

        inputs = torch.rand(4, 4)
        v = torch.ones(4, 4)
        res = autogradF.hvp(foo, inputs, v)
        self._assert_same_struct(res[1], inputs)
        self.assertIsNone(res[0].grad_fn)
        self.assertIsNone(res[1].grad_fn)

        def bar(a, b):
            return (a + 3 * b.narrow(0, 0, 3)).exp().sum()

        inputs = (torch.rand(3), torch.rand(4))
        v = (torch.ones(3), torch.ones(4))
        out, hvp_val = autogradF.hvp(bar, inputs, v)
        self._assert_same_struct(hvp_val, inputs)
        self.assertIsNone(out.grad_fn)
        self.assertIsNone(hvp_val[0].grad_fn)
        self.assertIsNone(hvp_val[1].grad_fn)

    def test_hvp_scalar(self):
        def reducer(x):
            return x.exp().sum()
        inputs = torch.rand(4, 4)
        v = torch.ones(4, 4)
        res = autogradF.hvp(reducer, inputs, v)
        self._assert_same_struct(res[1], inputs)

        inputs = torch.rand([])
        v = torch.rand([])
        res = autogradF.hvp(reducer, inputs, v)
        self._assert_same_struct(res[1], inputs)

        res = autogradF.hvp(reducer, inputs)
        self._assert_same_struct(res[1], inputs)

        def bad_reducer(x):
            return x.exp().sum().view(1, 1, 1)
        inputs = torch.rand(4, 4)
        v = torch.rand(4, 4)
        res = autogradF.hvp(bad_reducer, inputs, v)
        self._assert_same_struct(res[1], inputs)

    def test_hvp_create_graph(self):
        def foo(a):
            return 3 * a.narrow(0, 0, 3).exp().sum()

        inputs = torch.rand(4, 4, requires_grad=True)
        v = torch.ones(4, 4, requires_grad=True)
        res = autogradF.hvp(foo, inputs, v, create_graph=True)
        self._assert_same_struct(res[1], inputs)
        self.assertIsNotNone(res[0].grad_fn)
        self.assertIsNotNone(res[1].grad_fn)

        gradcheck(lambda inp, v: autogradF.hvp(foo, inp, v, create_graph=True), (inputs, v))
        gradgradcheck(lambda inp, v: autogradF.hvp(foo, inp, v, create_graph=True), (inputs, v))

        def bar(a, b):
            return (a + 3 * b.narrow(0, 0, 3)).exp().sum()

        inputs = (torch.rand(3, requires_grad=True), torch.rand(4, requires_grad=True))
        v = (torch.ones(3, requires_grad=True), torch.ones(4, requires_grad=True))
        out, hvp_val = autogradF.hvp(bar, inputs, v, create_graph=True)
        self._assert_same_struct(hvp_val, inputs)
        self.assertIsNotNone(out.grad_fn)
        self.assertIsNotNone(hvp_val[0].grad_fn)
        self.assertIsNotNone(hvp_val[1].grad_fn)

        gradcheck(lambda *args: autogradF.hvp(bar, args[:2], args[2:], create_graph=True)[1], inputs + v)
        gradgradcheck(lambda *args: autogradF.hvp(bar, args[:2], args[2:], create_graph=True)[1], inputs + v)

        def foo(*args):
            x, y = args[:2]
            v = args[2:]

            x = x.cos()
            val, grad = autogradF.hvp(bar, (x, y), v, create_graph=True)

            return val.cos() + grad[0].cos().sum() + grad[1].cos() + x.cos().sum() + y.cos()

        gradcheck(foo, inputs + v)
        gradgradcheck(foo, inputs + v)

    def test_jacobian_match_vjp_jvp(self):
        def foo(x):
            return x ** 3 + x.sum()

        inputs = torch.rand(4)
        v = torch.rand(4)

        jac = autogradF.jacobian(foo, inputs)
        jvp = autogradF.jvp(foo, inputs, v)[1]
        vjp = autogradF.vjp(foo, inputs, v)[1]

        self.assertEqual(jvp, torch.mm(jac, v.unsqueeze(1)).squeeze(1))
        self.assertEqual(vjp, torch.mm(v.unsqueeze(0), jac).squeeze(0))

    def test_hessian_match_vhp_hvp(self):
        def foo(a):
            return 3 * a.narrow(0, 0, 3).exp().sum()

        inputs = torch.rand(4)
        v = torch.rand(4)

        hes = autogradF.hessian(foo, inputs)
        hvp = autogradF.hvp(foo, inputs, v)[1]
        vhp = autogradF.vhp(foo, inputs, v)[1]

        self.assertEqual(hvp, torch.mm(hes, v.unsqueeze(1)).squeeze(1))
        self.assertEqual(vhp, torch.mm(v.unsqueeze(0), hes).squeeze(0))


# Generic device type autograd tests.
class TestAutogradDeviceType(TestCase):

    def test_min_max_median_backprops_to_all_values(self, device):
        for f in [torch.min, torch.max, torch.median, torch.nanmedian]:
            x1 = torch.tensor([1., 0., 1., 0., 1., 0.], device=device, requires_grad=True)
            x2 = torch.tensor([float('nan'), float('nan'), float('nan')], requires_grad=True)
            for x in [x1, x2]:
                y = f(x)
                y.backward()
                self.assertEqual(x.grad.sum(), 1.)
                self.assertEqual((x.grad == 1 / 3).sum(), 3)

    def test_cdist(self, device):
        def _test_cdist_for_size(sizex, sizey=None):
            if sizey is None:
                sizey = sizex
            for p in [0, 1, 2, 3, 1.5, 2.5, float('inf')]:
                x = torch.randn(sizex, device=device, dtype=torch.double)
                y = torch.randn(sizey, device=device, dtype=torch.double)
                eps = 1e-6
                # to avoid extremum
                x = x - (((x - y) < eps).double() * 2 * eps)
                x.requires_grad = True
                y.requires_grad = True
                f_args_variable = (x, y)

                def f(a, b):
                    return torch.cdist(a, b, p)
                f_args_tensor = deepcopy(unpack_variables(f_args_variable))
                run_functional_checks(self, "test_cdist", "cdist", f,
                                      True, f_args_variable, f_args_tensor)

        def _test_euclidean_large_cdist(sizex, sizey=None):
            if sizey is None:
                sizey = sizex
            x = torch.randn(sizex, device=device, dtype=torch.float)
            y = torch.randn(sizey, device=device, dtype=torch.float)
            eps = 1e-6
            # to avoid extremum
            x = x - (((x - y) < eps).float() * 2 * eps)
            x.requires_grad = True
            y.requires_grad = True
            dist = torch.cdist(x, y, p=2)
            # Do a backward pass to check that it is valid for large
            # matrices
            loss = dist.sum()
            loss.backward()

        _test_cdist_for_size((S, S))
        _test_cdist_for_size((S, S, S))
        _test_cdist_for_size((3, 5))
        _test_cdist_for_size((2, 3, 5))
        _test_cdist_for_size((1, 2, 3))
        _test_cdist_for_size((1, 1), (S, 1))
        _test_euclidean_large_cdist((2000, 5))

    # Ensure that cdist backward with p<1 does not produce NaNs
    def test_cdist_grad_p_lt_1_no_nan(self, device):
        for p in [0.99, 0.7, 0.5, 0.1, 0.01]:
            x = torch.randn(1, 2, device=device)
            y = x.clone().detach() + torch.tensor([[1., 0.]], device=device)
            x.requires_grad = True
            y.requires_grad = True
            result = torch.cdist(x, y, p=p)
            result.backward(torch.ones_like(result))
            self.assertFalse(torch.isnan(x.grad).any())
            self.assertFalse(torch.isnan(y.grad).any())

    def test_cdist_same_inputs(self, device):
        # Test to detect issues in cdist gradient calculation
        # When the distances are 0
        sizex = (1, 27, 32)
        for p in [0, 1, 2, 3, 1.5, 2.5, float('inf')]:
            x = torch.randn(sizex, device=device, dtype=torch.float)
            dist_grad = torch.randn((1, 27, 27), device=device, dtype=torch.float)
            y = x.clone()
            eps = 1e-6
            x.requires_grad = True
            d = torch.cdist(x, y)
            d.backward(dist_grad)
            # Check that the backward passs does not contain invalid
            # values such as nan or inf
            assert torch.isfinite(x.grad).all()

    def test_parameter_resize(self, device):
        asd = torch.nn.Parameter(torch.ones(16, device=device))

        for i in range(2):
            with torch.no_grad():
                asd.set_(asd[1:])
                asd.grad = None

            m = torch.cat((asd, asd))
            m.sum().backward()

    def test_sparse_ctor_getter_backward(self, device):
        # See NOTE [ Sparse: autograd and API ] on the expected behavior of this test
        def _test(size, sparse_dim, nnz, device):
            v_size = [nnz] + list(size[sparse_dim:])
            i = torch.rand(sparse_dim, nnz)
            i.mul_(torch.tensor(size[:sparse_dim]).unsqueeze(1).to(i))
            i = i.to(torch.long)

            inp = torch.randn(v_size, requires_grad=True)
            other = self.genSparseTensor(size, sparse_dim, nnz, is_uncoalesced=True)[0]
            other = other.to(device)

            def fn(v):
                x = torch.sparse_coo_tensor(i, v, size, device=device)
                y = (x + other).coalesce()
                yv = y.values()
                new_v = yv.tanh()
                z = torch.sparse_coo_tensor(y.indices(), new_v, y.size())
                return z.coalesce().values()

            gradcheck(fn, (inp,))
            # FIXME: make gradgradcheck work.
            # gradgradcheck(fn, (inp,))

            # assert that _values is non-differentiable
            with self.assertRaisesRegex(RuntimeError, "does not have a grad_fn"):
                other.detach().requires_grad_()._values().backward(torch.ones_like(other._values()))

        for empty_i, empty_v, empty_nnz in product([True, False], repeat=3):
            sparse_size = [] if empty_i else [2, 1]
            dense_size = [1, 0, 2] if empty_v else [1, 2]
            nnz = 0 if empty_nnz else 5
            _test(sparse_size + dense_size, len(sparse_size), nnz, device)

    # autograd tests via common_method_invocations don't allow input tensors to
    # be sparse (RuntimeError: gradcheck expects all tensor inputs are dense when
    # check_sparse_nnz is set to False.)
    def test_sparse_mask_autograd(self, device):
        tensor = torch.randn(3, requires_grad=True, device=device)
        mask = torch.ones(3, device=device)
        mask[1] = 0
        mask = mask.to_sparse()
        converted = tensor.sparse_mask(mask).to_dense()
        converted.sum().backward()
        self.assertEqual(tensor.grad, mask.to_dense())

    def test_pyscalar_conversions(self, device):
        def _test_pyscalar_conversions(t, integral_conv):
            # integral -> integral
            l = t(torch.zeros(1, 1, 1, dtype=torch.long))
            pyscalar = -12345
            l[0] = pyscalar
            self.assertEqual(integral_conv(l), pyscalar)

            # floating point -> floating point
            f = Variable(t(torch.randn(1, 1)))
            pyscalar = -12345.1
            f[0] = pyscalar
            self.assertEqual(float(f), pyscalar)
            f[0] = nan
            self.assertTrue(math.isnan(float(f)))
            f[0] = inf
            self.assertEqual(float(f), inf)
            f[0] = -inf
            self.assertEqual(float(f), -inf)

            # integral -> floating point
            # check we can convert something that loses precision
            pyscalar = 1234567890123456789
            self.assertNotEqual(pyscalar, integral_conv(float(pyscalar)))
            l[0] = pyscalar
            self.assertEqual(float(l), float(pyscalar))

            # floating point -> integral
            f[0] = nan
            self.assertRaises(ValueError, lambda: integral_conv(f[0]))
            f[0] = inf
            self.assertRaises(OverflowError, lambda: integral_conv(f[0]))
            f[0] = -inf
            self.assertRaises(OverflowError, lambda: integral_conv(f[0]))
            f[0] = sys.float_info.max
            self.assertEqual(integral_conv(f), sys.float_info.max)

            # bool, nonzero
            def test_nonzero(tensor, value, expected):
                tensor[0] = value
                self.assertEqual(expected, bool(tensor))
                self.assertEqual(expected, True if tensor else False)

            test_nonzero(l, 0, False)
            test_nonzero(l, -2, True)
            test_nonzero(f, 0.0, False)
            test_nonzero(f, sys.float_info.min, True)
            test_nonzero(f, nan, bool(nan))
            test_nonzero(f, inf, bool(inf))
            test_nonzero(f, -inf, bool(-inf))


        _test_pyscalar_conversions(lambda x: x.to(device), lambda x: int(x))

    @dtypesIfCUDA(torch.half, torch.float, torch.double, torch.int8, torch.int16, torch.int32, torch.int64)
    @dtypes(torch.float, torch.double, torch.int8, torch.int16, torch.int32, torch.int64)
    def test_set_requires_grad_only_for_floats(self, device, dtype):
        def f1():
            a = torch.ones(1, dtype=dtype, device=device)
            a.requires_grad_()

        def f2():
            a = torch.ones(1, dtype=dtype, device=device)
            a.requires_grad = True

        def f3():
            torch.ones(1, dtype=dtype, device=device, requires_grad=True)

        a = torch.ones(1, dtype=dtype, device=device)
        a.requires_grad = False  # should always work
        a.requires_grad_(False)

        for f in [f1, f2, f3]:
            if dtype.is_floating_point:
                f()
            else:
                with self.assertRaisesRegex(RuntimeError, 'floating point', msg="dt: {} device: {}".format(a.dtype, a.device)):
                    f()

    @onlyCUDA
    def test_advanced_indexing_backwards_large(self, device):
        # See https://github.com/pytorch/pytorch/issues/22843
        n = (1 << 16)
        x = torch.rand(n, 1, device=device, requires_grad=True)
        a = x[:, [0]]
        a.sum().backward()
        self.assertEqual(x.grad, torch.ones(n, 1, device=device))

    def test_advanced_indexing_backwards_memory_format(self, device):
        # See https://github.com/pytorch/pytorch/issues/36956
        shape = (2, 8, 1, 2)
        i = torch.randint(1, shape, device=device).contiguous(memory_format=torch.channels_last)
        x = torch.randn(shape, requires_grad=True, device=device)
        x[i].sum().backward()

    def _test_reentrant_parent_error_on_cpu(self, device):
        t1 = torch.rand([3, 3], requires_grad=True)
        t2 = torch.rand([3, 3], device=device, requires_grad=True)
        t3 = torch.rand([3, 3], device=device, requires_grad=True)

        # Parent graph cpu graph.
        t4 = t1 * t1
        t5 = TestAutograd.SimulateBackwardError.apply(t4)

        # Child gpu graph (much longer than parent graph).
        prev = t2 * t2
        for i in range(10):
            prev = prev * t2
        reentrant_root = prev

        class ReentrantFunc(Function):
            @staticmethod
            def forward(ctx, inp):
                return inp.clone()

            @staticmethod
            def backward(ctx, grad):
                # Reentrant backward in child will take much longer.
                reentrant_root.backward()
                return grad

        # Parent gpu graph.
        t6 = ReentrantFunc.apply(t3)
        t7 = t6 * t6

        # Parent graph will error out first, while child graph will continue executing.
        with self.assertRaisesRegex(Exception, "Simulate error"):
            torch.autograd.backward([t5.sum(), t7.sum()])

        # No grads should be accumulated since child graph will stop execution
        # after parent receives error.
        self.assertIsNone(t2.grad)
        self.assertIsNone(t1.grad)
        self.assertIsNone(t3.grad)

    @onlyCUDA
    def test_reentrant_parent_error_on_cpu(self, device):
        before = CudaMemoryLeakCheck.get_cuda_memory_usage()

        # Run as separate function so that gc can clean up everything when we
        # check for memory usage.
        self._test_reentrant_parent_error_on_cpu(device)

        # Wait for autograd thread to cleanup failed tasks.
        after = CudaMemoryLeakCheck.get_cuda_memory_usage()
        start = time.time()
        while before != after and time.time() - start < 30:
            time.sleep(0.1)
            after = CudaMemoryLeakCheck.get_cuda_memory_usage()

        self.assertEqual(before, after)

    # test for backward in https://github.com/pytorch/pytorch/issues/15511
    def test_pdist_large(self, device):
        def func(x):
            return torch.pdist(x, p=2)

        # shape[0] should be able to be (roughly) arbitrarily large, but the kernel
        # is currently limited to smaller sizes (see issue above); this is just testing
        # a floor.
        shape = (1000, 1)
        x = torch.randn(shape, device=device).requires_grad_()
        output = torch.pdist(x, p=2)
        # just run a single backward, as gradcheck/gradgradcheck is expensive here
        output.sum().backward()

    def test_where_functional(self, device):
        x = torch.randn(5, 5, device=device, requires_grad=True)
        y = torch.randn(5, 5, device=device, requires_grad=True)
        cond = mask_not_all_zeros((5, 5)).to(device=device)

        def where(cond, x, y):
            return torch.where(cond, x, y)

        gradcheck(where, [cond, x, y], raise_exception=True)
        gradgradcheck(where, [cond, x, y], [torch.randn(5, 5, device=device)])

        x = torch.randn(5, 1, 5, device=device, requires_grad=True)
        y = torch.randn(5, 5, 1, device=device, requires_grad=True)
        gradcheck(where, [cond, x, y], raise_exception=True)
        gradgradcheck(where, [cond, x, y], [torch.randn(5, 5, 5, device=device)])

    def test_where_scalar(self, device):
        x = torch.randn(5, 5, device=device, requires_grad=True)
        scalar = 4.
        cond = mask_not_all_zeros((5, 5)).to(device=device)

        def where_scalar_first(cond, x):
            return torch.where(cond, scalar, x)

        def where_scalar_second(cond, x):
            return torch.where(cond, x, scalar)

        gradcheck(where_scalar_first, (cond, x))
        gradgradcheck(where_scalar_first, (cond, x))

        gradcheck(where_scalar_second, (cond, x))
        gradgradcheck(where_scalar_second, (cond, x))

    @skipCUDAIf(True, """Test is flaky on Linux and Windows, typical error message:
            https://github.com/pytorch/pytorch/issues/34870""")
    def test_ctc_loss(self, device):
        batch_size = 64
        num_labels = 101
        target_length = 15
        gradcheck_input_size = 10

        ZERO_NONE = 0
        ZERO_SOME = 1
        ZERO_ALL = 2

        # input_length, vary_lengths, zero_lengths
        tests = [(150, False, ZERO_NONE),
                 (150, True, ZERO_NONE),
                 (50, True, ZERO_SOME),
                 (50, True, ZERO_ALL)]

        if 'cuda' in device:
            tests += [(50, False, ZERO_NONE),
                      (50, True, ZERO_NONE),
                      (150, True, ZERO_SOME),
                      (150, True, ZERO_ALL)]

        for input_length, vary_lengths, zero_mode in tests:
            targets = torch.randint(1, num_labels, (batch_size, target_length),
                                    device=device, dtype=torch.long)
            x = torch.randn(gradcheck_input_size, device=device, requires_grad=True)
            tile_factors = torch.randn(input_length * batch_size * num_labels // gradcheck_input_size + 1,
                                       device=device)
            input_lengths = [(torch.randint(input_length // 2, input_length + 1, ()).item()
                              if vary_lengths or i == 0 else input_length) for i in range(batch_size)]
            if zero_mode == ZERO_ALL:
                target_lengths = [0 for _ in range(batch_size)]
            else:
                target_lengths = [(torch.randint(target_length // 2, target_length + 1, ()).item()
                                   if vary_lengths else target_length) for _ in range(batch_size)]
                if zero_mode == ZERO_SOME:
                    idxes = torch.randint(0, batch_size, (10,))
                    for i in idxes:
                        target_lengths[i] = 0

            def ctc_after_softmax(x):
                x_full = ((x[:, None] * tile_factors[None, :]).view(-1)[:input_length * batch_size * num_labels]
                          .view(input_length, batch_size, num_labels))
                log_probs = torch.log_softmax(x_full, 2)
                return torch.nn.functional.ctc_loss(log_probs, targets, input_lengths, target_lengths)

            gradcheck(ctc_after_softmax, [x])

    @onlyCUDA
    @skipCUDAIfRocm
    @skipCUDAIfCudnnVersionLessThan(7600)
    def test_ctc_loss_cudnn(self, device):
        batch_size = 16
        input_length = 30
        num_labels = 101
        target_length = 15
        targets = torch.randint(1, num_labels, (batch_size * target_length,),
                                device='cuda', dtype=torch.long)
        log_probs = torch.log_softmax(torch.randn(input_length, batch_size, num_labels, device='cuda', dtype=torch.float), 2)
        log_probs.requires_grad_()

        input_lengths = batch_size * [input_length]
        target_lengths = batch_size * [target_length]
        grad_out = torch.randn(batch_size, device='cuda', dtype=torch.float)
        with torch.backends.cudnn.flags(enabled=False):
            loss_native = torch.nn.functional.ctc_loss(log_probs, targets, input_lengths, target_lengths, reduction='none')
            grad_native, = torch.autograd.grad(loss_native, log_probs, grad_out)
        loss_cudnn = torch.nn.functional.ctc_loss(log_probs, targets.to('cpu', torch.int32),
                                                  input_lengths, target_lengths, reduction='none')
        self.assertTrue("Cudnn" in str(loss_cudnn.grad_fn))
        grad_cudnn, = torch.autograd.grad(loss_cudnn, log_probs, grad_out)
        self.assertEqual(grad_cudnn, grad_native, atol=1e-4, rtol=0)

    def test_leaky_relu_inplace_with_neg_slope(self, device):
        a = torch.tensor([-1., 1.], device=device, requires_grad=True)
        b = torch.nn.functional.leaky_relu_(a.clone(), -2)
        with self.assertRaisesRegex(RuntimeError, "call out-of-place version"):
            b.backward(torch.ones(2, device=device))

        a = torch.tensor([-1., 1.], device=device, requires_grad=True)
        b = torch.nn.functional.rrelu_(a.clone(), -5.0, 1.0)
        with self.assertRaisesRegex(RuntimeError, "call out-of-place version"):
            b.backward(torch.ones(2, device=device))

    def test_leaky_relu_inplace_with_zero_slope(self, device):
        a = torch.tensor([-2., 0., 2.], device=device, requires_grad=True)
        b = torch.nn.functional.leaky_relu_(a.clone(), 0.0)
        b.backward(torch.ones(3, device=device))
        expected = torch.tensor([0., 0., 1.], device=device)
        self.assertEqual(a.grad, expected)

    @onlyCUDA
    def test_free_unneeded_tensor(self, device):
        x = torch.randn(2, 3, 10, 10, device=device, requires_grad=True)
        m = torch.randn(1, 3, 1, 1, device=device)

        z = x.sum()
        base_mem = torch.cuda.memory_allocated()
        z = ((x + 2) * m).sum()
        end_mem = torch.cuda.memory_allocated()

        # In the end the memory usage should remain equal, because neither of
        # (x + 2) and ((x + 2) * m) should be kept alive for backward, while the
        # previous allocation of z had the same size as the current one.
        self.assertEqual(base_mem, end_mem)

    @onlyCUDA
    def test_pin_memory(self, device):
        x = torch.randn(2, 2, requires_grad=True)
        self.assertEqual(x, x.pin_memory())
        self.assertIsNot(x, x.pin_memory())
        self.assertTrue(x.pin_memory().requires_grad)
        gradcheck(lambda x: x.pin_memory(), [x])
        gradgradcheck(lambda x: x.pin_memory(), [x])

    @skipCUDAIfRocm
    @onlyCUDA
    def test_profiler_emit_nvtx(self, device):
        # This test is not intended to ensure correctness of nvtx ranges.
        # That would require something a great deal more complex (you'd have to create a
        # profile in a subprocess, open it, and parse the sql somehow).
        # This test is merely intended to catch if emit_nvtx breaks on construction.
        a = torch.tensor([1, 2, 3], dtype=torch.float32, device=device)
        with torch.cuda.profiler.profile():
            with emit_nvtx():
                a.add(1.0)

    @onlyCUDA
    def test_rnn_backward_to_input_but_not_parameters(self, device):
        # this checks whether it is possible to not require
        # weight parameters, but require inputs, see #7722
        l = torch.nn.LSTM(2, 3).to(device)
        for p in l.parameters():
            p.requires_grad = False
        s = torch.randn(1, 1, 2, requires_grad=True, device=device)
        out, _ = l(s)
        out.sum().backward()
        self.assertFalse(s.grad is None or s.grad.abs().sum().item() == 0)

    @onlyCUDA
    def test_lstmcell_backward_only_one_output_grad(self, device):
        # checks that undefined gradients doen't hamper the backward
        # see #11872
        l = torch.nn.LSTMCell(2, 3).to(device).double()
        s = torch.randn(1, 2, device=device, dtype=torch.double, requires_grad=True)
        for i in range(2):
            out = l(s)[i]
            out.sum().backward()
            self.assertFalse(s.grad is None or s.grad.abs().sum().item() == 0)

    def _test_rnn_mod(self, mod, inp):
        from functools import partial

        def flatten_out(mod, inp):
            out = mod(inp)
            return tuple([t if isinstance(t, torch.Tensor) else tt for t in out for tt in t])
        gradcheckfunc = partial(flatten_out, mod)
        with torch.backends.cudnn.flags(enabled=False):
            torch.autograd.gradcheck(gradcheckfunc, inp)
            torch.autograd.gradgradcheck(gradcheckfunc, inp)

    def test_LSTM_grad_and_gradgrad(self, device):
        hsize = 4
        inp = torch.rand(1, 3, hsize, device=device, dtype=torch.float64, requires_grad=True)
        for bias in [True, False]:
            mod = torch.nn.LSTM(hsize, hsize, bias=bias).to(device).to(torch.float64)
            self._test_rnn_mod(mod, inp)

    def test_GRU_grad_and_gradgrad(self, device):
        hsize = 4
        inp = torch.rand(1, 3, hsize, device=device, dtype=torch.float64, requires_grad=True)
        for bias in [True, False]:
            mod = torch.nn.GRU(hsize, hsize, bias=bias).to(device).to(torch.float64)
            self._test_rnn_mod(mod, inp)

    def test_copysign_subgradient(self, device):
        # Input is 0.0
        x = torch.tensor([0.0, 0.0, 0.0], dtype=torch.float, device=device, requires_grad=True)
        y = torch.tensor([-1.0, 0.0, 1.0], dtype=torch.float, device=device, requires_grad=True)
        out = torch.copysign(x, y)
        out.sum().backward()
        self.assertEqual(x.grad.tolist(), [0.0, 0.0, 0.0])
        self.assertEqual(y.grad.tolist(), [0.0] * 3)

        # Input is -0.0
        x = torch.tensor([-0.0, -0.0, -0.0], dtype=torch.float, device=device, requires_grad=True)
        y = torch.tensor([-1.0, 0.0, 1.0], dtype=torch.float, device=device, requires_grad=True)
        out = torch.copysign(x, y)
        out.sum().backward()
        self.assertEqual(x.grad.tolist(), [0.0, 0.0, 0.0])
        self.assertEqual(y.grad.tolist(), [0.0] * 3)

        # Other is 0.0
        x = torch.tensor([-1.0, 0.0, 1.0], dtype=torch.float, device=device, requires_grad=True)
        y = torch.tensor([0.0, 0.0, 0.0], dtype=torch.float, device=device, requires_grad=True)
        out = torch.copysign(x, y)
        out.sum().backward()
        self.assertEqual(x.grad.tolist(), [-1.0, 0.0, 1.0])
        self.assertEqual(y.grad.tolist(), [0.0] * 3)

        # Other is -0.0
        x = torch.tensor([-1.0, 0.0, 1.0], dtype=torch.float, device=device, requires_grad=True)
        y = torch.tensor([-0.0, -0.0, -0.0], dtype=torch.float, device=device, requires_grad=True)
        out = torch.copysign(x, y)
        out.sum().backward()
        self.assertEqual(x.grad.tolist(), [1.0, 0.0, -1.0])
        self.assertEqual(y.grad.tolist(), [0.0] * 3)

    @deviceCountAtLeast(1)
    def test_grad_assignment(self, devices):
        x = torch.randn(5, 5, device=devices[0])

        # Tests that the wrong shape raises
        with self.assertRaises(RuntimeError):
            x.grad = torch.randn(2, 2, device=devices[0])

        # Tests that the wrong dtype raises
        with self.assertRaises(RuntimeError):
            x.grad = torch.randn(5, 5, dtype=torch.long, device=devices[0])

        # Tests that self-assignment raises
        with self.assertRaises(RuntimeError):
            x.grad = x

        # Tests device -> cpu grad assignment raises
        if self.device_type != 'cpu':
            with self.assertRaises(RuntimeError):
                t_cpu = torch.rand(5, 5)
                t_cpu.grad = torch.randn(5, 5, device=devices[0])

        # Tests half type on CUDA
        if self.device_type == 'cuda':
            x = x.to(dtype=torch.half, device=devices[0])
            x.grad = torch.zeros_like(x)

        # Tests cross-device assignment raises
        if len(devices) > 1:
            x = torch.randn(5, 5, device=devices[0])
            with self.assertRaises(RuntimeError):
                x.grad = torch.randn(5, 5, device=devices[1])

    @deviceCountAtLeast(1)
    @dtypes(torch.float, torch.double)
    def test_requires_grad_factory(self, devices, dtype):
        fns = [torch.ones_like, torch.testing.randn_like]
        x = torch.randn(2, 3, dtype=dtype, device=devices[0])

        for fn in fns:
            for requires_grad in [True, False]:
                output = fn(x, dtype=dtype, device=devices[0], requires_grad=requires_grad)
                self.assertEqual(requires_grad, output.requires_grad)
                self.assertIs(dtype, output.dtype)
                self.assertEqual(devices[0], str(x.device))

    @deviceCountAtLeast(2)
    def test_unused_output_device(self, devices):
        from torch.nn.parallel._functions import Broadcast
        x = torch.randn(5, 5, dtype=torch.float, device=devices[0], requires_grad=True)
        outputs = Broadcast.apply(list(range(len(devices))), x)
        y = outputs[-1] * 2
        y.sum().backward()
        # TODO(#38095): Replace assertEqualIgnoreType. See issue #38095
        self.assertEqualIgnoreType(x.grad, torch.ones(5, 5) * 2)

    @deviceCountAtLeast(2)
    def test_backward_device(self, devices):
        # check that current device matches the variable's device
        device = [None]

        class Identity(torch.autograd.Function):
            @staticmethod
            def forward(ctx, x):
                return x.clone()

            @staticmethod
            def backward(ctx, grad_output):
                device[0] = grad_output.device
                return grad_output.clone()

        v = torch.randn(1, device=devices[1], requires_grad=True)
        Identity.apply(v).backward()
        self.assertEqual(str(device[0]), devices[1])

    @deviceCountAtLeast(2)
    def test_inputbuffer_add_multidevice(self, devices):
        input = torch.randn(1, device=devices[0], requires_grad=True)
        output = input.to(device=devices[1]) + input.to(device=devices[1])
        output.backward()

    @onlyCPU
    def test_copy_(self, device):
        # At the time of writing this test, copy_ is not generated from native_functions.yaml
        # there was a bug that bfloat16 was not recognized as floating.
        x = torch.randn(10, device=device, requires_grad=True)
        floating_dt = [dt for dt in torch.testing.get_all_dtypes() if dt.is_floating_point]
        for dt in floating_dt:
            y = torch.empty(10, device=device, dtype=dt)
            y.copy_(x)
            self.assertTrue(y.requires_grad)
            z = x.to(torch.bfloat16)
            self.assertTrue(z.requires_grad)

    @onlyCUDA
    def test_simple_reentrant_cross_device(self, device):
        class ReentrantFunc(Function):
            _cpu_mode = True

            @staticmethod
            def forward(ctx, x):
                return x * (x + 2)

            @staticmethod
            def backward(ctx, grad_output):
                with torch.enable_grad():
                    if ReentrantFunc._cpu_mode:
                        new_param = torch.randn(2, 2, requires_grad=True)
                        (new_param ** 2).sum().backward()
                    else:
                        new_param = torch.randn(2, 2, device=device, requires_grad=True)
                        (new_param ** 2).sum().backward()
                return grad_output

        # Reentrant starts on GPU thread, finishs on GPU thread
        x = torch.randn(2, 2, device=device, requires_grad=True)
        out = ReentrantFunc.apply(x)
        out.sum().backward()

        # Reentrant starts on CPU thread, finishs on GPU thread
        x = torch.randn(2, 2, requires_grad=True)
        # set ReentrantFunc node to GPU to emit tasks to GPU queue
        ReentrantFunc._cpu_mode = False
        out = ReentrantFunc.apply(x)
        out.sum().backward()

        # Reentrant starts on GPU thread, finishs on CPU thread
        x = torch.randn(2, 2, device=device, requires_grad=True)
        # set ReentrantFunc node to CPU to emit tasks to CPU queue
        ReentrantFunc._cpu_mode = True
        out = ReentrantFunc.apply(x)
        out.sum().backward()

    @onlyCUDA
    def test_cross_device_reentrant_autograd(self, device):
        # Output on gpu so that this task will be associated with the gpu thread
        def fn_on_gpu(inp):
            # Artificially increase the priority of the next op to make sure it runs
            # as soon as we reach it before the ops of branch1.
            dummy = inp * 2 * 2 * 2 * 2
            return inp.to(device=device)

        def parent_on_cpu(inp):
            # Slow branch of ops on gpu so that the work queue for the gpu thread
            # won't empty too quickly. They also have smaller priorities than the
            # ones created by fn_on_gpu
            branch1 = inp.to(device=device)
            branch1 = branch1 / branch1
            branch1 = branch1 / branch1
            branch1 = branch1 / branch1
            # Perform checkpoint on cpu tensors. So the last op performed in the reentrant
            # autograd is an AccumulateGrad that runs on the cpu thread for the gpu thread.
            # So the cpu thread will notify the gpu thread with an empty NodeTask.
            branch2 = checkpoint(fn_on_gpu, inp)
            out = branch2 + branch1
            return out

        inp = torch.rand(2, requires_grad=True)
        out = parent_on_cpu(inp)
        # This will segfault if the empty NodeTask is not handled properly in the
        # gpu thread ReadyQueue
        out.sum().backward()

    def test_inplace_view_backprop_base(self, device):
        # modify view and back-prop through base
        root = torch.randn(2, 2, device=device, requires_grad=True)
        x = root.clone()
        v1 = x.narrow(0, 0, 1)
        v1.mul_(2)
        x.sum().backward()
        self.assertEqual(root.grad.tolist(), [[2, 2], [1, 1]])

    def test_inplace_view_backprop_view_of_view(self, device):
        # modify view and backprop through view-of-view
        root = torch.randn(2, 2, device=device, requires_grad=True)
        x = root.clone()
        v1 = x.narrow(0, 0, 1)
        v2 = x.narrow(0, 0, 1)
        v1.mul_(2)
        v2.sum().backward()
        self.assertEqual(root.grad.tolist(), [[2, 2], [0, 0]])

    def test_inplace_view_of_view(self, device):
        # modify view-of-view and backprop through base
        root = torch.randn(2, 2, device=device, requires_grad=True)
        x = root.clone()
        v1 = x.narrow(0, 0, 1)
        v2 = v1.narrow(1, 1, 1)
        v2.mul_(2)
        x.sum().backward()
        self.assertEqual(root.grad.tolist(), [[1, 2], [1, 1]])

    def test_inplace_view_gradcheck(self, device):
        # gradcheck modifications to views
        a = torch.randn(4, 4, device=device, requires_grad=True)
        b = torch.randn(2, 2, device=device, requires_grad=True)

        def func(root, b):
            x = root.clone()
            x.narrow(1, 2, 2).narrow(0, 1, 2).mul_(b)
            x.narrow(1, 0, 2).narrow(0, 1, 2).mul_(b)
            return x

        gradcheck(func, [a, b], raise_exception=True)
        go = torch.randn(a.size(), device=device, requires_grad=True)
        gradgradcheck(func, (a, b), (go,))

    def test_inplace_view_multiple_outputs(self, device):
        root = torch.arange(9.).reshape(3, 3).requires_grad_()
        x = root.clone()
        v1 = x.unbind()
        with self.assertRaises(RuntimeError):
            v1[0].mul_(2)

    def test_inplace_view_makes_base_require_grad(self, device):
        # in-place modification to view makes base require grad
        a = torch.randn(4, 4, device=device, requires_grad=False)
        b = torch.randn(4, 2, device=device, requires_grad=True)

        def func(root, b):
            x = root.clone()
            self.assertFalse(x.requires_grad)
            x.narrow(1, 2, 2).mul_(b)
            self.assertTrue(x.requires_grad)
            return x

        gradcheck(func, [a, b], raise_exception=True)
        go = torch.randn(a.size(), device=device, requires_grad=True)
        gradgradcheck(func, (a, b), (go,))

    def test_inplace_view_backprop_view(self, device):
        # modify view and backprop through view
        a = torch.tensor([2., 5.], device=device, requires_grad=False)
        b = torch.tensor([3.], device=device, requires_grad=True)
        res = a.narrow(0, 1, 1).mul_(b)
        res.sum().backward()
        self.assertEqual(b.grad.tolist(), [5])
        self.assertIsNone(a.grad)

    def test_inplace_view_modify_base(self, device):
        # Test that an in-place operation on a base that forced it to require
        # grad also forces any previous views to require grad and backprop
        # correctly
        r = torch.ones(1, device=device, requires_grad=True)

        def fn(r):
            x = torch.ones(5, device=device)
            v = x.select(0, 1)
            self.assertFalse(v.requires_grad)
            self.assertIsNone(v.grad_fn)
            x.add_(r)  # v is now dependent on r due to the in-place op on x
            self.assertTrue(v.requires_grad)
            return v

        gradcheck(fn, [r])
        gradgradcheck(fn, [r])

    def test_inplace_view_python(self, device):
        # in-place modifications of Python-autograd created view
        a = torch.randn(4, 4, device=device, requires_grad=True)
        b = torch.randn(2, 2, device=device, requires_grad=True)

        class PyAdd(torch.autograd.Function):
            @staticmethod
            def forward(ctx, x, y):
                ctx.mark_dirty(x)
                x.add_(y)
                return x

            @staticmethod
            def backward(ctx, grad):
                return grad, grad

        def func(root, b):
            x = root.clone()
            PyAdd.apply(x.narrow(1, 2, 2).narrow(0, 1, 2), b)
            PyAdd.apply(x.narrow(1, 0, 2).narrow(0, 1, 2), b)
            return x

        gradcheck(func, [a, b], raise_exception=True)
        go = torch.randn(a.size(), device=device, requires_grad=True)
        gradgradcheck(func, (a, b), (go,))

    def test_inplace_view_non_contig(self, device):
        root = torch.ones(2, 3, 2, device=device).select(2, 1).t().requires_grad_(True)
        x = root.clone()
        v1 = x.narrow(0, 0, 1)
        v2 = v1.narrow(1, 1, 1)
        v2.mul_(2)
        x.sum().backward()
        self.assertEqual(root.grad.tolist(), [[1, 2], [1, 1], [1, 1]])

    def test_inplace_view_multi_output_unsafe(self, device):
        for f in [lambda t: t.unsafe_split(1),
                  lambda t: t.unsafe_split_with_sizes((1, 1, 1)),
                  lambda t: t.unsafe_chunk(3)]:
            a = torch.randn(3, 3, device=device, requires_grad=True)
            b = a + a
            s1, s2, s3 = f(b)
            s1.mul_(s2)
            s1.sum().backward()

    def test_inplace_view_multi_output_safe(self, device):
        for f in [lambda t: t.split(1),
                  lambda t: t.split_with_sizes((1, 1, 1)),
                  lambda t: t.chunk(3)]:
            a = torch.randn(3, 3, device=device, requires_grad=True)
            b = a + a
            s1, s2, s3 = f(b)
            with warnings.catch_warnings(record=True) as w:
                s1.mul_(s2)
            self.assertIn('Consider using `unsafe_` version', str(w[0].message))

    def test_mv_grad_stride_0(self, device):
        # Reference: https://github.com/pytorch/pytorch/issues/38315
        mat = torch.randn(2, 2, device=device)
        vec = torch.randn(1, device=device).requires_grad_(True)

        def fn(vec):
            # Expand inside the function to make sure the input to
            # gradcheck does not have overlapping memory
            vec = vec.expand(2)
            return (mat @ vec).sum()

        gradcheck(fn, (vec))
        gradgradcheck(fn, (vec))

    def test_logcumsumexp_large_value(self, device):
        a = torch.rand(4, 4, 4, dtype=torch.double, requires_grad=True)
        with torch.no_grad():
            # Large Number
            a[0] = 10000

        gradcheck(lambda x: x.logcumsumexp(0), a)
        gradgradcheck(lambda x: x.logcumsumexp(0), a)

        gradcheck(lambda x: x.logcumsumexp(1), a)
        gradgradcheck(lambda x: x.logcumsumexp(1), a)

        gradcheck(lambda x: x.logcumsumexp(2), a)
        gradgradcheck(lambda x: x.logcumsumexp(2), a)

    @slowTest
    def test_lu_backward(self, device):
        def run_test(*sizes):
            x = torch.rand(*sizes, device=device, dtype=torch.double).requires_grad_(True)

            gradcheck(lambda x: x.lu(get_infos=True), x)
            gradgradcheck(lambda x: x.lu(get_infos=True), x)

            gradcheck(lambda x: x.lu(get_infos=False), x)
            gradgradcheck(lambda x: x.lu(get_infos=False), x)

            # there is no pivot-less LU factorization on CPU
            if x.device.type == 'cuda':
                gradcheck(lambda x: x.lu(pivot=False, get_infos=True), x)
                gradgradcheck(lambda x: x.lu(pivot=False, get_infos=True), x)

                gradcheck(lambda x: x.lu(pivot=False, get_infos=False), x)
                gradgradcheck(lambda x: x.lu(pivot=False, get_infos=False), x)

        run_test(3, 3)
        run_test(3, 3, 3)
        run_test(3, 3, 3, 3)
        run_test(5, 5)
        run_test(3, 5, 5)
        run_test(3, 3, 5, 5)

    def test_strided_leaf_grad_layout(self, device):
        # (1) If leaf is non-overlapping and dense, grad's layout should match its leaf.
        for fmt_a in (torch.contiguous_format, torch.channels_last):
            for fmt_b in (torch.contiguous_format, torch.channels_last):
                a = torch.rand((2, 3, 4, 5), device=device).to(memory_format=fmt_a)
                b = torch.rand((2, 3, 4, 5), device=device).to(memory_format=fmt_b)
                a.requires_grad_()
                b.requires_grad_()
                # checks (1) for broadcasted gradients
                a.sum().backward()
                self.assertEqual(a.grad.stride(), a.stride())
                b.sum().backward()
                self.assertEqual(b.grad.stride(), b.stride())
                # checks (1) for non-broadcasted gradients
                a.grad = None
                b.grad = None
                (a * b).sum().backward()
                self.assertEqual(a.grad.stride(), a.stride())
                self.assertEqual(b.grad.stride(), b.stride())

        # (2) If leaf isn't dense, checks that grads are rowmajor contiguous.
        c = torch.empty_strided((2, 2), (4, 2), device=device).copy_(torch.rand((2, 2), device=device))
        c.requires_grad_()
        d = torch.rand((2, 2), device=device)
        # checks (2) for broadcasted gradients
        c.sum().backward()
        self.assertEqual(c.grad.stride(), (2, 1))
        # checks (2) for non-broadcasted gradients
        c.grad = None
        (c * d).sum().backward()
        self.assertEqual(c.grad.stride(), (2, 1))

    def test_movedim(self, device):
        for fn in [torch.movedim, torch.moveaxis]:
            x = torch.randn(4, 3, 2, 1, dtype=torch.double, device=device, requires_grad=True)

            # Positive axis
            gradcheck(lambda x: fn(x, (0, 1, 2, 3), (3, 2, 1, 0)), x)
            gradgradcheck(lambda x: fn(x, (0, 1, 2, 3), (3, 2, 1, 0)), x)

            # Negative axis
            gradcheck(lambda x: fn(x, (0, -1, -2, -3), (-3, -2, -1, -0)), x)
            gradgradcheck(lambda x: fn(x, (0, -1, -2, -3), (-3, -2, -1, -0)), x)

    def _test_atleast(self, device, torch_fn):
        # 0-dim
        s = torch.tensor(0.5, dtype=torch.double, requires_grad=True)

        gradcheck(lambda x: torch_fn(x), s)
        gradgradcheck(lambda x: torch_fn(x), s)

        # 1-dim
        a = torch.rand(4, dtype=torch.double, requires_grad=True)

        gradcheck(lambda x: torch_fn(x), a)
        gradgradcheck(lambda x: torch_fn(x), a)

        # 2,3,4-dim
        b = torch.rand(4, 3, dtype=torch.double, requires_grad=True)
        c = torch.rand(4, 3, 2, dtype=torch.double, requires_grad=True)
        d = torch.rand(4, 3, 2, 1, dtype=torch.double, requires_grad=True)

        input_tuple = (s, a, b, c, d)
        gradcheck(lambda s, w, x, y, z: torch_fn(s, w, x, y, z), input_tuple)
        gradgradcheck(lambda s, w, x, y, z: torch_fn(s, w, x, y, z), input_tuple)

    def test_atleast(self, device):
        self._test_atleast(device, torch.atleast_1d)
        self._test_atleast(device, torch.atleast_2d)
        self._test_atleast(device, torch.atleast_3d)

class TestMultithreadAutograd(TestCase):
    def _run_py_multithread_fn(self, fn, args=(), num_threads=10, kwargs=None):
        threads = []
        for _ in range(num_threads):
            p = threading.Thread(target=fn, args=(args))
            p.start()
            threads.append(p)

        for p in threads:
            p.join()

    def test_simple_backward(self):
        # simple multithreaded backward that create threads in the beginning of training
        # and everything else is training separately, i.e. inputs, operations, etc.
        def train_fn():
            x = torch.ones(5, 5, requires_grad=True)
            y = (x + 3) * (x + 4) * 0.5
            y.sum().backward()
            self.assertEqual(x.grad, x + 3.5)

        self._run_py_multithread_fn(train_fn)

    def test_simple_backward_same_input(self):
        # simple multithreaded backward with only shared inputs (i.e. This is common
        # for things like Hogwild multithreaded training with multiple CPU threads)
        def train_fn_backward(x):
            y = (x + 3) * (x + 4) * 0.5
            y.sum().backward()

        x = torch.ones(5, 5, requires_grad=True)
        self._run_py_multithread_fn(train_fn_backward, (x,))
        # Since we are calling backward from multiple threads
        # and all threads share the same input, when we do backward
        # concurrently, different backwards will all accumulate to
        # the same .grad for each input, and the gradients should
        # be equal to num_threads * gradient
        self.assertEqual(x.grad, 10 * (x + 3.5))

        def train_fn_grad(x):
            y = (x + 3) * (x + 4) * 0.5
            grads = torch.autograd.grad(y.sum(), x)
            self.assertEqual(len(grads), 1)
            self.assertEqual(grads[0], x + 3.5)

        # since we use functional grad() api, gradients will not
        # be accumulate to the same place and should be the same
        self._run_py_multithread_fn(train_fn_grad, (x,))

    def test_python_thread_in_middle(self):
        # User might write a network that starts on one CPU thread, then runs its second half
        # concurrently with other threads (either via python threading or fork/join calls),
        # then calls backward()/grad() on BOTH threads, like a Y pattern from input at the
        # bottom to output at the top. This way part of the GraphTask is being shared across
        # different threads and we need to ensure user specify retain_graph=True, otherwise
        # error out with the correct error message

        # Case 1: multiple backward with python threads, retain_graph=False
        # should throw error in some threads with no retain_graph.
        success_vs_raises = [0, 0]

        def train_fn_no_retain_graph(x):
            y = x + x ** 2
            try:
                y.sum().backward()
                success_vs_raises[0] += 1
            except RuntimeError as error:
                success_vs_raises[1] += 1
                self.assertRegex(str(error), "Specify retain_graph=True")

        x_no_retain = torch.ones(5, 5, requires_grad=True)
        y_no_retain = x_no_retain + x_no_retain ** 2
        self._run_py_multithread_fn(train_fn_no_retain_graph, (y_no_retain,), num_threads=5)
        # at least one thread will be success in this case, all other threads should raise
        # with the error that throw to user to recommend them specify retain_graph=True
        self.assertTrue(success_vs_raises[0] >= 1)

        # multiple backward with python threads, no error with retain_graph=True
        def train_fn_retain_graph(x):
            y = x + x ** 2
            y.sum().backward(retain_graph=True)

        x_retain = torch.ones(5, 5, requires_grad=True)
        y_retain = x_retain + x_retain ** 2
        self._run_py_multithread_fn(train_fn_retain_graph, (y_retain,), num_threads=5)
        # result should equal to num_thread * gradients
        self.assertEqual(x_retain.grad, 5 * (4 * x_retain ** 3 + 6 * (x_retain ** 2) + 4 * x_retain + 1))

    def test_fork_join_in_middle(self):
        # multiple backward with jit threads (fork/join primitive)
        # similar to test_python_thread_in_middle, we test with retain_graph=False/True

        # Case 1: multiple grad() calls with jit threads, retain_graph=False
        # should throw error in some threads with no retain_graph.
        @torch.jit.script
        def train_fn_jit_no_retain(middle, orig_x):
            y = middle + middle ** 2
            return torch.autograd.grad([y.sum()], [orig_x])

        @torch.jit.script
        def train_fn_fork_join_calls_no_retain(x):
            y_no_retain = (x + 3) * (x + 4) * 0.5

            fut = torch.jit._fork(train_fn_jit_no_retain, y_no_retain, x)
            grad_hat = train_fn_jit_no_retain(y_no_retain, x)
            grad = torch.jit._wait(fut)
            return grad, grad_hat

        try:
            train_fn_fork_join_calls_no_retain(torch.randn(5, 5, requires_grad=True))
        except RuntimeError as error:
            self.assertRegex(str(error), "Specify retain_graph=True")

        # Case 2: no error with retain_graph=True
        @torch.jit.script
        def train_fn_jit_retain(middle, orig_x):
            y = middle + middle ** 2
            return torch.autograd.grad([y.sum()], [orig_x], retain_graph=True)

        @torch.jit.script
        def train_fn_fork_join_calls_retain(x):
            y_retain = (x + 3) * (x + 4) * 0.5
            fut1 = torch.jit._fork(train_fn_jit_retain, y_retain, x)
            fut2 = torch.jit._fork(train_fn_jit_retain, y_retain, x)
            grad = train_fn_jit_retain(y_retain, x)
            grad1 = torch.jit._wait(fut1)
            grad2 = torch.jit._wait(fut2)
            return grad, grad1, grad2

        grad, grad1, grad2 = train_fn_fork_join_calls_retain(torch.randn(5, 5, requires_grad=True))
        self.assertEqual(grad, grad1)
        self.assertEqual(grad, grad2)

    def test_preserve_backtrace(self):
        class Foo(torch.autograd.Function):
            @staticmethod
            def forward(ctx, input):
                return input

            @staticmethod
            def backward(ctx, *grad):
                raise ValueError("something")

        t = torch.rand(10, requires_grad=True)
        try:
            Foo.apply(t).sum().backward()
        except Exception:
            import traceback
            tb = sys.exc_info()[2]
            tb_str = "\n".join(traceback.format_tb(tb))
            self.assertTrue('raise ValueError("something")' in tb_str)

for test in method_tests():
    add_test(*test)


# e.g., TestAutogradDeviceTypeCPU and TestAutogradDeviceTypeCUDA
instantiate_device_type_tests(
    TestAutogradDeviceType,
    globals(),
    except_for=None
)

if __name__ == '__main__':
    run_tests()<|MERGE_RESOLUTION|>--- conflicted
+++ resolved
@@ -29,11 +29,7 @@
                                      record_function, emit_nvtx)
 import torch.autograd.functional as autogradF
 from torch.utils.checkpoint import checkpoint
-<<<<<<< HEAD
-from torch.testing._internal.common_utils import (TEST_MKL, TestCase, run_tests, skipIfNoLapack,
-=======
-from torch.testing._internal.common_utils import (TEST_WITH_ROCM, TestCase, run_tests, skipIfNoLapack,
->>>>>>> 21ba48fe
+from torch.testing._internal.common_utils import (TestCase, run_tests, skipIfNoLapack,
                                                   suppress_warnings, slowTest,
                                                   load_tests, random_symmetric_matrix,
                                                   IS_WINDOWS, IS_MACOS, CudaMemoryLeakCheck)
