--- conflicted
+++ resolved
@@ -306,13 +306,9 @@
         cpp_default_constructor_args_str = module_metadata.cpp_default_constructor_args
         init_arg_spec = self._get_python_module_init_arg_spec(module_name)
         init_kwargs_defaults = init_arg_spec.defaults
-<<<<<<< HEAD
-        python_default_constructor_arg_names = [x for x in init_arg_spec.args[1:-len(init_kwargs_defaults)] if x != 'has_parity']
-=======
         python_default_constructor_arg_names = [
             x for x in init_arg_spec.args[1:-len(init_kwargs_defaults)]
             if x not in module_metadata.python_ignored_constructor_args]
->>>>>>> 9b2e2ee2
         # NOTE: the regex is used here to split up e.g. `(1, {2, 3}, 4)` into `['1', '{2, 3}', '4']`
         cpp_default_constructor_arg_values = re.findall(r'{[^}]*}|[^,\s()]+', cpp_default_constructor_args_str)
 
@@ -338,21 +334,13 @@
             # specify it, which means we can't test that the options arg exists).
             # Instead, we test that all options args exist by calling their accessors after constructing the
             # C++ module with the options.
-<<<<<<< HEAD
-            if arg_name not in module_metadata.python_legacy_constructor_args and python_default_value is not None:
-=======
             if arg_name not in module_metadata.python_ignored_constructor_args and python_default_value is not None:
->>>>>>> 9b2e2ee2
                 cpp_module_option += '.{}({})'.format(arg_name, self._python_arg_to_cpp_arg(python_default_value).value)
 
         # Step 3: Generate code to check existence of all Python module constructor args in the C++ module options.
         extra_stmts = [TORCH_NN_MODULE_TEST_OPTIONS_ARG.substitute(options_arg_name=arg_name)
                        for arg_name in python_default_constructor_arg_names + init_kwargs
-<<<<<<< HEAD
-                       if arg_name not in module_metadata.python_legacy_constructor_args]
-=======
                        if arg_name not in module_metadata.python_ignored_constructor_args]
->>>>>>> 9b2e2ee2
 
         # Step 4: Compile the test code and run the tests.
         cpp_sources = TORCH_NN_MODULE_COMMON_TEST_HARNESS + module_metadata.cpp_sources
@@ -412,16 +400,10 @@
 
                 init_arg_spec = self._get_python_module_init_arg_spec(module.__class__.__name__)
                 # NOTE: `init_arg_spec.args[0]` is `self`, which is not counted as a constructor arg in the API parity test.
-<<<<<<< HEAD
-                python_constructor_arg_names = [x for x in init_arg_spec.args[1:] if x != 'has_parity']
-                for name, attr in module.__dict__.items():
-                    if name not in TORCH_NN_MODULE_IGNORED_ATTRS:
-=======
                 python_constructor_arg_names = [
                     x for x in init_arg_spec.args[1:] if x not in module_metadata.python_ignored_constructor_args]
                 for name, attr in module.__dict__.items():
                     if name not in get_python_ignored_attrs(module_metadata):
->>>>>>> 9b2e2ee2
                         # Every constructor arg of the Python module must have
                         # a corresponding C++ module options arg.
                         if name in python_constructor_arg_names:
@@ -498,11 +480,7 @@
                 for sub_module, sub_script_module in zip(module.children(), script_module.children()):
                     register_attrs(sub_module, sub_script_module)
                 for key, value in module.__dict__.items():
-<<<<<<< HEAD
-                    if key not in TORCH_NN_MODULE_IGNORED_ATTRS:
-=======
                     if key not in get_python_ignored_attrs(module_metadata):
->>>>>>> 9b2e2ee2
                         if value is None:
                             value_type = module_metadata.python_optional_attribute_to_jit_type[key]
                         elif type(value) == tuple:
@@ -529,10 +507,7 @@
             return module_file.name
 
         def test_methods(test_params):
-<<<<<<< HEAD
-=======
             module_metadata = torch_nn_modules.module_metadata_map[test_params.module_name]
->>>>>>> 9b2e2ee2
             module_variant_name = test_params.module_variant_name
             input_args = self._get_forward_input_args(test_params)
 
@@ -619,11 +594,6 @@
         test_instance=test,
         cpp_constructor_args=test_params_dict.get('cpp_constructor_args'),
         has_parity=test_params_dict.get('has_parity', True),
-<<<<<<< HEAD
-        cpp_sources=module_metadata.cpp_sources,
-        num_attrs_recursive=module_metadata.num_attrs_recursive,
-=======
->>>>>>> 9b2e2ee2
         device=device,
     )
 
