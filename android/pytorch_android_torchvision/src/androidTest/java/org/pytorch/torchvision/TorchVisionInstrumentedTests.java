--- conflicted
+++ resolved
@@ -22,15 +22,11 @@
   @Test
   public void smokeTest() {
     Bitmap bitmap = Bitmap.createBitmap(320, 240, Bitmap.Config.ARGB_8888);
-<<<<<<< HEAD
-    Tensor tensor = TensorImageUtils.bitmapToFloatTensorTorchVisionForm(bitmap);
-=======
     Tensor tensor =
         TensorImageUtils.bitmapToFloat32Tensor(
             bitmap,
             TensorImageUtils.TORCHVISION_NORM_MEAN_RGB,
             TensorImageUtils.TORCHVISION_NORM_STD_RGB);
->>>>>>> 9b2e2ee2
     assertArrayEquals(new long[] {1l, 3l, 240l, 320l}, tensor.shape);
   }
 }