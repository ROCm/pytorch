--- conflicted
+++ resolved
@@ -72,12 +72,7 @@
       floatArray[offset_g + i] = (g - normMeanRGB[1]) / normStdRGB[1];
       floatArray[offset_b + i] = (b - normMeanRGB[2]) / normStdRGB[2];
     }
-<<<<<<< HEAD
-    final long shape[] = new long[] {1, 3, height, width};
-    return Tensor.newFloat32Tensor(shape, floatArray);
-=======
     return Tensor.newFloat32Tensor(new long[]{1, 3, height, width}, floatArray);
->>>>>>> 9b2e2ee2
   }
 
   /**
@@ -209,10 +204,6 @@
         floatArray[tensorInputOffsetB + offset] = ((b / 255.f) - normMeanRGB[2]) / normStdRGB[2];
       }
     }
-<<<<<<< HEAD
-    final long shape[] = new long[] {1, 3, tensorHeight, tensorHeight};
-    return Tensor.newFloat32Tensor(shape, floatArray);
-=======
     return Tensor.newFloat32Tensor(new long[]{1, 3, tensorHeight, tensorWidth}, floatArray);
   }
 
@@ -229,7 +220,6 @@
         && rotateCWDegrees != 270) {
       throw new IllegalArgumentException("rotateCWDegrees must be one of 0, 90, 180, 270");
     }
->>>>>>> 9b2e2ee2
   }
 
   private static final int clamp(int c, int min, int max) {
