--- conflicted
+++ resolved
@@ -35,11 +35,7 @@
 }
 
 # Map ROCm version to AMDGPU version
-<<<<<<< HEAD
-declare -A AMDGPU_VERSIONS=( ["4.5.2"]="21.40.2" ["5.0"]="21.50" ["5.2"]="22.20" )
-=======
 declare -A AMDGPU_VERSIONS=( ["4.5.2"]="21.40.2" ["5.0"]="21.50" ["5.1.1"]="22.10.1" )
->>>>>>> c9e1ee48
 
 install_ubuntu() {
     apt-get update
