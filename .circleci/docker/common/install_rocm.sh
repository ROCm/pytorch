--- conflicted
+++ resolved
@@ -7,11 +7,7 @@
 }
 
 # Map ROCm version to AMDGPU version
-<<<<<<< HEAD
 declare -A AMDGPU_VERSIONS=( ["5.0"]="21.50" ["5.1.1"]="22.10.1" ["5.2"]="22.20" )
-=======
-declare -A AMDGPU_VERSIONS=( ["4.5.2"]="21.40.2" ["5.0"]="21.50" ["5.1.1"]="22.10.1" ["5.2"]="22.20" )
->>>>>>> e9708635
 
 install_ubuntu() {
     apt-get update
@@ -39,12 +35,22 @@
         else
           amdgpu_baseurl="https://repo.radeon.com/amdgpu/${AMDGPU_VERSIONS[$ROCM_VERSION]}/ubuntu"
         fi
+        local amdgpu_baseurl
+        if [[ $(ver $ROCM_VERSION) -ge $(ver 5.3) ]]; then
+          amdgpu_baseurl="https://repo.radeon.com/amdgpu/${ROCM_VERSION}/ubuntu"
+        else
+          amdgpu_baseurl="https://repo.radeon.com/amdgpu/${AMDGPU_VERSIONS[$ROCM_VERSION]}/ubuntu"
+        fi
         echo "deb [arch=amd64] ${amdgpu_baseurl} ${UBUNTU_VERSION_NAME} main" > /etc/apt/sources.list.d/amdgpu.list
     fi
 
     ROCM_REPO="ubuntu"
     if [[ $(ver $ROCM_VERSION) -lt $(ver 4.2) ]]; then
         ROCM_REPO="xenial"
+    fi
+
+    if [[ $(ver $ROCM_VERSION) -ge $(ver 5.3) ]]; then
+        ROCM_REPO="${UBUNTU_VERSION_NAME}"
     fi
 
     if [[ $(ver $ROCM_VERSION) -ge $(ver 5.3) ]]; then
@@ -108,15 +114,11 @@
       # Add amdgpu repository
       local amdgpu_baseurl
       if [[ $OS_VERSION == 9 ]]; then
-<<<<<<< HEAD
         if [[ $(ver $ROCM_VERSION) -ge $(ver 5.3) ]]; then
           amdgpu_baseurl="https://repo.radeon.com/amdgpu/${ROCM_VERSION}/rhel/9.0/main/x86_64"
         else
           amdgpu_baseurl="https://repo.radeon.com/amdgpu/${AMDGPU_VERSIONS[$ROCM_VERSION]}/rhel/9.0/main/x86_64"
 	fi
-=======
-          amdgpu_baseurl="https://repo.radeon.com/amdgpu/${AMDGPU_VERSIONS[$ROCM_VERSION]}/rhel/9.0/main/x86_64"
->>>>>>> e9708635
       else
         if [[ $(ver $ROCM_VERSION) -ge $(ver 5.3) ]]; then
           amdgpu_baseurl="https://repo.radeon.com/amdgpu/${ROCM_VERSION}/rhel/7.9/main/x86_64"
