--- conflicted
+++ resolved
@@ -310,18 +310,12 @@
   set(FEATURE_TORCH_MOBILE ON)
   set(NO_API ON)
   set(USE_FBGEMM OFF)
-<<<<<<< HEAD
-  set(USE_STATIC_DISPATCH ON)
-  set(INTERN_DISABLE_ONNX ON)
-  set(INTERN_DISABLE_AUTOGRAD ON)
-=======
   set(USE_PYTORCH_QNNPACK ON)
   set(USE_QNNPACK OFF)
   set(USE_STATIC_DISPATCH ON)
   set(INTERN_DISABLE_ONNX ON)
   set(INTERN_DISABLE_AUTOGRAD ON)
   set(INTERN_USE_EIGEN_BLAS ON)
->>>>>>> 9b2e2ee2
 endif()
 
 # ---[ Utils
@@ -392,13 +386,6 @@
 
 if(USE_PYTORCH_QNNPACK)
   set(CMAKE_CXX_FLAGS "${CMAKE_CXX_FLAGS} -DUSE_PYTORCH_QNNPACK")
-<<<<<<< HEAD
-endif()
-
-if(USE_STATIC_DISPATCH)
-  set(CMAKE_CXX_FLAGS "${CMAKE_CXX_FLAGS} -DUSE_STATIC_DISPATCH")
-=======
->>>>>>> 9b2e2ee2
 endif()
 
 # ---[ Whitelist file if whitelist is specified
