--- conflicted
+++ resolved
@@ -43,22 +43,13 @@
   # https://github.com/RadeonOpenCompute/hcc#hcc-with-thinlto-linking
   export KMTHINLTO=1
 
-<<<<<<< HEAD
   # Need the libc++1 and libc++abi1 libraries to allow torch._C to load at runtime
   sudo apt-get install libc++1
   sudo apt-get install libc++abi1
 
-  sudo chown -R jenkins:jenkins /usr/local
-  rm -rf "$(dirname "${BASH_SOURCE[0]}")/../../../pytorch_amd/" || true
-  python "$(dirname "${BASH_SOURCE[0]}")/../../tools/amd_build/build_pytorch_amd.py"
-
-  USE_ROCM=1 python setup.py install
-  exit
-=======
   python tools/amd_build/build_pytorch_amd.py
   USE_ROCM=1 python setup.py install --user
   exit 0
->>>>>>> 99dda1e2
 fi
 
 # TODO: Don't install this here
