#!/bin/bash

if [[ "$BUILD_ENVIRONMENT" == "pytorch-linux-xenial-py3-clang5-asan" ]]; then
  exec "$(dirname "${BASH_SOURCE[0]}")/build-asan.sh" $*
fi

# TODO: move this to Docker
# TODO: add both NCCL and MPI in CI test by fixing these test first
# sudo apt-get update
# sudo apt-get install libnccl-dev libnccl2
# sudo apt-get install openmpi-bin libopenmpi-dev

# Required environment variable: $BUILD_ENVIRONMENT
# (This is set by default in the Docker images we build, so you don't
# need to set it yourself.

COMPACT_JOB_NAME="${BUILD_ENVIRONMENT}-build"
source "$(dirname "${BASH_SOURCE[0]}")/common.sh"

echo "Python version:"
python --version

echo "GCC version:"
gcc --version

echo "CMake version:"
cmake --version

# TODO: Don't run this...
pip install -r requirements.txt || true

if [[ "$BUILD_ENVIRONMENT" == *rocm* ]]; then
  # This is necessary in order to cross compile (or else we'll have missing GPU device).
  export MAX_JOBS=4
  export HCC_AMDGPU_TARGET=gfx900

  # These environment variables are not set on CI when we were running as the Jenkins user.
  # The HIP Utility scripts require these environment variables to be set in order to run without error.
  export LANG=C.UTF-8
  export LC_ALL=C.UTF-8
  export PYTORCH_BUILT_WITH_ROCM=1

  # This environment variable enabled HCC Optimizations that speed up the linking stage.
  # https://github.com/RadeonOpenCompute/hcc#hcc-with-thinlto-linking
  export KMTHINLTO=1

  sudo chown -R jenkins:jenkins /usr/local
  rm -rf "$(dirname "${BASH_SOURCE[0]}")/../../../pytorch_amd/" || true
  python "$(dirname "${BASH_SOURCE[0]}")/../../tools/amd_build/build_pytorch_amd.py"

<<<<<<< HEAD
  # ROCm builds experience OOM issues when buliding with sscache. (HCC Issue #785)
  export MAX_JOBS=`expr $(nproc) - 1`
  
  # Invoke from the pytorch_amd directory.
  pushd "$(dirname "${BASH_SOURCE[0]}")/../../../pytorch_amd/"
=======
>>>>>>> 3be6024f
  USE_ROCM=1 python setup.py install
  exit
fi

# TODO: Don't install this here
if ! which conda; then
  pip install mkl mkl-devel
fi

# sccache will fail for CUDA builds if all cores are used for compiling
# gcc 7 with sccache seems to have intermittent OOM issue if all cores are used
if ([[ "$BUILD_ENVIRONMENT" == *cuda* ]] || [[ "$BUILD_ENVIRONMENT" == *gcc7* ]]) && which sccache > /dev/null; then
  export MAX_JOBS=`expr $(nproc) - 1`
fi

# Target only our CI GPU machine's CUDA arch to speed up the build
export TORCH_CUDA_ARCH_LIST=5.2

if [[ "$BUILD_ENVIRONMENT" == *trusty-py3.6-gcc5.4* ]]; then
  export DEBUG=1
fi

WERROR=1 python setup.py install

# Add the test binaries so that they won't be git clean'ed away
git add -f build/bin

# Testing ATen install
if [[ "$BUILD_ENVIRONMENT" != *cuda* ]]; then
  echo "Testing ATen install"
  time tools/test_aten_install.sh
fi

# Test C FFI plugins
# cffi install doesn't work for Python 3.7
if [[ "$BUILD_ENVIRONMENT" != *pynightly* ]]; then
  # TODO: Don't run this here
  pip install cffi
  git clone https://github.com/pytorch/extension-ffi.git
  pushd extension-ffi/script
  python build.py
  popd
fi

# Test documentation build
if [[ "$BUILD_ENVIRONMENT" == *xenial-cuda8-cudnn6-py3* ]]; then
  pushd docs
  # TODO: Don't run this here
  pip install -r requirements.txt || true
  make html
  popd
fi

# Test no-Python build
if [[ "$BUILD_TEST_LIBTORCH" == "1" ]]; then
  echo "Building libtorch"
  # NB: Install outside of source directory (at the same level as the root
  # pytorch folder) so that it doesn't get cleaned away prior to docker push.
  WERROR=1 VERBOSE=1 tools/cpp_build/build_caffe2.sh "$PWD/../cpp-build"
fi<|MERGE_RESOLUTION|>--- conflicted
+++ resolved
@@ -48,14 +48,6 @@
   rm -rf "$(dirname "${BASH_SOURCE[0]}")/../../../pytorch_amd/" || true
   python "$(dirname "${BASH_SOURCE[0]}")/../../tools/amd_build/build_pytorch_amd.py"
 
-<<<<<<< HEAD
-  # ROCm builds experience OOM issues when buliding with sscache. (HCC Issue #785)
-  export MAX_JOBS=`expr $(nproc) - 1`
-  
-  # Invoke from the pytorch_amd directory.
-  pushd "$(dirname "${BASH_SOURCE[0]}")/../../../pytorch_amd/"
-=======
->>>>>>> 3be6024f
   USE_ROCM=1 python setup.py install
   exit
 fi
