--- conflicted
+++ resolved
@@ -42,12 +42,7 @@
 
   # This environment variable enabled HCC Optimizations that speed up the linking stage.
   # https://github.com/RadeonOpenCompute/hcc#hcc-with-thinlto-linking
-<<<<<<< HEAD
   export KMTHINLTO=1
-
-=======
-  # export KMTHINLTO=1
->>>>>>> 7dc870bd
   python tools/amd_build/build_pytorch_amd.py
   USE_ROCM=1 python setup.py install --user
   exit 0
