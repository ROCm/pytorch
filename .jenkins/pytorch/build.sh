#!/bin/bash

if [[ "$BUILD_ENVIRONMENT" == "pytorch-linux-xenial-py3-clang5-asan" ]]; then
  exec "$(dirname "${BASH_SOURCE[0]}")/build-asan.sh" $*
fi

# TODO: move this to Docker
# TODO: add both NCCL and MPI in CI test by fixing these test first
# sudo apt-get update
# sudo apt-get install libnccl-dev libnccl2
# sudo apt-get install openmpi-bin libopenmpi-dev

# Required environment variable: $BUILD_ENVIRONMENT
# (This is set by default in the Docker images we build, so you don't
# need to set it yourself.

COMPACT_JOB_NAME="${BUILD_ENVIRONMENT}-build"
source "$(dirname "${BASH_SOURCE[0]}")/common.sh"

echo "Python version:"
python --version

echo "GCC version:"
gcc --version

echo "CMake version:"
cmake --version

# TODO: Don't run this...
pip install -r requirements.txt || true

if [[ "$BUILD_ENVIRONMENT" == *rocm* ]]; then
  # This is necessary in order to cross compile (or else we'll have missing GPU device).
  export MAX_JOBS=4
  export HCC_AMDGPU_TARGET=gfx900

  # These environment variables are not set on CI when we were running as the Jenkins user.
  # The HIP Utility scripts require these environment variables to be set in order to run without error.
  export LANG=C.UTF-8
  export LC_ALL=C.UTF-8

<<<<<<< HEAD
  # This environment variable enabled HCC Optimizations that speed up the linking stage.
  # https://github.com/RadeonOpenCompute/hcc#hcc-with-thinlto-linking
  export KMTHINLTO=1

  sudo chown -R jenkins:jenkins /usr/local
  rm -rf "$(dirname "${BASH_SOURCE[0]}")/../../../pytorch_amd/" || true
  python "$(dirname "${BASH_SOURCE[0]}")/../../tools/amd_build/build_pytorch_amd.py"

  USE_ROCM=1 python setup.py install
  exit
=======
  python tools/amd_build/build_pytorch_amd.py
  USE_ROCM=1 python setup.py install --user
  exit 0
>>>>>>> 371a786b
fi

# TODO: Don't install this here
if ! which conda; then
  pip install mkl mkl-devel
fi

# sccache will fail for CUDA builds if all cores are used for compiling
# gcc 7 with sccache seems to have intermittent OOM issue if all cores are used
if ([[ "$BUILD_ENVIRONMENT" == *cuda* ]] || [[ "$BUILD_ENVIRONMENT" == *gcc7* ]]) && which sccache > /dev/null; then
  export MAX_JOBS=`expr $(nproc) - 1`
fi

# Target only our CI GPU machine's CUDA arch to speed up the build
export TORCH_CUDA_ARCH_LIST=5.2

if [[ "$BUILD_ENVIRONMENT" == *trusty-py3.6-gcc5.4* ]]; then
  export DEBUG=1
fi

WERROR=1 python setup.py install

# Add the test binaries so that they won't be git clean'ed away
git add -f build/bin

# Testing ATen install
if [[ "$BUILD_ENVIRONMENT" != *cuda* ]]; then
  echo "Testing ATen install"
  time tools/test_aten_install.sh
fi

# Test C FFI plugins
# cffi install doesn't work for Python 3.7
if [[ "$BUILD_ENVIRONMENT" != *pynightly* ]]; then
  # TODO: Don't run this here
  pip install cffi
  git clone https://github.com/pytorch/extension-ffi.git
  pushd extension-ffi/script
  python build.py
  popd
fi

# Test documentation build
if [[ "$BUILD_ENVIRONMENT" == *xenial-cuda8-cudnn6-py3* ]]; then
  pushd docs
  # TODO: Don't run this here
  pip install -r requirements.txt || true
  make html
  popd
fi

# Test no-Python build
if [[ "$BUILD_TEST_LIBTORCH" == "1" ]]; then
  echo "Building libtorch"
  # NB: Install outside of source directory (at the same level as the root
  # pytorch folder) so that it doesn't get cleaned away prior to docker push.
  WERROR=1 VERBOSE=1 tools/cpp_build/build_caffe2.sh "$PWD/../cpp-build"
fi<|MERGE_RESOLUTION|>--- conflicted
+++ resolved
@@ -39,22 +39,15 @@
   export LANG=C.UTF-8
   export LC_ALL=C.UTF-8
 
-<<<<<<< HEAD
   # This environment variable enabled HCC Optimizations that speed up the linking stage.
   # https://github.com/RadeonOpenCompute/hcc#hcc-with-thinlto-linking
   export KMTHINLTO=1
 
   sudo chown -R jenkins:jenkins /usr/local
-  rm -rf "$(dirname "${BASH_SOURCE[0]}")/../../../pytorch_amd/" || true
-  python "$(dirname "${BASH_SOURCE[0]}")/../../tools/amd_build/build_pytorch_amd.py"
 
-  USE_ROCM=1 python setup.py install
-  exit
-=======
   python tools/amd_build/build_pytorch_amd.py
   USE_ROCM=1 python setup.py install --user
   exit 0
->>>>>>> 371a786b
 fi
 
 # TODO: Don't install this here
