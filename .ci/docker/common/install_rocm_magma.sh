--- conflicted
+++ resolved
@@ -3,11 +3,10 @@
 
 set -ex
 
-<<<<<<< HEAD
 ver() {
     printf "%3d%03d%03d%03d" $(echo "$1" | tr '.' ' ');
 }
-=======
+
 function do_install() {
     rocm_version=$1
     if [[ ${rocm_version} =~ ^[0-9]+\.[0-9]+\.[0-9]+$ ]]; then
@@ -16,12 +15,31 @@
     fi
 
     rocm_version_nodot=${rocm_version//./}
->>>>>>> 625108ed
+
+    # Version 2.7.2 + ROCm related updates
+    MAGMA_VERSION=a1625ff4d9bc362906bd01f805dbbe12612953f6
+    magma_archive="magma-rocm${rocm_version_nodot}-${MAGMA_VERSION}-1.tar.bz2"
+
+    rocm_dir="/opt/rocm"
+    (
+        set -x
+        tmp_dir=$(mktemp -d)
+        pushd ${tmp_dir}
+        curl -OLs https://ossci-linux.s3.us-east-1.amazonaws.com/${magma_archive}
+        if tar -xvf "${magma_archive}"
+        then
+            mkdir -p "${rocm_dir}/magma"
+            mv include "${rocm_dir}/magma/include"
+            mv lib "${rocm_dir}/magma/lib"
+        else
+            echo "${magma_archive} not found, skipping magma install"
+        fi
+        popd
+    )
 
 # Magma build scripts need `python`
 ln -sf /usr/bin/python3 /usr/bin/python
 
-<<<<<<< HEAD
 ID=$(grep -oP '(?<=^ID=).+' /etc/os-release | tr -d '"')
 case "$ID" in
   almalinux)
@@ -46,25 +64,6 @@
     # Version 2.7.2 + ROCm related updates
     git checkout a1625ff4d9bc362906bd01f805dbbe12612953f6
 fi
-=======
-    rocm_dir="/opt/rocm"
-    (
-        set -x
-        tmp_dir=$(mktemp -d)
-        pushd ${tmp_dir}
-        curl -OLs https://ossci-linux.s3.us-east-1.amazonaws.com/${magma_archive}
-        if tar -xvf "${magma_archive}"
-        then
-            mkdir -p "${rocm_dir}/magma"
-            mv include "${rocm_dir}/magma/include"
-            mv lib "${rocm_dir}/magma/lib"
-        else
-            echo "${magma_archive} not found, skipping magma install"
-        fi
-        popd
-    )
-}
->>>>>>> 625108ed
 
 cp make.inc-examples/make.inc.hip-gcc-mkl make.inc
 echo 'LIBDIR += -L$(MKLROOT)/lib' >> make.inc
