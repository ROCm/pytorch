#!/bin/bash

set -ex

# Optionally install conda
if [ -n "$ANACONDA_PYTHON_VERSION" ]; then
<<<<<<< HEAD
  BASE_URL="https://repo.anaconda.com/miniconda"
  CONDA_FILE="Miniconda3-latest-Linux-x86_64.sh"
  if [[ $(uname -m) == "aarch64" ]] || [[ "$BUILD_ENVIRONMENT" == *xpu* ]] || [[ "$BUILD_ENVIRONMENT" == *rocm* ]]; then
    BASE_URL="https://github.com/conda-forge/miniforge/releases/latest/download"
    CONDA_FILE="Miniforge3-Linux-$(uname -m).sh"
  fi
=======
  BASE_URL="https://github.com/conda-forge/miniforge/releases/latest/download"  # @lint-ignore
  CONDA_FILE="Miniforge3-Linux-$(uname -m).sh"
>>>>>>> 625108ed

  MAJOR_PYTHON_VERSION=$(echo "$ANACONDA_PYTHON_VERSION" | cut -d . -f 1)
  MINOR_PYTHON_VERSION=$(echo "$ANACONDA_PYTHON_VERSION" | cut -d . -f 2)

  case "$MAJOR_PYTHON_VERSION" in
    3);;
    *)
      echo "Unsupported ANACONDA_PYTHON_VERSION: $ANACONDA_PYTHON_VERSION"
      exit 1
      ;;
  esac
  mkdir -p /opt/conda
  chown jenkins:jenkins /opt/conda

  SCRIPT_FOLDER="$( cd "$(dirname "$0")" ; pwd -P )"
  source "${SCRIPT_FOLDER}/common_utils.sh"

  pushd /tmp
  if [ -n $CENTOS_VERSION ] && [[ $CENTOS_VERSION == 7.* ]]; then
    NO_CHECK_CERTIFICATE_FLAG="--no-check-certificate"
  fi
  wget -q "${BASE_URL}/${CONDA_FILE}" ${NO_CHECK_CERTIFICATE_FLAG}
  # NB: Manually invoke bash per https://github.com/conda/conda/issues/10431
  as_jenkins bash "${CONDA_FILE}" -b -f -p "/opt/conda"
  popd

  # NB: Don't do this, rely on the rpath to get it right
  #echo "/opt/conda/lib" > /etc/ld.so.conf.d/conda-python.conf
  #ldconfig
  sed -e 's|PATH="\(.*\)"|PATH="/opt/conda/bin:\1"|g' -i /etc/environment
  export PATH="/opt/conda/bin:$PATH"

  # Ensure we run conda in a directory that jenkins has write access to
  pushd /opt/conda

  # Prevent conda from updating to 4.14.0, which causes docker build failures
  # See https://hud.pytorch.org/pytorch/pytorch/commit/754d7f05b6841e555cea5a4b2c505dd9e0baec1d
  # Uncomment the below when resolved to track the latest conda update,
  # but this is required for CentOS stream 9 builds
  ID=$(grep -oP '(?<=^ID=).+' /etc/os-release | tr -d '"')
  OS_VERSION=$(grep -oP '(?<=^VERSION_ID=).+' /etc/os-release | tr -d '"')
  if [[ $ID == centos && $OS_VERSION == 9 ]]; then
    as_jenkins conda update -y -n base conda
  fi

  if [[ $(uname -m) == "aarch64" ]]; then
    export SYSROOT_DEP="sysroot_linux-aarch64=2.17"
  else
    export SYSROOT_DEP="sysroot_linux-64=2.17"
  fi

  # Install correct Python version
  # Also ensure sysroot is using a modern GLIBC to match system compilers
  as_jenkins conda create -n py_$ANACONDA_PYTHON_VERSION -y\
             python="$ANACONDA_PYTHON_VERSION" \
             ${SYSROOT_DEP}

  # libstdcxx from conda default channels are too old, we need GLIBCXX_3.4.30
  # which is provided in libstdcxx 12 and up.
  conda_install libstdcxx-ng=12.3.0 --update-deps -c conda-forge

  # Miniforge installer doesn't install sqlite by default
  if [[ "$BUILD_ENVIRONMENT" == *rocm* ]]; then
    conda_install sqlite
  fi

  # Install PyTorch conda deps, as per https://github.com/pytorch/pytorch README
  if [[ $(uname -m) != "aarch64" ]]; then
    pip_install mkl==2024.2.0
    pip_install mkl-static==2024.2.0
    pip_install mkl-include==2024.2.0
  fi

  # Install llvm-8 as it is required to compile llvmlite-0.30.0 from source
  # and libpython-static for torch deploy
  conda_install llvmdev=8.0.0 "libpython-static=${ANACONDA_PYTHON_VERSION}"

<<<<<<< HEAD
  # Use conda cmake in some cases. Conda cmake will be newer than our supported
  # min version (3.5 for xenial and 3.10 for bionic), so we only do it in those
  # following builds that we know should use conda. Specifically, Ubuntu bionic
  # and focal cannot find conda mkl with stock cmake, so we need a cmake from conda
  if [ -n "${CONDA_CMAKE}" ]; then
    conda_install cmake=3.31.6
  fi

=======
>>>>>>> 625108ed
  # Magma package names are concatenation of CUDA major and minor ignoring revision
  # I.e. magma-cuda102 package corresponds to CUDA_VERSION=10.2 and CUDA_VERSION=10.2.89
  # Magma is installed from a tarball in the ossci-linux bucket into the conda env
  if [ -n "$CUDA_VERSION" ]; then
    conda_run ${SCRIPT_FOLDER}/install_magma_conda.sh $(cut -f1-2 -d'.' <<< ${CUDA_VERSION})
  fi

  if [[ "$UBUNTU_VERSION" == "24.04"* ]] ; then
    conda_install_through_forge libstdcxx-ng=14
  fi

  # Install required libstdc++.so.6 version
  if [ "$ANACONDA_PYTHON_VERSION" = "3.10" ] || [ "$ANACONDA_PYTHON_VERSION" = "3.9" ] ; then
    conda_install_through_forge libstdcxx-ng=12
  fi

  if [ "$ANACONDA_PYTHON_VERSION" = "3.12" ] || [ "$UBUNTU_VERSION" == "24.04"* ] ; then
    conda_install_through_forge libstdcxx-ng=14
  fi

  # Install some other packages, including those needed for Python test reporting
  pip_install -r /opt/conda/requirements-ci.txt

  if [ -n "$DOCS" ]; then
    apt-get update
    apt-get -y install expect-dev

    # We are currently building docs with python 3.8 (min support version)
    pip_install -r /opt/conda/requirements-docs.txt
  fi

  popd
fi<|MERGE_RESOLUTION|>--- conflicted
+++ resolved
@@ -4,17 +4,8 @@
 
 # Optionally install conda
 if [ -n "$ANACONDA_PYTHON_VERSION" ]; then
-<<<<<<< HEAD
-  BASE_URL="https://repo.anaconda.com/miniconda"
-  CONDA_FILE="Miniconda3-latest-Linux-x86_64.sh"
-  if [[ $(uname -m) == "aarch64" ]] || [[ "$BUILD_ENVIRONMENT" == *xpu* ]] || [[ "$BUILD_ENVIRONMENT" == *rocm* ]]; then
-    BASE_URL="https://github.com/conda-forge/miniforge/releases/latest/download"
-    CONDA_FILE="Miniforge3-Linux-$(uname -m).sh"
-  fi
-=======
   BASE_URL="https://github.com/conda-forge/miniforge/releases/latest/download"  # @lint-ignore
   CONDA_FILE="Miniforge3-Linux-$(uname -m).sh"
->>>>>>> 625108ed
 
   MAJOR_PYTHON_VERSION=$(echo "$ANACONDA_PYTHON_VERSION" | cut -d . -f 1)
   MINOR_PYTHON_VERSION=$(echo "$ANACONDA_PYTHON_VERSION" | cut -d . -f 2)
@@ -92,17 +83,6 @@
   # and libpython-static for torch deploy
   conda_install llvmdev=8.0.0 "libpython-static=${ANACONDA_PYTHON_VERSION}"
 
-<<<<<<< HEAD
-  # Use conda cmake in some cases. Conda cmake will be newer than our supported
-  # min version (3.5 for xenial and 3.10 for bionic), so we only do it in those
-  # following builds that we know should use conda. Specifically, Ubuntu bionic
-  # and focal cannot find conda mkl with stock cmake, so we need a cmake from conda
-  if [ -n "${CONDA_CMAKE}" ]; then
-    conda_install cmake=3.31.6
-  fi
-
-=======
->>>>>>> 625108ed
   # Magma package names are concatenation of CUDA major and minor ignoring revision
   # I.e. magma-cuda102 package corresponds to CUDA_VERSION=10.2 and CUDA_VERSION=10.2.89
   # Magma is installed from a tarball in the ossci-linux bucket into the conda env
