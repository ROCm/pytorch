--- conflicted
+++ resolved
@@ -19,11 +19,8 @@
 # Update CentOS git version
 RUN yum -y remove git
 RUN yum -y remove git-*
-<<<<<<< HEAD
-=======
 RUN yum -y install https://packages.endpointdev.com/rhel/7/os/x86_64/endpoint-repo-1.9-1.x86_64.rpm && \
     sed -i 's/packages.endpoint/packages.endpointdev/' /etc/yum.repos.d/endpoint.repo
->>>>>>> 625108ed
 RUN yum install -y git
 
 # Install devtoolset
@@ -45,10 +42,6 @@
 
 # Install conda and other packages (e.g., numpy, pytest)
 ARG ANACONDA_PYTHON_VERSION
-<<<<<<< HEAD
-ARG CONDA_CMAKE
-=======
->>>>>>> 625108ed
 ARG BUILD_ENVIRONMENT
 ENV ANACONDA_PYTHON_VERSION=$ANACONDA_PYTHON_VERSION
 ENV PATH /opt/conda/envs/py_$ANACONDA_PYTHON_VERSION/bin:/opt/conda/bin:$PATH
@@ -57,18 +50,7 @@
 COPY ./common/common_utils.sh common_utils.sh
 RUN bash ./install_conda.sh && rm install_conda.sh common_utils.sh /opt/conda/requirements-ci.txt
 
-<<<<<<< HEAD
-# (optional) Install protobuf for ONNX
-ARG PROTOBUF
-COPY ./common/install_protobuf.sh install_protobuf.sh
-RUN if [ -n "${PROTOBUF}" ]; then bash ./install_protobuf.sh; fi
-RUN rm install_protobuf.sh
-ENV INSTALLED_PROTOBUF ${PROTOBUF}
-
-# (optional) Install vision packages like OpenCV and ffmpeg
-=======
 # (optional) Install vision packages like OpenCV
->>>>>>> 625108ed
 ARG VISION
 COPY ./common/install_vision.sh ./common/cache_vision_models.sh ./common/common_utils.sh ./
 RUN if [ -n "${VISION}" ]; then bash ./install_vision.sh; fi
