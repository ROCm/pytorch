#ifndef NOM_REPRESENTATIONS_COMPILER_H
#define NOM_REPRESENTATIONS_COMPILER_H

#include "caffe2/core/common.h"
#include "nomnigraph/Graph/Graph.h"
#include "nomnigraph/Support/Casting.h"

namespace nom {
namespace repr {

class CAFFE2_API Value {
 public:
  enum class ValueKind { Value, Instruction, Data };
  Value(ValueKind K) : kind_(K) {}
  Value() : kind_(ValueKind::Value) {}
  ValueKind getKind() const {
    return kind_;
  }
  virtual ~Value() = default;

 private:
  const ValueKind kind_;
};

class CAFFE2_API Data : public Value {
 public:
  Data() : Value(ValueKind::Data) {}
  CAFFE2_API static bool classof(const Value* V) {
    return V->getKind() == ValueKind::Data;
  }
  virtual ~Data() = default;
  size_t getVersion() const {
    return version_;
  }

  void setVersion(size_t version) {
    version_ = version;
  }

 private:
  size_t version_ = 0;
};

class CAFFE2_API Instruction : public Value {
 public:
  /// \brief All the different types of execution.
  enum class Opcode {
    Generic, // Handles basic instructions.
    TerminatorStart, // LLVM style range of operations.
    Branch,
    Return,
    TerminatorEnd,
    Phi
  };
<<<<<<< HEAD
  Instruction() : Value(ValueKind::Instruction), Op(Opcode::Generic) {}
  Instruction(Opcode op) : Value(ValueKind::Instruction), Op(op) {}
=======
  Instruction() : Value(ValueKind::Instruction), op_(Opcode::Generic) {}
  Instruction(Opcode op) : Value(ValueKind::Instruction), op_(op) {}
>>>>>>> 622f7200
  CAFFE2_API static bool classof(const Value* V) {
    return V->getKind() == ValueKind::Instruction;
  }
  virtual ~Instruction() = default;
  Opcode getOpcode() const {
    return op_;
  }

 private:
  Opcode op_;
};

class CAFFE2_API Terminator : public Instruction {
 public:
  Terminator(Instruction::Opcode op) : Instruction(op) {}

 private:
  static bool classof(const Value* V) {
    return isa<Instruction>(V) &&
        isTerminator(cast<Instruction>(V)->getOpcode());
  }
  static bool isTerminator(const Opcode& op) {
    return op >= Opcode::TerminatorStart && op <= Opcode::TerminatorEnd;
  }
};

class CAFFE2_API Branch : public Terminator {
 public:
  Branch() : Terminator(Instruction::Opcode::Branch) {}
};

class CAFFE2_API Return : public Terminator {
 public:
  Return() : Terminator(Instruction::Opcode::Return) {}
};

class CAFFE2_API Phi : public Instruction {
 public:
  Phi() : Instruction(Instruction::Opcode::Phi) {}
};

} // namespace repr
} // namespace nom

#endif // NOM_REPRESENTATIONS_COMPILER_H<|MERGE_RESOLUTION|>--- conflicted
+++ resolved
@@ -52,13 +52,8 @@
     TerminatorEnd,
     Phi
   };
-<<<<<<< HEAD
-  Instruction() : Value(ValueKind::Instruction), Op(Opcode::Generic) {}
-  Instruction(Opcode op) : Value(ValueKind::Instruction), Op(op) {}
-=======
   Instruction() : Value(ValueKind::Instruction), op_(Opcode::Generic) {}
   Instruction(Opcode op) : Value(ValueKind::Instruction), op_(op) {}
->>>>>>> 622f7200
   CAFFE2_API static bool classof(const Value* V) {
     return V->getKind() == ValueKind::Instruction;
   }
