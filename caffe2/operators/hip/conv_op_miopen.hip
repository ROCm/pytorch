/**
 * Copyright (c) 2016-present, Facebook, Inc.
 *
 * Licensed under the Apache License, Version 2.0 (the "License");
 * you may not use this file except in compliance with the License.
 * You may obtain a copy of the License at
 *
 *     http://www.apache.org/licenses/LICENSE-2.0
 *
 * Unless required by applicable law or agreed to in writing, software
 * distributed under the License is distributed on an "AS IS" BASIS,
 * WITHOUT WARRANTIES OR CONDITIONS OF ANY KIND, either express or implied.
 * See the License for the specific language governing permissions and
 * limitations under the License.
 */

#include "caffe2/operators/conv_pool_op_base.h"

#include "caffe2/core/hip/context_gpu.h"
#include "caffe2/core/hip/miopen_wrapper.h"
#include "caffe2/operators/conv_op.h"
#include "caffe2/utils/math.h"

namespace caffe2 {

// Earlier in the days Caffe sets the default miopen workspace to 8MB. We bump
// it up to 64MB in Caffe2, as this enables the use of Winograd in many cases,
// something very beneficial to more recent CNN models.
static constexpr size_t kCONV_MIOPEN_WORKSPACE_LIMIT_BYTES = 64 * 1024 * 1024;

class MIOPENConvOpBase : public ConvPoolOpBase<HIPContext> {
 public:
  MIOPENConvOpBase(const OperatorDef& operator_def, Workspace* ws)
      : ConvPoolOpBase<HIPContext>(operator_def, ws),
        miopen_wrapper_(&context_),
        miopen_state_(
            OperatorBase::GetSingleArgument<size_t>("miopen_state", 0)),
        miopen_ws_nbytes_limit_(OperatorBase::GetSingleArgument<size_t>(
            "ws_nbytes_limit",
            kCONV_MIOPEN_WORKSPACE_LIMIT_BYTES)),
        exhaustive_search_(
            OperatorBase::GetSingleArgument<bool>("exhaustive_search", false)),
        alpha_(OperatorBase::GetSingleArgument<float>("alpha", 1.0)),
        beta_(OperatorBase::GetSingleArgument<float>("beta", 0.0)) {
    MIOPEN_ENFORCE(miopenCreateTensorDescriptor(&bottom_desc_));
    MIOPEN_ENFORCE(miopenCreateTensorDescriptor(&bias_desc_));
    MIOPEN_ENFORCE(miopenCreateTensorDescriptor(&weight_desc_));
    MIOPEN_ENFORCE(miopenCreateTensorDescriptor(&top_desc_));
    MIOPEN_ENFORCE(miopenCreateTensorDescriptor(&top_desc_for_bias_));
    MIOPEN_ENFORCE(miopenCreateConvolutionDescriptor(&conv_desc_));

    if (group_ > 1) {
      mode_ = miopenGroupConv;
    } else {
      mode_ = miopenConvolution;
    }

    if (mode_ == miopenGroupConv) {
      OPERATOR_NEEDS_FEATURE(
          dilation_h() == 1 && dilation_w() == 1,
          "MIOpen convolution does not support dilation for groups > 1.");
    }
  }

  ~MIOPENConvOpBase() {
    MIOPEN_ENFORCE(miopenDestroyTensorDescriptor(bottom_desc_));
    MIOPEN_ENFORCE(miopenDestroyTensorDescriptor(bias_desc_));
    MIOPEN_ENFORCE(miopenDestroyTensorDescriptor(weight_desc_));
    MIOPEN_ENFORCE(miopenDestroyTensorDescriptor(top_desc_));
    MIOPEN_ENFORCE(miopenDestroyTensorDescriptor(top_desc_for_bias_));
    MIOPEN_ENFORCE(miopenDestroyConvolutionDescriptor(conv_desc_));
  }

 protected:
  vector<int64_t> mio_input_dims_;
  vector<int64_t> mio_weight_dims_;
  MIOPENWrapper miopen_wrapper_;
  miopenTensorDescriptor_t bottom_desc_;
  miopenTensorDescriptor_t bias_desc_;
  miopenTensorDescriptor_t weight_desc_;
  miopenTensorDescriptor_t top_desc_;
  miopenTensorDescriptor_t top_desc_for_bias_;
  miopenConvolutionDescriptor_t conv_desc_;
  miopenConvolutionMode_t mode_;
  size_t miopen_state_;
  const size_t miopen_ws_nbytes_limit_;
  bool exhaustive_search_;
  const float alpha_;
  const float beta_;
};

class MIOPENConvOp final : public MIOPENConvOpBase {
 public:
  MIOPENConvOp(const OperatorDef& operator_def, Workspace* ws)
      : MIOPENConvOpBase(operator_def, ws),
        requestAlgoCount_(
            OperatorBase::GetSingleArgument<int>("requestAlgoCount_", 1)),
        returnedAlgoCount_(
            OperatorBase::GetSingleArgument<int>("returnedAlgoCount_", 1)),
        fwdConvWsSize_(0),
        fwdAlgo_(miopenConvolutionFwdAlgoGEMM) {}

  ~MIOPENConvOp() {}

  template <
      typename T_X,
      typename T_W,
      typename T_B,
      typename MATH,
      typename T_Y>
  bool DoRunWithType();
  bool RunOnDevice() override;

 private:
  const int requestAlgoCount_;
  int returnedAlgoCount_;
  size_t fwdConvWsSize_;
  miopenConvFwdAlgorithm_t fwdAlgo_;
  // Input: X, W, b
  // Output: Y
  INPUT_TAGS(INPUT, FILTER, BIAS);
};

class MIOPENConvGradientOp final : public MIOPENConvOpBase {
 public:
  MIOPENConvGradientOp(const OperatorDef& operator_def, Workspace* ws)
      : MIOPENConvOpBase(operator_def, ws),
        no_bias_(OperatorBase::GetSingleArgument<int>("no_bias", 0)),
        requestAlgoCount_(
            OperatorBase::GetSingleArgument<int>("requestAlgoCount_", 1)),
        returnedAlgoCount_(
            OperatorBase::GetSingleArgument<int>("returnedAlgoCount_", 1)),
        bwdWeiAlgo_(miopenConvolutionBwdWeightsAlgoGEMM),
        bwdDataAlgo_(miopenConvolutionBwdDataAlgoGEMM),
        bwdWeightWsSize_(0),
        bwdDataWsSize_(0) {
    CAFFE_ENFORCE(
        !(no_bias_ && OutputSize() == 3),
        "If bias is not present, you should not have 3 grad output.");
  }

  ~MIOPENConvGradientOp() {}

  template <
      typename T_X,
      typename T_DY,
      typename T_W,
      typename T_B,
      typename MATH,
      typename T_DX,
      typename T_DW,
      typename T_DB>
  bool DoRunWithType();
  bool RunOnDevice() override;

 private:
  bool no_bias_;
  const int requestAlgoCount_;
  int returnedAlgoCount_;
  miopenConvBwdWeightsAlgorithm_t bwdWeiAlgo_;
  miopenConvBwdDataAlgorithm_t bwdDataAlgo_;
  size_t bwdWeightWsSize_;
  size_t bwdDataWsSize_;
  // input: X, W, dY
  // output: dW, db, and optionally dX
  INPUT_TAGS(INPUT, FILTER, OUTPUT_GRAD);
  OUTPUT_TAGS(FILTER_GRAD, BIAS_OR_INPUT_GRAD, INPUT_GRAD);
};

////////////////////////////////////////////////////////////////////////////////
// Implementations
////////////////////////////////////////////////////////////////////////////////

template <typename T_X, typename T_W, typename T_B, typename MATH, typename T_Y>
bool MIOPENConvOp::DoRunWithType() {
  auto& X = Input(INPUT);
  auto& Weight = Input(FILTER);

  // Figure out the output shape
  CAFFE_ENFORCE(X.ndim() >= 3 && X.ndim() <= 5);
  CAFFE_ENFORCE(
      Weight.ndim() == 4,
      "Conv op with MIOpen engine is supported only for 2D convolutions");

  const int M = Weight.dim32(0);
  auto sizes = ConvPoolOpBase<HIPContext>::GetOutputSize(X, M);
  auto* Y = Output(0, sizes, at::dtype<T_Y>());

  int N = X.dim32(0);
  int C = X.dim32(1);
  int H = X.dim32(2);
  int W = X.ndim() > 3 ? X.dim32(3) : 1;
  int D = X.ndim() > 4 ? X.dim32(4) : 1;

  int N_out = Y->dim32(0);
  int C_out = Y->dim32(1);
  int H_out = Y->dim32(2);
  int W_out = Y->ndim() > 3 ? Y->dim32(3) : 1;
  int D_out = Y->ndim() > 4 ? Y->dim32(4) : 1;
  CAFFE_ENFORCE_EQ(Weight.dim32(1), C / group_);

  CAFFE_ENFORCE(
      C % group_ == 0,
      "If you set group, the number of input channels should be divisible "
      "by group.");
  CAFFE_ENFORCE(
      M % group_ == 0,
      "If you set group, the number of output channels should be divisible "
      "by group.");

  if (N == 0) {
    Y->template mutable_data<T_Y>();
    return true;
  }

  bool input_changed = (X.sizes() != mio_input_dims_);
  bool weight_changed = (Weight.sizes() != mio_weight_dims_);

  if (input_changed || weight_changed) {
    VLOG(1) << "Changing MIOpen descriptor configurations.";
    if (input_changed) {
      mio_input_dims_ = X.sizes().vec();
      MIOPEN_ENFORCE(miopenSet4dTensorDescriptor(
          bottom_desc_, miopenTypeWrapper<T_X>::type, N, C, H, W));
    }

    if (weight_changed) {
      mio_weight_dims_ = Weight.sizes().vec();
      MIOPEN_ENFORCE(miopenInitConvolutionDescriptor(
          conv_desc_,
          mode_,
          pad_t(),
          pad_l(),
          stride_h(),
          stride_w(),
          dilation_h(),
          dilation_w()));

      MIOPEN_ENFORCE(miopenSetConvolutionGroupCount(conv_desc_, group_));

      MIOPEN_ENFORCE(miopenSet4dTensorDescriptor(
          weight_desc_,
          miopenTypeWrapper<T_W>::type,
          M,
          C / group_,
          kernel_h(),
          kernel_w()));
    }

    MIOPEN_ENFORCE(miopenGetConvolutionForwardOutputDim(
        conv_desc_,
        bottom_desc_,
        weight_desc_,
        &N_out,
        &C_out,
        &H_out,
        &W_out));

    MIOPEN_ENFORCE(miopenSet4dTensorDescriptor(
        top_desc_, miopenTypeWrapper<T_X>::type, N_out, C_out, H_out, W_out));

    if (InputSize() == 3) {
      MIOPEN_ENFORCE(miopenSet4dTensorDescriptor(
          bias_desc_, miopenTypeWrapper<T_B>::type, 1, M, 1, 1));
    }

    miopenConvAlgoPerf_t perf;

    MIOPEN_ENFORCE(miopenConvolutionForwardGetWorkSpaceSize(
        miopen_wrapper_.inline_miopen_handle(),
        weight_desc_,
        bottom_desc_,
        conv_desc_,
        top_desc_,
        &fwdConvWsSize_));

    miopen_wrapper_.with_miopen_state(miopen_state_, [&](MIOPENState* state) {
      MIOPEN_ENFORCE(miopenFindConvolutionForwardAlgorithm(
          state->miopen_handle(),
          bottom_desc_,
          X.template data<T_X>(),
          weight_desc_,
          Weight.template data<T_W>(),
          conv_desc_,
          top_desc_,
          Y->template mutable_data<T_Y>(),
          requestAlgoCount_,
          &returnedAlgoCount_,
          &perf,
          state->workspace().get(fwdConvWsSize_),
          fwdConvWsSize_,
          false));
    });
    fwdAlgo_ = perf.fwd_algo;
  }
  miopen_wrapper_.with_miopen_state(miopen_state_, [&](MIOPENState* state) {
    MIOPEN_ENFORCE(miopenConvolutionForward(
        state->miopen_handle(),
        &alpha_,
        bottom_desc_,
        X.template data<T_X>(),
        weight_desc_,
        Weight.template data<T_W>(),
        conv_desc_,
        fwdAlgo_,
        &beta_,
        top_desc_,
        Y->template mutable_data<T_Y>(),
        state->workspace().get(fwdConvWsSize_),
        fwdConvWsSize_));
  });

  if (InputSize() == 3) {
    auto& bias = Input(BIAS);

    CAFFE_ENFORCE_EQ(bias.ndim(), 1);
    CAFFE_ENFORCE_EQ(bias.dim32(0), M);
    miopen_wrapper_.with_miopen_state(miopen_state_, [&](MIOPENState* state) {
      MIOPEN_ENFORCE(miopenConvolutionForwardBias(
          state->miopen_handle(),
          &alpha_,
          bias_desc_,
          bias.template data<T_B>(),
          &beta_,
          top_desc_,
          Y->template mutable_data<T_Y>()));
    });
  }
  return true;
}

// TODO : enable fp16 support.
bool MIOPENConvOp::RunOnDevice() {
  if (Input(0).IsType<float>()) {
    return DoRunWithType<
        float, // X
        float, // W
        float, // B
        float, // Math
        float>(); // Y
  } else if (Input(0).IsType<at::Half>()) {
    return DoRunWithType<
        at::Half, // X
        at::Half, // W
        at::Half, // B
        at::Half, // Math
        at::Half>(); // Y
  } else {
    LOG(FATAL) << "Only float (32bit) and Half are supported by "
               << "miopen convolution, but input " << debug_def().input(0)
               << " has [" << Input(0).meta().name() << "]";
  }
  return true;
}

template <
    typename T_X,
    typename T_DY,
    typename T_W,
    typename T_B,
    typename MATH,
    typename T_DX,
    typename T_DW,
    typename T_DB>
bool MIOPENConvGradientOp::DoRunWithType() {
  auto& X = Input(INPUT);
  auto& Weight = Input(FILTER);
  auto& dY = Input(OUTPUT_GRAD);
  auto* dW = Output(FILTER_GRAD);
  auto* dX = Output(no_bias_ ? BIAS_OR_INPUT_GRAD : INPUT_GRAD);
  dX->ResizeLike(X);
  dW->ResizeLike(Weight);

  CAFFE_ENFORCE(X.ndim() >= 3 && X.ndim() <= 5);
  CAFFE_ENFORCE(
      Weight.ndim() == 4,
      "ConvGradient op with MIOpen engine is supported only for 2D convolutions");

  const int M = Weight.dim32(0);
  int N = 0, C = 0, H = 0, W = 0, D = 0, N_out = 0, C_out = 0, H_out = 0,
      W_out = 0, D_out = 0;

  N = X.dim32(0);
  C = X.dim32(1);
  H = X.dim32(2);
  W = X.ndim() > 3 ? X.dim32(3) : 1;
  D = X.ndim() > 4 ? X.dim32(4) : 1;

  N_out = dY.dim32(0);
  C_out = dY.dim32(1);
  H_out = dY.dim32(2);
  W_out = dY.ndim() > 3 ? dY.dim32(3) : 1;
  D_out = dY.ndim() > 4 ? dY.dim32(4) : 1;

  CAFFE_ENFORCE_EQ(Weight.dim32(1), C / group_);

  CAFFE_ENFORCE(
      C % group_ == 0,
      "If you set group, the number of input channels should be divisible "
      "by group.");
  CAFFE_ENFORCE(
      M % group_ == 0,
      "If you set group, the number of output channels should be divisible "
      "by group.");

  bool doBwdDataComputation =
      (OutputSize() == 3 || (no_bias_ && (OutputSize() == 2)));
  bool input_changed = (X.sizes() != mio_input_dims_);
  bool weight_changed = (Weight.sizes() != mio_weight_dims_);

  if (N == 0) {
    math::Set<T_DW, HIPContext>(
        dW->numel(), T_DW(0), dW->template mutable_data<T_DW>(), &context_);
    if (!no_bias_) {
      auto* dbias = Output(BIAS_OR_INPUT_GRAD);
      dbias->Resize(M);
      math::Set<T_DB, HIPContext>(
          dbias->numel(),
          T_DB(0),
          dbias->template mutable_data<T_DB>(),
          &context_);
    }
    if (doBwdDataComputation) {
      dX->template mutable_data<T_DX>();
    }
    return true;
  }

  if (input_changed || weight_changed) {
    VLOG(1) << "Changing MIOpen descriptor configurations.";
    if (input_changed) {
      mio_input_dims_ = X.sizes().vec();
      MIOPEN_ENFORCE(miopenSet4dTensorDescriptor(
          bottom_desc_, miopenTypeWrapper<T_X>::type, N, C, H, W));
    }

    if (weight_changed) {
      mio_weight_dims_ = Weight.sizes().vec();
      MIOPEN_ENFORCE(miopenInitConvolutionDescriptor(
          conv_desc_,
          mode_,
          pad_t(),
          pad_l(),
          stride_h(),
          stride_w(),
          dilation_h(),
          dilation_w()));

      MIOPEN_ENFORCE(miopenSetConvolutionGroupCount(conv_desc_, group_));

      MIOPEN_ENFORCE(miopenSet4dTensorDescriptor(
          weight_desc_,
          miopenTypeWrapper<T_X>::type,
          M,
          C / group_,
          kernel_h(),
          kernel_w()));
    }

    MIOPEN_ENFORCE(miopenGetConvolutionForwardOutputDim(
        conv_desc_,
        bottom_desc_,
        weight_desc_,
        &N_out,
        &C_out,
        &H_out,
        &W_out));

    MIOPEN_ENFORCE(miopenSet4dTensorDescriptor(
        top_desc_, miopenTypeWrapper<T_X>::type, N_out, C_out, H_out, W_out));

    if (!no_bias_) {
      MIOPEN_ENFORCE(miopenSet4dTensorDescriptor(
          bias_desc_, miopenTypeWrapper<T_B>::type, 1, M, 1, 1));
    }

    if (doBwdDataComputation) {
      miopenConvAlgoPerf_t perf;

      MIOPEN_ENFORCE(miopenConvolutionBackwardDataGetWorkSpaceSize(
          miopen_wrapper_.inline_miopen_handle(),
          top_desc_,
          weight_desc_,
          conv_desc_,
          bottom_desc_,
          &bwdDataWsSize_));

      miopen_wrapper_.with_miopen_state(miopen_state_, [&](MIOPENState* state) {
        MIOPEN_ENFORCE(miopenFindConvolutionBackwardDataAlgorithm(
            state->miopen_handle(),
            top_desc_,
            dY.template data<T_DY>(),
            weight_desc_,
            Weight.template data<T_W>(),
            conv_desc_,
            bottom_desc_,
            dX->template mutable_data<T_DX>(),
            requestAlgoCount_,
            &returnedAlgoCount_,
            &perf,
            state->workspace().get(bwdDataWsSize_),
            bwdDataWsSize_,
            false));
      });

      bwdDataAlgo_ = perf.bwd_data_algo;
    }

    miopenConvAlgoPerf_t perf;

    MIOPEN_ENFORCE(miopenConvolutionBackwardWeightsGetWorkSpaceSize(
        miopen_wrapper_.inline_miopen_handle(),
        top_desc_,
        bottom_desc_,
        conv_desc_,
        weight_desc_,
        &bwdWeightWsSize_));

    miopen_wrapper_.with_miopen_state(miopen_state_, [&](MIOPENState* state) {
      MIOPEN_ENFORCE(miopenFindConvolutionBackwardWeightsAlgorithm(
          state->miopen_handle(),
          top_desc_,
          dY.template data<T_DY>(),
          bottom_desc_,
          X.template data<T_X>(),
          conv_desc_,
          weight_desc_,
          dW->template mutable_data<T_DW>(),
          requestAlgoCount_,
          &returnedAlgoCount_,
          &perf,
          state->workspace().get(bwdWeightWsSize_),
          bwdWeightWsSize_,
          false));
    });
    bwdWeiAlgo_ = perf.bwd_weights_algo;
  }

  if (doBwdDataComputation) {
    miopen_wrapper_.with_miopen_state(miopen_state_, [&](MIOPENState* state) {
      MIOPEN_ENFORCE(miopenConvolutionBackwardData(
          state->miopen_handle(),
          &alpha_,
          top_desc_,
          dY.template data<T_DY>(),
          weight_desc_,
          Weight.template data<T_W>(),
          conv_desc_,
          bwdDataAlgo_,
          &beta_,
          bottom_desc_,
          dX->template mutable_data<T_DX>(),
          state->workspace().get(bwdDataWsSize_),
          bwdDataWsSize_));
    });
  }

  miopen_wrapper_.with_miopen_state(miopen_state_, [&](MIOPENState* state) {
    MIOPEN_ENFORCE(miopenConvolutionBackwardWeights(
        state->miopen_handle(),
        &alpha_,
        top_desc_,
        dY.template data<T_DY>(),
        bottom_desc_,
        X.template data<T_X>(),
        conv_desc_,
        bwdWeiAlgo_,
        &beta_,
        weight_desc_,
        dW->template mutable_data<T_DW>(),
        state->workspace().get(bwdWeightWsSize_),
        bwdWeightWsSize_));
  });

<<<<<<< HEAD

=======
>>>>>>> 1aa16d35
  ////////////////////////////////////// BIAS ///////////////////////////
  if (!no_bias_) {
    auto* dbias = Output(BIAS_OR_INPUT_GRAD);
    dbias->Resize(M);
    miopen_wrapper_.with_miopen_state(miopen_state_, [&](MIOPENState* state) {
      MIOPEN_ENFORCE(miopenConvolutionBackwardBias(
          state->miopen_handle(),
          &alpha_,
          top_desc_,
          dY.template data<T_DY>(),
          &beta_,
          bias_desc_,
          dbias->template mutable_data<T_DB>()));
    });
  }

  return true;
}

bool MIOPENConvGradientOp::RunOnDevice() {
  if (Input(0).IsType<float>()) {
    return DoRunWithType<
        float, //  X
        float, // dY
        float, //  W
        float, //  b
        float, // Math
        float, // dX
        float, // dW
        float>(); // db
  } else if (Input(0).IsType<at::Half>()) {
    return DoRunWithType<
        at::Half, //  X
        at::Half, // dY
        at::Half, //  W
        at::Half, //  b
        at::Half, // Math
        at::Half, // dX
        at::Half, // dW
        at::Half>(); // db
  } else {
    LOG(FATAL) << "Unsupported input types";
  }
  return true;
}

REGISTER_MIOPEN_OPERATOR(Conv, MIOPENConvOp);
REGISTER_MIOPEN_OPERATOR(ConvGradient, MIOPENConvGradientOp);
} // namespace caffe2<|MERGE_RESOLUTION|>--- conflicted
+++ resolved
@@ -572,10 +572,6 @@
         bwdWeightWsSize_));
   });
 
-<<<<<<< HEAD
-
-=======
->>>>>>> 1aa16d35
   ////////////////////////////////////// BIAS ///////////////////////////
   if (!no_bias_) {
     auto* dbias = Output(BIAS_OR_INPUT_GRAD);
