--- conflicted
+++ resolved
@@ -7,12 +7,8 @@
 import hypothesis.strategies as st
 
 from caffe2.proto import caffe2_pb2
-<<<<<<< HEAD
-from caffe2.python import core, workspace
-=======
 from caffe2.python import core
 import caffe2.python.hip_test_util as hiputl
->>>>>>> 9fefab5a
 import caffe2.python.hypothesis_test_util as hu
 
 import unittest
@@ -40,11 +36,6 @@
             input_channels_per_group, output_channels_per_group, batch_size,
             order, engine, use_bias, gc, dc):
         assume(size >= kernel)
-<<<<<<< HEAD
-        # TODO: Group conv in NHWC not implemented for GPU yet.
-        gpu_device_type = caffe2_pb2.HIP if workspace.has_hip_support else caffe2_pb2.CUDA
-        assume(group == 1 or order == "NCHW" or gc.device_type != gpu_device_type)
-=======
 
         if hiputl.run_in_hip(gc, dc):
             if order == "NHWC":
@@ -52,7 +43,6 @@
         else:
             # TODO: Group conv in NHWC not implemented for GPU yet.
             assume(group == 1 or order == "NCHW" or gc.device_type != caffe2_pb2.CUDA)
->>>>>>> 9fefab5a
         input_channels = input_channels_per_group * group
         output_channels = output_channels_per_group * group
 
