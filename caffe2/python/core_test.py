from __future__ import absolute_import
from __future__ import division
from __future__ import print_function
from __future__ import unicode_literals

from inspect import currentframe, getframeinfo
import unittest

import numpy as np

from caffe2.proto import caffe2_pb2
from caffe2.python import core, workspace, schema, test_util
from caffe2.python.task import Node, Task


class TestScopes(test_util.TestCase):
    def testBlobReferenceIsIndependentFromNameScope(self):
        blob_v = core.BlobReference("v")
        with core.NameScope("foo"):
            blob_w = core.BlobReference("w")
            with core.NameScope("bar"):
                blob_x = core.BlobReference("x")
        self.assertEqual(str(blob_v), "v")
        self.assertEqual(str(blob_w), "w")
        self.assertEqual(str(blob_x), "x")

    def testNameScopeWithOp(self):
        global_x = core.BlobReference("x")
        global_y = core.BlobReference("y")
        with core.NameScope("foo"):
            # Raw strings should have namescope prepended.
            op = core.CreateOperator("Relu", "x", "y")
            self.assertEqual(len(op.input), 1)
            self.assertEqual(op.input[0], "foo/x")
            self.assertEqual(len(op.output), 1)
            self.assertEqual(op.output[0], "foo/y")
            # BlobReferences should not.
            op = core.CreateOperator("Relu", global_x, global_y)
            self.assertEqual(len(op.input), 1)
            self.assertEqual(op.input[0], "x")
            self.assertEqual(len(op.output), 1)
            self.assertEqual(op.output[0], "y")

    def testNameScopeWithReset(self):
        with core.NameScope("foo"):
            # foo/
            op = core.CreateOperator("Relu", "x", "y")
            self.assertEqual(len(op.input), 1)
            self.assertEqual(op.input[0], "foo/x")
            self.assertEqual(len(op.output), 1)
            self.assertEqual(op.output[0], "foo/y")
            with core.NameScope("bar"):
                # foo/bar/
                op = core.CreateOperator("Relu", "x", "y")
                self.assertEqual(len(op.input), 1)
                self.assertEqual(op.input[0], "foo/bar/x")
                self.assertEqual(len(op.output), 1)
                self.assertEqual(op.output[0], "foo/bar/y")
            # Back to foo/
            op = core.CreateOperator("Relu", "x", "y")
            self.assertEqual(len(op.input), 1)
            self.assertEqual(op.input[0], "foo/x")
            self.assertEqual(len(op.output), 1)
            self.assertEqual(op.output[0], "foo/y")
            with core.NameScope("bar", reset=True):
                # bar/
                op = core.CreateOperator("Relu", "x", "y")
                self.assertEqual(len(op.input), 1)
                self.assertEqual(op.input[0], "bar/x")
                self.assertEqual(len(op.output), 1)
                self.assertEqual(op.output[0], "bar/y")
            # Back to foo/
            op = core.CreateOperator("Relu", "x", "y")
            self.assertEqual(len(op.input), 1)
            self.assertEqual(op.input[0], "foo/x")
            self.assertEqual(len(op.output), 1)
            self.assertEqual(op.output[0], "foo/y")

    def testDeviceScope(self):
        # No device
        op = core.CreateOperator("Relu", "x", "y")
        self.assertFalse(op.HasField('device_option'))
        # explicitly setting a device
        device_option = caffe2_pb2.DeviceOption()
<<<<<<< HEAD
        if workspace.has_hip_support:
            device_option.device_type = caffe2_pb2.HIP
            device_option.hip_gpu_id = 1
            op = core.CreateOperator("Relu", "x", "y", device_option=device_option)
            self.assertTrue(op.HasField('device_option'))
            self.assertEqual(op.device_option.device_type, caffe2_pb2.HIP)
            self.assertEqual(op.device_option.hip_gpu_id, 1)
        else:
            device_option.device_type = caffe2_pb2.CUDA
            device_option.cuda_gpu_id = 1
            op = core.CreateOperator("Relu", "x", "y", device_option=device_option)
            self.assertTrue(op.HasField('device_option'))
            self.assertEqual(op.device_option.device_type, caffe2_pb2.CUDA)
            self.assertEqual(op.device_option.cuda_gpu_id, 1)
=======
        device_option.device_type = caffe2_pb2.CUDA
        device_option.device_id = 1
        op = core.CreateOperator("Relu", "x", "y", device_option=device_option)
        self.assertTrue(op.HasField('device_option'))
        self.assertEqual(op.device_option.device_type, caffe2_pb2.CUDA)
        self.assertEqual(op.device_option.device_id, 1)
>>>>>>> 70359755
        with core.DeviceScope(device_option):
            # from device scope
            op = core.CreateOperator("Relu", "x", "y")
            self.assertTrue(op.HasField('device_option'))
<<<<<<< HEAD
            if workspace.has_hip_support:
                self.assertEqual(op.device_option.device_type, caffe2_pb2.HIP)
                self.assertEqual(op.device_option.hip_gpu_id, 1)
            else:
                self.assertEqual(op.device_option.device_type, caffe2_pb2.CUDA)
                self.assertEqual(op.device_option.cuda_gpu_id, 1)
=======
            self.assertEqual(op.device_option.device_type, caffe2_pb2.CUDA)
            self.assertEqual(op.device_option.device_id, 1)
>>>>>>> 70359755
            # from an overridden device option
            override_device = caffe2_pb2.DeviceOption()
            override_device.device_type = caffe2_pb2.CPU
            op = core.CreateOperator(
                "Relu", "x", "y", device_option=override_device)
            self.assertTrue(op.HasField('device_option'))
            self.assertEqual(op.device_option.device_type, caffe2_pb2.CPU)
        # back from normal: no device
        op = core.CreateOperator("Relu", "x", "y")
        self.assertFalse(op.HasField('device_option'))
        device_option = caffe2_pb2.DeviceOption()

    def testNameAndDeviceScopeTogether(self):
        device_option = caffe2_pb2.DeviceOption()
<<<<<<< HEAD
        if workspace.has_hip_support:
            device_option.device_type = caffe2_pb2.HIP
            device_option.hip_gpu_id = 1
        else:
            device_option.device_type = caffe2_pb2.CUDA
            device_option.cuda_gpu_id = 1
=======
        device_option.device_type = caffe2_pb2.CUDA
        device_option.device_id = 1
>>>>>>> 70359755
        with core.DeviceScope(device_option):
            with core.NameScope("foo"):
                op = core.CreateOperator("Relu", "x", "y")
                self.assertTrue(op.HasField('device_option'))
<<<<<<< HEAD
                if workspace.has_hip_support:
                    self.assertEqual(op.device_option.device_type, caffe2_pb2.HIP)
                    self.assertEqual(op.device_option.hip_gpu_id, 1)
                else:
                    self.assertEqual(op.device_option.device_type, caffe2_pb2.CUDA)
                    self.assertEqual(op.device_option.cuda_gpu_id, 1)
=======
                self.assertEqual(op.device_option.device_type, caffe2_pb2.CUDA)
                self.assertEqual(op.device_option.device_id, 1)
>>>>>>> 70359755
                self.assertEqual(len(op.input), 1)
                self.assertEqual(op.input[0], "foo/x")
                self.assertEqual(len(op.output), 1)
                self.assertEqual(op.output[0], "foo/y")


class TestCloneNet(test_util.TestCase):
    def testPartialClone(self):
        params = core.Net('params')
        p1 = params.ConstantFill([], ['p1'])
        workspace.CreateNet(params)
        workspace.RunNetOnce(params)

        n = core.Net('original')
        a1 = n.AddExternalInput('a1')
        a2 = n.AddExternalInput('a2')
        b1, b2 = n.Concat([a1, a2], ['b1', 'b2'], axis=0)
        c1 = n.Sum([b1, p1], ['c1'])
        c2 = n.Sum([b2], ['c2'])
        d = n.Sum([c1, c2], ['d'])

        # test that gradient ops are ignored when partial-cloning
        n.AddGradientOperators([d])

        # test some in-place ops
        k = n.Sum([p1], ['k'])
        e = n.Sum([d], ['e'])
        e = n.Sum([e, k], [e])
        e = n.Sum([e], [e])
        f = n.Sum(e, ['f'])

        def net_assert(net, num_ops, inputs, outputs, internals):
            self.assertEqual(len(net.Proto().op), num_ops)
            self.assertEqual(set(net.Proto().external_input), inputs)
            self.assertEqual(set(net.Proto().external_output), outputs)
            all_blobs = set(net.Proto().external_input)
            all_blobs |= set(net.Proto().external_output)
            for op in net.Proto().op:
                all_blobs |= set(op.input) | set(op.output)
            self.assertEqual(all_blobs, inputs | outputs | internals)
            # create net to make sure its valid
            for input in inputs:
                workspace.FeedBlob(input, np.array([]))
            workspace.CreateNet(net)

        n2, (d22, ) = n.ClonePartial('f1', {a1: 'a11', a2: 'a22'}, [d])
        net_assert(
            n2, 4, {'p1', 'a11', 'a22'}, {'f1/d'},
            {'f1/b1', 'f1/b2', 'f1/c1', 'f1/c2', 'p1'})
        self.assertTrue(isinstance(d22, core.BlobReference))
        self.assertEqual(d22.Net(), n2)
        self.assertEqual(str(d22), 'f1/d')

        n3, (d22, ) = n.ClonePartial('f2', [b1, b2], [d])
        net_assert(
            n3, 3, {'p1', 'b1', 'b2'}, {'f2/d'}, {'f2/c1', 'f2/c2', 'p1'})
        self.assertEqual(str(d22), 'f2/d')

        n4, (c22, ) = n.ClonePartial('f3', [b1], [c1])
        net_assert(n4, 1, {'p1', 'b1'}, {'f3/c1'}, {'p1'})
        self.assertEqual(str(c22), 'f3/c1')

        n5, (c11, c22) = n.ClonePartial('f4', [b1, b2], [c1, c2])
        net_assert(n5, 2, {'p1', 'b1', 'b2'}, {'f4/c1', 'f4/c2'}, {'p1'})
        self.assertEqual(str(c11), 'f4/c1')
        self.assertEqual(str(c22), 'f4/c2')

        with self.assertRaises(AssertionError):
            n.ClonePartial('f4', [a1, a2, c2], [d])

        n6, (e22, ) = n.ClonePartial('f5', [d], [e])
        net_assert(n6, 4, {'p1', 'd'}, {'f5/e'}, {'f5/k', 'p1'})
        self.assertEqual(str(e22), 'f5/e')

        n8, (e22, f22) = n.ClonePartial('f7', [d], [e, f])
        net_assert(n8, 5, {'p1', 'd'}, {'f7/e', 'f7/f'}, {'p1', 'f7/k'})
        self.assertEqual(str(e22), 'f7/e')
        self.assertEqual(str(f22), 'f7/f')

        params._CheckLookupTables()
        n._CheckLookupTables()

    def test_mask_clone_update_external_list(self):
        n = core.Net('original')
        a1 = n.AddExternalInput('a1')
        a2 = n.AddExternalInput('a2')
        p1 = 'p1'
        b1, b2 = n.Concat([a1, a2], ['b1', 'b2'], axis=0)
        c1 = n.Sum([b1, p1], ['c1'])
        c2 = n.Sum([b2], ['c2'])
        n.Sum([c1, c2], ['d'])
        new_net = n.Clone(
            "new", op_id_mask=[0, 1], keep_schema=True, update_external_list=True)
        self.assertEqual(
            sorted(map(str, new_net.external_inputs)),
            ["a1", "a2", "p1"],
            "external input not matched",
        )
        self.assertEqual(
            sorted(map(str, new_net.external_outputs)),
            ["b2", "c1"],
            "external output not matched",
        )
        new_net = n.Clone(
            "new2", op_id_mask=[2, 3], keep_schema=True, update_external_list=True)
        self.assertEqual(
            sorted(map(str, new_net.external_inputs)),
            ["b2", "c1"],
            "external input not matched",
        )
        self.assertEqual(
            sorted(map(str, new_net.external_outputs)),
            ["d"],
            "external output not matched",
        )


class TestExternalInputs(test_util.TestCase):
    def testSetInputRecordWithBlobs(self):
        net = core.Net("test")
        record = schema.NewRecord(net, schema.Struct(
            ("x", schema.Scalar(np.float)),
        ))
        input_record = net.set_input_record(record)
        self.assertTrue(net.BlobIsDefined(input_record.x()))
        self.assertIn(input_record.x(), net.external_inputs)

    def testSetInputRecordWithoutBlobs(self):
        net = core.Net("test")
        record = schema.Struct(("x", schema.Scalar(np.float)))
        input_record = net.set_input_record(record)
        self.assertTrue(net.BlobIsDefined(input_record.x()))
        self.assertIn(input_record.x(), net.external_inputs)


class TestCreateOperator(test_util.TestCase):
    def testCreate(self):
        device_option = caffe2_pb2.DeviceOption()
<<<<<<< HEAD
        if workspace.has_hip_support:
            device_option.device_type = caffe2_pb2.HIP
            device_option.hip_gpu_id = 1
        else:
            device_option.device_type = caffe2_pb2.CUDA
            device_option.cuda_gpu_id = 1
=======
        device_option.device_type = caffe2_pb2.CUDA
        device_option.device_id = 1
>>>>>>> 70359755
        op = core.CreateOperator(
            "Ludicrous", "x", "y", name="ludicrous",
            control_input="z", device_option=device_option,
            engine="WARP", arg1=1, arg2="2", arg3=[1, 2, 3])
        self.assertEqual(op.type, "Ludicrous")
        self.assertEqual(op.name, "ludicrous")
        self.assertEqual(op.engine, "WARP")
        self.assertEqual(len(op.input), 1)
        self.assertEqual(op.input[0], "x")
        self.assertEqual(len(op.output), 1)
        self.assertEqual(op.output[0], "y")
        self.assertEqual(len(op.control_input), 1)
        self.assertEqual(op.control_input[0], "z")
        self.assertTrue(op.HasField('device_option'))
<<<<<<< HEAD
        if workspace.has_hip_support:
            self.assertEqual(op.device_option.device_type, caffe2_pb2.HIP)
            self.assertEqual(op.device_option.hip_gpu_id, 1)
        else:    
            self.assertEqual(op.device_option.device_type, caffe2_pb2.CUDA)
            self.assertEqual(op.device_option.cuda_gpu_id, 1)
=======
        self.assertEqual(op.device_option.device_type, caffe2_pb2.CUDA)
        self.assertEqual(op.device_option.device_id, 1)
>>>>>>> 70359755
        self.assertTrue(len(op.arg), 3)

        # can't guarantee ordering of kwargs, so generate a set of args
        # to test with
        arg_map = {}
        for arg in op.arg:
            arg_map[arg.name] = arg

        # Check all elements exist that should
        self.assertEqual("arg1" in arg_map, True)
        self.assertEqual("arg2" in arg_map, True)
        self.assertEqual("arg3" in arg_map, True)

        # Now test that all args were initialized correctly
        self.assertEqual(arg_map["arg1"].i, 1)
        self.assertEqual(arg_map["arg2"].s, b"2")
        self.assertEqual(list(arg_map["arg3"].ints), [1, 2, 3])


class TestAutoNaming(test_util.TestCase):
    def assertOperatorListEqual(self, operatorDefList1, operatorDefList2):
        for op in operatorDefList1:
            op.debug_info = ""
        for op in operatorDefList2:
            op.debug_info = ""
        self.assertEqual(operatorDefList1, operatorDefList2)
    """
    Test that operators are named with different names, and that automatically
    named blob names don't clash intra or inter networks.
    """
    def test_next_blob(self):
        def create_net():
            net = core.Net('net')
            with core.NameScope('foo'):
                net.Add(['a', 'b'], net.NextScopedBlob('ab'))

            net.Add(['c', 'd'], net.NextBlob('cd'))
            return net

        net_a = create_net()
        net_b = create_net()
        # created net proto is predicatable.
        self.assertOperatorListEqual(net_a.Proto().op,
                         net_b.Proto().op)
        self.assertEqual(net_a.Proto().op[0].output[0], 'foo/ab')
        self.assertEqual(net_a.Proto().op[1].output[0], 'cd')

        net_c = core.Net('net')
        # different calls return different blob names
        self.assertNotEqual(str(net_c.NextBlob('b')), str(net_c.NextBlob('b')))

    def test_auto_naming(self):
        a = core.Net('net')
        b = core.Net('net')
        self.assertNotEqual(a.Proto().name, b.Proto().name)
        a_in1 = a.AddExternalInput('a')
        b_in1 = b.AddExternalInput('b')
        all_outputs_single = []
        all_outputs_list = []

        def add_ops():
            all_outputs_single.append(a.Sum([a_in1, a_in1]))
            all_outputs_single.append(a.Sum([a_in1, a_in1]))
            all_outputs_single.append(b.Sum([b_in1, b_in1]))
            all_outputs_single.append(b.Sum([b_in1, b_in1]))
            all_outputs_list.append(a.Sum([a_in1, a_in1], outputs=2))
            all_outputs_list.append(a.Sum([a_in1, a_in1], outputs=2))
            all_outputs_list.append(b.Sum([b_in1, b_in1], outputs=2))
            all_outputs_list.append(b.Sum([b_in1, b_in1], outputs=2))

        add_ops()
        with core.NameScope('n1'):
            add_ops()

        # Force reset of lookup tables
        a.Proto().name

        with core.NameScope('n2'):
            add_ops()

        all_outputs = []
        for s in all_outputs_single:
            all_outputs.append(str(s))
        for l in all_outputs_list:
            for o in l:
                all_outputs.append(str(o))

        for i, o1 in enumerate(all_outputs):
            for j, o2 in enumerate(all_outputs):
                if i != j:
                    self.assertNotEqual(str(o1), str(o2))

        a._CheckLookupTables()
        b._CheckLookupTables()


class TestAppendNet(test_util.TestCase):

    def test_external_inputs_merged_correctly(self):
        netA = core.Net("A")
        netA.Sum(["in1", "in2"], ["sum1"])
        self.assertTrue("in1" in netA.external_inputs)

        netB = core.Net("B")
        netB.Sum(["in3", "in4"], ["in1"])
        netB.AppendNet(netA)
        self.assertFalse("in1" in netB.external_inputs)

    def test_external_inputs_merged_correctlyB(self):
        netA = core.Net("A")
        netA.Sum(["in1", "in2"], ["sum1"])
        self.assertTrue("in1" in netA.external_inputs)

        netB = core.Net("B")
        netB.Sum(["in3", "in4"], ["in1"])
        netA.AppendNet(netB)  # note different order than in prev test
        self.assertTrue("in1" in netA.external_inputs)


class TestExtractPredictorNet(test_util.TestCase):

    def test_extract_simple(self):
        from caffe2.python import brew
        from caffe2.python.model_helper import ModelHelper, ExtractPredictorNet

        model = ModelHelper(name="test", arg_scope={'order': 'NCHW'})
        [data, label] = brew.image_input(
            model,
            "reader", ["xx/data", "label"],
            is_test=1,
        )
        cnv = brew.conv(model, data, 'cnv', 32, 32, 4)
        a = brew.fc(model, cnv, 'a', 100, 200)
        pred = brew.fc(model, a, 'pred', 200, 5)
        brew.softmax(model, [pred, label], "softmax")

        (predict_net, export_blobs) = ExtractPredictorNet(
            net_proto=model.net.Proto(),
            input_blobs=["xx/data"],
            output_blobs=["pred"],
            renames={"xx/data": "image"},
        )
        export_blobs = set(export_blobs)

        ops = list(predict_net.Proto().op)
        for op in ops:
            self.assertFalse(op.type == "Softmax")
            self.assertFalse("xx/data" in op.input)

        # Note: image input should not be included
        self.assertEquals(ops[0].type, "Conv")
        self.assertEquals(ops[1].type, "FC")
        self.assertEquals(ops[2].type, "FC")
        self.assertEquals(len(ops), 3)

        # test rename happened
        self.assertEquals(ops[0].input[0], "image")

        # Check export blobs
        self.assertTrue("image" not in export_blobs)
        self.assertTrue("xx/data" not in export_blobs)
        self.assertEqual(set([str(p) for p in model.params]), export_blobs)

        # Check external inputs/outputs
        self.assertTrue("image" in predict_net.Proto().external_input)
        self.assertEquals(set(["pred"]), set(predict_net.Proto().external_output))
        self.assertEqual(
            set(predict_net.Proto().external_input) -
            set([str(p) for p in model.params]), set(["image"])
        )


class TestOperatorTraceback(test_util.TestCase):
    def op_name_check(self, net, cf, line, func):
        net.PopulateProtoWithFileName()
        filename = getframeinfo(cf).filename
        self.assertEqual(net.Proto().op[0].name, '{}:{}:{}'.format(
            filename, line, func))

    def test_operator_constructor_traceback(self):
        net = core.Net("test")
        a, b = net.AddExternalInput("a", "b")
        net.Mul([a, b], "c"); cf = currentframe(); line = cf.f_lineno
        func = cf.f_code.co_name
        with self.assertRaises(Exception):
            workspace.RunNetOnce(net)
        with self.assertRaises(Exception):
            workspace.CreateNet(net)
        self.op_name_check(net, cf, line, func)

    def test_operator_runtime_traceback(self):
        net = core.Net("test")
        a = net.AddExternalInput("a")
        workspace.blobs[a] = np.array([1, 2, 3], dtype=np.float32)
        net.Split(a, ["b", "c"], axis=0); cf = currentframe(); line = cf.f_lineno
        func = cf.f_code.co_name
        with self.assertRaises(Exception):
            workspace.RunNetOnce(net)
        workspace.CreateNet(net)
        with self.assertRaises(Exception):
            workspace.RunNet(net)
        self.op_name_check(net, cf, line, func)

    def test_c_workspace_constructor(self):
        net = core.Net("test")
        a, b = net.AddExternalInput("a", "b")
        net.Mul([a, b], "c"); cf = currentframe(); line = cf.f_lineno
        func = cf.f_code.co_name
        ws = workspace.C.Workspace()
        with self.assertRaises(Exception):
            ws.run(net)
        with self.assertRaises(Exception):
            ws.create_net(net)
        self.op_name_check(net, cf, line, func)

    def test_c_workspace_runtime(self):
        net = core.Net("test")
        a = net.AddExternalInput("a")
        net.Split(a, ["b", "c"], axis=0); cf = currentframe(); line = cf.f_lineno
        func = cf.f_code.co_name
        ws = workspace.C.Workspace()
        ws.create_blob(str(a)).feed(np.array([1, 2, 3], dtype=np.float32))
        ws.create_net(net)
        with self.assertRaises(Exception):
            ws.run(net)
        self.op_name_check(net, cf, line, func)

    def test_async_exception_handling(self):
        net = core.Net("test")
        net.Proto().type = 'dag'  # this runs operators on background threads
        a = net.AddExternalInput("a")
        net.Split(a, ["b", "c"], axis=0); cf = currentframe(); line = cf.f_lineno
        func = cf.f_code.co_name
        workspace.FeedBlob(a, np.array([1, 2, 3], dtype=np.float32))
        with self.assertRaises(Exception) as enforceNotMet:
            workspace.RunNetOnce(net)
        self.assertIn('enforce fail', str(enforceNotMet.exception))
        self.op_name_check(net, cf, line, func)


class TestCreatePlan(test_util.TestCase):

    def test_create_plan_from_proto_correctly(self):
        from caffe2.python.net_builder import ops
        with Node('trainer'), Task(name='my_task', num_instances=2) as task:
            with ops.task_init():
                globl = ops.Const(0)
            with ops.task_instance_init():
                local = ops.Const(0)
            with ops.loop(100):
                ops.Copy(globl, local)
            with ops.task_instance_exit():
                ops.Add([globl, local], [globl])
            with ops.task_exit():
                ops.Mul([globl, globl], [globl])

        plan = core.Plan(task.get_step())
        test_plan = core.Plan.create_from_proto(plan.Proto())

        self.assertEqual(len(plan.Steps()), 1)
        self.assertEqual(len(test_plan.Steps()), 1)
        self.assertEqual(len(plan.Proto().network), 9)
        self.assertEqual(len(test_plan.Proto().network), 9)
        self.assertEqual(len(plan.Proto().execution_step), 1)
        self.assertEqual(len(test_plan.Proto().execution_step), 1)
        self.assertEqual(plan.Steps()[0].Name(), test_plan.Steps()[0].Name())
        self.assertEqual(len(plan.Nets()), len(test_plan.Nets()))
        for idx in range(0, len(plan.Nets())):
            # When we create Net for test_plan, we will end up with new Net
            # name with postfix.
            net_1 = plan.Nets()[idx]
            net_2 = test_plan.Nets()[idx]
            trim_size = len(net_1.Name())
            self.assertEqual(net_1.Name(), net_2.Name()[:trim_size])


class TestOpRegistryKey(test_util.TestCase):
    def test_is_operator(self):
        self.assertTrue(core.IsOperator('Relu'))
        self.assertFalse(core.IsOperator('NOEXIST'))

    def test_is_operator_with_engine(self):
        self.assertTrue(core.IsOperatorWithEngine('Relu', 'DEFAULT'))
        self.assertFalse(core.IsOperatorWithEngine('Relu', 'NOEXIST'))


class TestDeviceOption(test_util.TestCase):
    def test_check_equal_node_name(self):
        opt1 = core.DeviceOption(0)
        opt2 = core.DeviceOption(0)
        self.assertTrue(core.device_option_equal(opt1, opt2))
        opt2.node_name = 'test'
        self.assertTrue(core.device_option_equal(opt1, opt2))
        self.assertFalse(core.device_option_equal(opt1, opt2, ignore_node_name=False))
        opt1.node_name = 'test'
        self.assertTrue(core.device_option_equal(opt1, opt2, ignore_node_name=False))

    def test_check_equal_default_value(self):
        opt1 = caffe2_pb2.DeviceOption()
        opt2 = caffe2_pb2.DeviceOption()
        opt1.device_type = 0
        self.assertTrue(core.device_option_equal(opt1, opt2))
<<<<<<< HEAD
        if workspace.has_hip_support:
            opt1.hip_gpu_id = 5
        else:
            opt1.cuda_gpu_id = 5
=======
        opt1.device_id = 5
>>>>>>> 70359755
        # opt1 still is on CPU, so the options should be equal
        self.assertTrue(core.device_option_equal(opt1, opt2))
        opt2.device_type = 0
        self.assertTrue(core.device_option_equal(opt1, opt2))
        opt1.device_type = 6 if workspace.has_hip_support else 1
        self.assertFalse(core.device_option_equal(opt1, opt2))


class TestInferDeviceCpuOnly(test_util.TestCase):
    def test_inject_copy(self):
        '''
        Test inject cross device copies - this is a no-op on CPU only devices.
        '''
        send_node = 'node:0'
        recv_node = 'node:1'
        # Using placeholder ops for send/recv. Placeholder ops are
        # decorator/fake ops that don't have operator schema.
        placeholder_send = 'Placeholder:Dummy:Send'
        placeholder_recv = 'Placeholder:Dummy:Recv'

        # init_net.
        init_net = core.Net("init_net")
        with core.DeviceScope(0, node_name=send_node):
            init_net.XavierFill([], 'fc_w', shape=[10, 100])
            init_net.ConstantFill([], 'fc_b', shape=[10, ])

        # train_net.
        train_net = core.Net("train_net")
        train_net.Proto().external_input.extend(['fc_w', 'fc_b'])
        with core.DeviceScope(0, node_name=send_node):
            op = core.CreateOperator(
                placeholder_send, ["fc_w", 'fc_b'], [],
                dst_node=recv_node)
            train_net.Proto().op.extend([op])
        with core.DeviceScope(0, node_name=recv_node):
            # Let's rename the recv blob i.e. fc_w -> fc_w_recv.
            op = core.CreateOperator(
                placeholder_recv, [], ['fc_w_recv', 'fc_b'],
                src_node=send_node)
            train_net.Proto().op.extend([op])
            train_net.FC(["data", 'fc_w_recv', 'fc_b'], "fc1")

        # Inject cross device copies.
        init_net, x_dev_state = core.InjectCrossDeviceCopies(
            init_net,
            placeHolderOps=[placeholder_send, placeholder_recv])
        train_net, x_dev_state = core.InjectCrossDeviceCopies(
            train_net, x_dev_state,
            placeHolderOps=[placeholder_send, placeholder_recv])

        # Verify: No Copy operators should be injected since it is CPU only.
        op = train_net.Proto().op[0]
        self.assertEqual(op.type, placeholder_send)
        self.assertEqual(op.device_option.device_type, 0)
        self.assertEqual(op.input[0], "fc_w")
        self.assertEqual(op.input[1], "fc_b")
        op = train_net.Proto().op[1]
        self.assertEqual(op.type, placeholder_recv)
        self.assertEqual(op.device_option.device_type, 0)
        self.assertEqual(op.output[0], "fc_w_recv")
        self.assertEqual(op.output[1], "fc_b")
        op = train_net.Proto().op[2]
        self.assertEqual(op.type, "FC")
        self.assertEqual(op.device_option.device_type, 0)
        self.assertEqual(op.input[1], "fc_w_recv")
        self.assertEqual(op.input[2], "fc_b")


@unittest.skipIf(not workspace.has_gpu_support and not workspace.has_hip_support, 'No GPU support')
class TestInferDevice(test_util.TestCase):

    def setUp(self):
        device_option = caffe2_pb2.DeviceOption()
<<<<<<< HEAD
        if workspace.has_hip_support:
            device_option.device_type = caffe2_pb2.HIP
            device_option.hip_gpu_id = 1
        else:
            device_option.device_type = caffe2_pb2.CUDA
            device_option.cuda_gpu_id = 1
        self.gpu_option = device_option
=======
        device_option.device_type = caffe2_pb2.CUDA
        device_option.device_id = 1
        self.cuda_option = device_option
>>>>>>> 70359755
        self.cpu_option = caffe2_pb2.DeviceOption()

    def _test_op(
        self,
        op_name,
        in_option,
        out_option,
        op_option=None,
        inputs=None,
        outputs=None
    ):
        op_option = self.gpu_option if not op_option else op_option
        inputs = ["blob_1"] if not inputs else inputs
        outputs = ["blob_2"] if not outputs else outputs
        with core.DeviceScope(op_option):
            op = core.CreateOperator(op_name, inputs, outputs)
        input_dev, output_dev = core.InferOpBlobDevices(op)
        if isinstance(in_option, list):
            assert len(in_option) == len(input_dev), \
                'Length of input device option should match' \
                '{} vs. {}'.format(in_option, input_dev)
            for in_dev, in_opt in zip(input_dev, in_option):
                self.assertEqual(in_dev, in_opt)
        else:
            for in_dev in input_dev:
                self.assertEqual(in_dev, in_option)
        if isinstance(out_option, list):
            assert len(out_option) == len(output_dev), \
                'Length of output device option should match' \
                '{} vs. {}'.format(out_option, output_dev)
            for out_dev, out_opt in zip(output_dev, out_option):
                self.assertEqual(out_dev, out_opt)
        else:
            for out_dev in output_dev:
                self.assertEqual(out_dev, out_option)

    def test_infer_device(self):
        self._test_op(
            "FC",
            self.gpu_option,
            self.gpu_option,
            op_option=self.gpu_option,
            inputs=["data", "fc_w", "fc_b"],
            outputs=["fc_1"]
        )

    def test_infer_device_split_by_lengths(self):
        self._test_op(
            "SplitByLengths",
            [self.gpu_option, self.cpu_option],
            self.gpu_option,
            op_option=self.gpu_option,
            inputs=["data", "fc_w"],
            outputs=["fc_1"]
        )

    def test_infer_device_cross_device(self):
        self._test_op("CopyGPUToCPU", self.gpu_option, self.cpu_option)
        self._test_op("CopyCPUToGPU", self.cpu_option, self.gpu_option)
        self._test_op("CopyFromCPUInput", self.cpu_option, self.gpu_option)
        self._test_op(
            "CopyFromCPUInput",
            self.cpu_option,
            self.cpu_option,
            op_option=self.cpu_option
        )

    def test_device_inference_function(self):
        # ConcatOp.
        op_option = self.gpu_option
        with core.DeviceScope(op_option):
            op = core.CreateOperator(
                'Concat',
                ['X_{}'.format(i) for i in range(4)],
                ['concat_result', 'split_info'],
                axis=1)
        input_dev, output_dev = core.InferOpBlobDevices(op)
        # 2nd output's type is CPU irrespective of Concat op's device option.
        self.assertEqual(output_dev[1], self.cpu_option)

        #SplitOp.
        op_option = self.gpu_option
        with core.DeviceScope(op_option):
            op = core.CreateOperator(
                'Split',
                ['input', 'split'],
                ['X_{}'.format(i) for i in range(4)],
                axis=0)
        input_dev, output_dev = core.InferOpBlobDevices(op)
        # 2nd input's type is CPU irrespective of Split op's device option.
        self.assertEqual(input_dev[1], self.cpu_option)

    def test_inject_copy(self):
        net = core.Net("test")
        init_net = core.Net("init")
        device_option = caffe2_pb2.DeviceOption()
<<<<<<< HEAD
        if workspace.has_hip_support:
            device_option.device_type = caffe2_pb2.HIP
            device_option.hip_gpu_id = 1
        else:
            device_option.device_type = caffe2_pb2.CUDA
            device_option.cuda_gpu_id = 1
=======
        device_option.device_type = caffe2_pb2.CUDA
        device_option.device_id = 1
>>>>>>> 70359755
        weight = init_net.XavierFill([], 'fc_w', shape=[10, 100])
        bias = init_net.ConstantFill([], 'fc_b', shape=[10, ])

        with core.DeviceScope(device_option):
            net.FC(["data", weight, bias], "fc1")

        _, blob_to_device = core.InjectCrossDeviceCopies(init_net)
        new_net, blob_to_device = core.InjectCrossDeviceCopies(
            net, blob_to_device
        )
        op = new_net._net.op[-1]
        self.assertEqual(op.type, "FC")
<<<<<<< HEAD
        if workspace.has_hip_support:
            self.assertEqual(op.input[0], "data_hip_1")
            self.assertEqual(op.input[1], "fc_w_hip_1")
            self.assertEqual(op.input[2], "fc_b_hip_1")
            self.assertEqual(op.device_option.device_type, 6)
            self.assertEqual(op.device_option.hip_gpu_id, 1)
        else:
            self.assertEqual(op.input[0], "data_cuda_1")
            self.assertEqual(op.input[1], "fc_w_cuda_1")
            self.assertEqual(op.input[2], "fc_b_cuda_1")
            self.assertEqual(op.device_option.device_type, 1)
            self.assertEqual(op.device_option.cuda_gpu_id, 1)
=======
        self.assertEqual(op.input[0], "data_cuda_1")
        self.assertEqual(op.input[1], "fc_w_cuda_1")
        self.assertEqual(op.input[2], "fc_b_cuda_1")
        self.assertEqual(op.device_option.device_type, 1)
        self.assertEqual(op.device_option.device_id, 1)
>>>>>>> 70359755
        self.assertEqual(new_net._net.op[-2].type, "CopyCPUToGPU")
        self.assertEqual(new_net._net.op[0].type, "CopyCPUToGPU")
        self.assertNotEqual(blob_to_device["fc_w"], device_option)

    def test_cross_nets(self):
        net = core.Net("test")
        init_net = core.Net("init")
        device_option = caffe2_pb2.DeviceOption()
<<<<<<< HEAD
        if workspace.has_hip_support:
            device_option.device_type = caffe2_pb2.HIP
            device_option.hip_gpu_id = 1
        else:
            device_option.device_type = caffe2_pb2.CUDA
            device_option.cuda_gpu_id = 1
=======
        device_option.device_type = caffe2_pb2.CUDA
        device_option.device_id = 1
>>>>>>> 70359755
        weight = init_net.XavierFill([], 'fc_w', shape=[10, 100])
        bias = init_net.ConstantFill([], 'fc_b', shape=[10, ])
        const = init_net.ConstantFill([], 'const', shape=[], value=1.)
        with core.DeviceScope(device_option):
            const = init_net.Add([const, const], [const])
            fc_out = net.FC(["data", weight, bias], "fc1")
            net.Add([fc_out, const], [fc_out])

        data_remap = {'data': device_option}
        nets, _ = core.InjectDeviceCopiesAmongNets(
            [init_net, net], blob_to_device_init=data_remap
        )
        op = nets[1]._net.op[0]
        self.assertEqual(op.type, "CopyCPUToGPU")
<<<<<<< HEAD
        if workspace.has_hip_support:
            self.assertEqual(op.device_option.device_type, 6)
            self.assertEqual(op.device_option.device_type, 6)
            self.assertEqual(op.device_option.hip_gpu_id, 1)
            self.assertEqual(op.output[0], "fc_w_hip_1")
        else:
            self.assertEqual(op.device_option.device_type, 1)
            self.assertEqual(op.device_option.device_type, 1)
            self.assertEqual(op.device_option.cuda_gpu_id, 1)
            self.assertEqual(op.output[0], "fc_w_cuda_1")
        op = nets[1]._net.op[1]
        self.assertEqual(op.type, "CopyCPUToGPU")
        if workspace.has_hip_support:
            self.assertEqual(op.device_option.device_type, 6)
            self.assertEqual(op.device_option.hip_gpu_id, 1)
            self.assertEqual(op.output[0], "fc_b_hip_1")
        else:
            self.assertEqual(op.device_option.device_type, 1)
            self.assertEqual(op.device_option.cuda_gpu_id, 1)
            self.assertEqual(op.output[0], "fc_b_cuda_1")
        op = nets[1]._net.op[2]
        self.assertEqual(op.type, "FC")
        self.assertEqual(op.input[0], "data")
        if workspace.has_hip_support:
            self.assertEqual(op.input[1], "fc_w_hip_1")
            self.assertEqual(op.input[2], "fc_b_hip_1")
            self.assertEqual(op.device_option.device_type, 6)
            self.assertEqual(op.device_option.hip_gpu_id, 1)
        else:
            self.assertEqual(op.input[1], "fc_w_cuda_1")
            self.assertEqual(op.input[2], "fc_b_cuda_1")
            self.assertEqual(op.device_option.device_type, 1)
            self.assertEqual(op.device_option.cuda_gpu_id, 1)
=======
        self.assertEqual(op.device_option.device_type, 1)
        self.assertEqual(op.device_option.device_id, 1)
        self.assertEqual(op.output[0], "fc_w_cuda_1")
        op = nets[1]._net.op[1]
        self.assertEqual(op.type, "CopyCPUToGPU")
        self.assertEqual(op.device_option.device_type, 1)
        self.assertEqual(op.device_option.device_id, 1)
        self.assertEqual(op.output[0], "fc_b_cuda_1")
        op = nets[1]._net.op[2]
        self.assertEqual(op.type, "FC")
        self.assertEqual(op.input[0], "data")
        self.assertEqual(op.input[1], "fc_w_cuda_1")
        self.assertEqual(op.input[2], "fc_b_cuda_1")
        self.assertEqual(op.device_option.device_type, 1)
        self.assertEqual(op.device_option.device_id, 1)
>>>>>>> 70359755
        op = nets[1]._net.op[3]
        self.assertEqual(op.type, "Add")
        self.assertEqual(op.input[0], "fc1")
        if workspace.has_hip_support:
            self.assertEqual(op.input[1], "const_hip_1")
        else:
            self.assertEqual(op.input[1], "const_cuda_1")
        # check that moved blob is in input to the new net
        if workspace.has_hip_support:
            for c in ["data", "fc_w", "fc_b", "const_hip_1"]:
                self.assertTrue(c in nets[1]._net.external_input)
        else:
            for c in ["data", "fc_w", "fc_b", "const_cuda_1"]:
                self.assertTrue(c in nets[1]._net.external_input)
        """
For reference, net.Proto() should be like:
name: ""
op {
  input: "fc_w"
  output: "fc_w_cuda_1"
  name: ""
  type: "CopyCPUToGPU"
  device_option {
    device_type: 1
    device_id: 1
  }
}
op {
  input: "fc_b"
  output: "fc_b_cuda_1"
  name: ""
  type: "CopyCPUToGPU"
  device_option {
    device_type: 1
    device_id: 1
  }
}
op {
  input: "data"
  input: "fc_w_cuda_1"
  input: "fc_b_cuda_1"
  output: "fc1"
  name: ""
  type: "FC"
  device_option {
    device_type: 1
    device_id: 1
  }
}
op {
  input: "fc1"
  input: "const_cuda_1"
  output: "fc1"
  name: ""
  type: "Add"
  device_option {
    device_type: 1
    device_id: 1
  }
}
external_input: "data"
external_input: "fc_w"
external_input: "fc_b"
external_input: "const"
external_input: "const_cuda_1"
"""

    def test_cross_nets_no_change(self):
        net = core.Net("test")
        init_net = core.Net("init")
        device_option = caffe2_pb2.DeviceOption()
        device_option.device_type = caffe2_pb2.CUDA
        device_option.device_id = 1

        with core.DeviceScope(device_option):
            weight = init_net.XavierFill([], 'fc_w', shape=[10, 100])
            bias = init_net.ConstantFill([], 'fc_b', shape=[10, ])
            net.FC(["data", weight, bias], "fc1")

        data_remap = {'data': device_option}
        nets = core.InjectDeviceCopiesAmongNetsWithoutB2D(
            [init_net, net], blob_to_device_init=data_remap
        )
        op = nets[1]._net.op[0]
        self.assertEqual(op.type, "FC")
        self.assertEqual(op.input[0], "data")
        self.assertEqual(op.input[1], "fc_w")
        self.assertEqual(op.input[2], "fc_b")
        self.assertEqual(op.device_option.device_type, 1)
        self.assertEqual(op.device_option.device_id, 1)
        """
For reference, net.Proto() should be like:
name: ""
op {
  input: "data"
  input: "fc_w"
  input: "fc_b"
  output: "fc1"
  name: ""
  type: "FC"
  device_option {
    device_type: 1
    device_id: 1
  }
}
external_input: "data"
external_input: "fc_w"
external_input: "fc_b"
"""

    def test_inject_copy_multi_use(self):
        net = core.Net("test")
        device_option = caffe2_pb2.DeviceOption()
<<<<<<< HEAD
        if workspace.has_hip_support:
            device_option.device_type = caffe2_pb2.HIP
            device_option.hip_gpu_id = 1
        else:
            device_option.device_type = caffe2_pb2.CUDA
            device_option.cuda_gpu_id = 1
=======
        device_option.device_type = caffe2_pb2.CUDA
        device_option.device_id = 1
>>>>>>> 70359755

        with core.DeviceScope(device_option):
            net.Relu("data", "relu1")
        net.Relu("data", "relu2")
        with core.DeviceScope(device_option):
            net.Relu("data", "relu3")
        net.Relu("data", "relu4")
<<<<<<< HEAD
        if workspace.has_hip_support:
            device_option.hip_gpu_id = 0
        else:
            device_option.cuda_gpu_id = 0
        with core.DeviceScope(device_option):
            net.Relu("data", "relu5")
        if workspace.has_hip_support:
            device_option.hip_gpu_id = 1
        else:
            device_option.cuda_gpu_id = 1
=======
        device_option.device_id = 0
        with core.DeviceScope(device_option):
            net.Relu("data", "relu5")
        device_option.device_id = 1
>>>>>>> 70359755
        with core.DeviceScope(device_option):
            net.Relu("data", "relu6")

        new_net, _ = core.InjectCrossDeviceCopies(net)
        op = new_net._net.op[0]
        self.assertEqual(op.type, "CopyCPUToGPU")
<<<<<<< HEAD
        if workspace.has_hip_support:
            self.assertEqual(op.device_option.device_type, 6)
            self.assertEqual(op.device_option.hip_gpu_id, 1)
            self.assertEqual(op.output[0], "data_hip_1")
        else:
            self.assertEqual(op.device_option.device_type, 1)
            self.assertEqual(op.device_option.cuda_gpu_id, 1)
            self.assertEqual(op.output[0], "data_cuda_1")
        op = new_net._net.op[1]
        self.assertEqual(op.type, "Relu")
        if workspace.has_hip_support:
            self.assertEqual(op.device_option.device_type, 6)
            self.assertEqual(op.device_option.hip_gpu_id, 1)
        else:
            self.assertEqual(op.device_option.device_type, 1)
            self.assertEqual(op.device_option.cuda_gpu_id, 1)
=======
        self.assertEqual(op.device_option.device_type, 1)
        self.assertEqual(op.device_option.device_id, 1)
        self.assertEqual(op.output[0], "data_cuda_1")
        op = new_net._net.op[1]
        self.assertEqual(op.type, "Relu")
        self.assertEqual(op.device_option.device_type, 1)
        self.assertEqual(op.device_option.device_id, 1)
>>>>>>> 70359755
        self.assertEqual(op.output[0], "relu1")
        op = new_net._net.op[2]
        self.assertEqual(op.type, "Relu")
        self.assertEqual(op.device_option.device_type, 0)
        self.assertEqual(op.output[0], "relu2")
        op = new_net._net.op[3]
        self.assertEqual(op.type, "Relu")
<<<<<<< HEAD
        if workspace.has_hip_support:
            self.assertEqual(op.device_option.device_type, 6)
            self.assertEqual(op.device_option.hip_gpu_id, 1)
            self.assertEqual(op.input[0], "data_hip_1")
        else:
            self.assertEqual(op.device_option.device_type, 1)
            self.assertEqual(op.device_option.cuda_gpu_id, 1)
            self.assertEqual(op.input[0], "data_cuda_1")
=======
        self.assertEqual(op.device_option.device_type, 1)
        self.assertEqual(op.device_option.device_id, 1)
        self.assertEqual(op.input[0], "data_cuda_1")
>>>>>>> 70359755
        self.assertEqual(op.output[0], "relu3")
        op = new_net._net.op[4]
        self.assertEqual(op.type, "Relu")
        self.assertEqual(op.device_option.device_type, 0)
        self.assertEqual(op.output[0], "relu4")
        op = new_net._net.op[5]
        self.assertEqual(op.type, "CopyCPUToGPU")
<<<<<<< HEAD
        if workspace.has_hip_support:
            self.assertEqual(op.device_option.device_type, 6)
            self.assertEqual(op.device_option.hip_gpu_id, 0)
            self.assertEqual(op.output[0], "data_hip_0")
        else:
            self.assertEqual(op.device_option.device_type, 1)
            self.assertEqual(op.device_option.cuda_gpu_id, 0)
            self.assertEqual(op.output[0], "data_cuda_0")
        op = new_net._net.op[6]
        self.assertEqual(op.type, "Relu")
        if workspace.has_hip_support:
            self.assertEqual(op.device_option.device_type, 6)
            self.assertEqual(op.device_option.hip_gpu_id, 0)
            self.assertEqual(op.input[0], "data_hip_0")
        else:
            self.assertEqual(op.device_option.device_type, 1)
            self.assertEqual(op.device_option.cuda_gpu_id, 0)
            self.assertEqual(op.input[0], "data_cuda_0")
        self.assertEqual(op.output[0], "relu5")
        op = new_net._net.op[7]
        self.assertEqual(op.type, "Relu")
        if workspace.has_hip_support:
            self.assertEqual(op.device_option.device_type, 6)
            self.assertEqual(op.device_option.hip_gpu_id, 1)
            self.assertEqual(op.input[0], "data_hip_1")
        else:
            self.assertEqual(op.device_option.device_type, 1)
            self.assertEqual(op.device_option.cuda_gpu_id, 1)
            self.assertEqual(op.input[0], "data_cuda_1")
=======
        self.assertEqual(op.device_option.device_type, 1)
        self.assertEqual(op.device_option.device_id, 0)
        self.assertEqual(op.output[0], "data_cuda_0")
        op = new_net._net.op[6]
        self.assertEqual(op.type, "Relu")
        self.assertEqual(op.device_option.device_type, 1)
        self.assertEqual(op.device_option.device_id, 0)
        self.assertEqual(op.input[0], "data_cuda_0")
        self.assertEqual(op.output[0], "relu5")
        op = new_net._net.op[7]
        self.assertEqual(op.type, "Relu")
        self.assertEqual(op.device_option.device_type, 1)
        self.assertEqual(op.device_option.device_id, 1)
        self.assertEqual(op.input[0], "data_cuda_1")
>>>>>>> 70359755
        self.assertEqual(op.output[0], "relu6")
        """
For reference, net.Proto() should be like:
name: ""
op {
  input: "data"
  output: "data_cuda_1"
  name: ""
  type: "CopyCPUToGPU"
  device_option {
    device_type: 1
    device_id: 1
  }
}
op {
  input: "data_cuda_1"
  output: "relu1"
  name: ""
  type: "Relu"
  device_option {
    device_type: 1
    device_id: 1
  }
}
op {
  input: "data"
  output: "relu2"
  name: ""
  type: "Relu"
}
op {
  input: "data_cuda_1"
  output: "relu3"
  name: ""
  type: "Relu"
  device_option {
    device_type: 1
    device_id: 1
  }
}
op {
  input: "data"
  output: "relu4"
  name: ""
  type: "Relu"
}
op {
  input: "data"
  output: "data_cuda_0"
  name: ""
  type: "CopyCPUToGPU"
  device_option {
    device_type: 1
    device_id: 0
  }
}
op {
  input: "data_cuda_0"
  output: "relu5"
  name: ""
  type: "Relu"
  device_option {
    device_type: 1
    device_id: 0
  }
}
op {
  input: "data_cuda_1"
  output: "relu6"
  name: ""
  type: "Relu"
  device_option {
    device_type: 1
    device_id: 1
  }
}
external_input: "data"
"""

    def test_inject_copy_placeholder_ops(self):
        '''
        Test inject cross device copies with placeholder ops. Placeholder ops
        are decorator/fake ops that don't have operator schema.
        '''
        # Create CPU and GPU devices on 2 nodes.
        cpu_device = []
        gpu_device = []
        for i in range(0, 2):
            cpu_device.append(caffe2_pb2.DeviceOption())
            cpu_device[i].node_name = 'node:' + str(i)
            gpu_device.append(caffe2_pb2.DeviceOption())
<<<<<<< HEAD
            if workspace.has_hip_support:
                gpu_device[i].device_type = caffe2_pb2.HIP
                gpu_device[i].hip_gpu_id = 0
            else:
                gpu_device[i].device_type = caffe2_pb2.CUDA
                gpu_device[i].cuda_gpu_id = 0
=======
            gpu_device[i].device_type = caffe2_pb2.CUDA
            gpu_device[i].device_id = 0
>>>>>>> 70359755
            gpu_device[i].node_name = 'node:' + str(i)
        send_node = 'node:0'
        recv_node = 'node:1'
        placeholder_send = 'Placeholder:Dummy:Send'
        placeholder_recv = 'Placeholder:Dummy:Recv'

        # init_net.
        init_net = core.Net("init_net")
        with core.DeviceScope(gpu_device[0]):
            weight = init_net.XavierFill([], 'fc_w', shape=[10, 100])
            bias = init_net.ConstantFill([], 'fc_b', shape=[10, ])
        with core.DeviceScope(cpu_device[0]):
            op = core.CreateOperator(
                placeholder_send, [weight, bias], [],
                dst_node=recv_node)
            init_net._net.op.extend([op])

        # train_net
        train_net = core.Net("train_net")
        with core.DeviceScope(cpu_device[1]):
            # XXX. replace hardcoded op name. Move test to net_transforms.
            op = core.CreateOperator(
                placeholder_recv, [], [weight, bias],
                src_node=send_node)
            train_net._net.op.extend([op])
            train_net.FC(["data", weight, bias], "fc1")

        # Inject cross device copies.
        init_net, x_dev_state = core.InjectCrossDeviceCopies(
            init_net,
            placeHolderOps=[placeholder_send, placeholder_recv])
        train_net, x_dev_state = core.InjectCrossDeviceCopies(
            train_net, x_dev_state,
            placeHolderOps=[placeholder_send, placeholder_recv])

        # Verify (init_net)
        op = init_net._net.op[2]
        self.assertEqual(op.type, "CopyGPUToCPU")
<<<<<<< HEAD
        if workspace.has_hip_support:
            self.assertEqual(op.device_option.device_type, 6)
            self.assertEqual(op.device_option.hip_gpu_id, 0)
        else:
            self.assertEqual(op.device_option.device_type, 1)
            self.assertEqual(op.device_option.cuda_gpu_id, 0)
        self.assertEqual(op.output[0], "fc_w_cpu")
        op = init_net._net.op[3]
        self.assertEqual(op.type, "CopyGPUToCPU")
        if workspace.has_hip_support:
            self.assertEqual(op.device_option.device_type, 6)
            self.assertEqual(op.device_option.hip_gpu_id, 0)
        else:
            self.assertEqual(op.device_option.device_type, 1)
            self.assertEqual(op.device_option.cuda_gpu_id, 0)
=======
        self.assertEqual(op.device_option.device_type, 1)
        self.assertEqual(op.device_option.device_id, 0)
        self.assertEqual(op.output[0], "fc_w_cpu")
        op = init_net._net.op[3]
        self.assertEqual(op.type, "CopyGPUToCPU")
        self.assertEqual(op.device_option.device_type, 1)
        self.assertEqual(op.device_option.device_id, 0)
>>>>>>> 70359755
        self.assertEqual(op.output[0], "fc_b_cpu")
        op = init_net._net.op[4]
        self.assertEqual(op.type, placeholder_send)
        self.assertEqual(op.device_option.device_type, 0)
        self.assertEqual(op.input[0], "fc_w_cpu")
        self.assertEqual(op.input[1], "fc_b_cpu")
        # Verify (train_net)
        op = train_net._net.op[0]
        self.assertEqual(op.type, placeholder_recv)
        self.assertEqual(op.device_option.device_type, 0)
        self.assertEqual(op.output[0], "fc_w_cpu")
        self.assertEqual(op.output[1], "fc_b_cpu")
        op = train_net._net.op[3]
        self.assertEqual(op.type, "FC")
        self.assertEqual(op.device_option.device_type, 0)
        self.assertEqual(op.input[1], "fc_w_cpu")
        self.assertEqual(op.input[2], "fc_b_cpu")

    def test_blob_inplace(self):
        net = core.Net("test")
        device_option = caffe2_pb2.DeviceOption()
<<<<<<< HEAD
        if workspace.has_hip_support:
            device_option.device_type = caffe2_pb2.HIP
            device_option.hip_gpu_id = 1
        else:
            device_option.device_type = caffe2_pb2.CUDA
            device_option.cuda_gpu_id = 1
=======
        device_option.device_type = caffe2_pb2.CUDA
        device_option.device_id = 1
>>>>>>> 70359755

        net.Adagrad(['param', 'moment', 'grad', 'lr'], ['param', 'moment'])
        with core.DeviceScope(device_option):
            net.Relu("param", "param_relu_no_sense")
        net, _ = core.InjectCrossDeviceCopies(net)
        op = net._net.op[1]
        self.assertEqual(op.type, 'CopyCPUToGPU')
        self.assertEqual(op.input[0], 'param')
        if workspace.has_hip_support:
            self.assertEqual(op.output[0], 'param_hip_1')
        else:
            self.assertEqual(op.output[0], 'param_cuda_1')
        op = net._net.op[2]
        if workspace.has_hip_support:
            self.assertEqual(op.input[0], 'param_hip_1')
        else:
            self.assertEqual(op.input[0], 'param_cuda_1')
        net.Relu('nonsense_input', 'moment')
        # should not raise inplace error
        core.InjectCrossDeviceCopies(net)
        with core.DeviceScope(device_option):
            net.Relu('nonsense_input_gpu', 'moment')
        with self.assertRaises(RuntimeError):
            core.InjectCrossDeviceCopies(net)


class TestRerouteTensor(test_util.TestCase):
    def test_reroute_tensor(self):
        net = core.Net("reroute_tensor")
        net.Conv(["input", "w", "b"], "conv1")
        net.Relu(["conv1"], "conv1_relu")
        new_op = core.CreateOperator("SpatialBN",
            ["conv1", "scale", "bias", "mean", "var"],
            ["conv1_bn", "mean", "var", "saved_mean", "saved_var"])
        # insert bn between conv and relu
        net.reroute_tensor("conv1", new_op, [net.Proto().op[1]])
        self.assertEqual(new_op, net.Proto().op[1], "insertion failed")
        self.assertEqual(net.Proto().op[2].input[0], "conv1_bn", "reroute failed")


if __name__ == '__main__':
    unittest.main()<|MERGE_RESOLUTION|>--- conflicted
+++ resolved
@@ -82,7 +82,6 @@
         self.assertFalse(op.HasField('device_option'))
         # explicitly setting a device
         device_option = caffe2_pb2.DeviceOption()
-<<<<<<< HEAD
         if workspace.has_hip_support:
             device_option.device_type = caffe2_pb2.HIP
             device_option.hip_gpu_id = 1
@@ -97,29 +96,16 @@
             self.assertTrue(op.HasField('device_option'))
             self.assertEqual(op.device_option.device_type, caffe2_pb2.CUDA)
             self.assertEqual(op.device_option.cuda_gpu_id, 1)
-=======
-        device_option.device_type = caffe2_pb2.CUDA
-        device_option.device_id = 1
-        op = core.CreateOperator("Relu", "x", "y", device_option=device_option)
-        self.assertTrue(op.HasField('device_option'))
-        self.assertEqual(op.device_option.device_type, caffe2_pb2.CUDA)
-        self.assertEqual(op.device_option.device_id, 1)
->>>>>>> 70359755
         with core.DeviceScope(device_option):
             # from device scope
             op = core.CreateOperator("Relu", "x", "y")
             self.assertTrue(op.HasField('device_option'))
-<<<<<<< HEAD
             if workspace.has_hip_support:
                 self.assertEqual(op.device_option.device_type, caffe2_pb2.HIP)
                 self.assertEqual(op.device_option.hip_gpu_id, 1)
             else:
                 self.assertEqual(op.device_option.device_type, caffe2_pb2.CUDA)
                 self.assertEqual(op.device_option.cuda_gpu_id, 1)
-=======
-            self.assertEqual(op.device_option.device_type, caffe2_pb2.CUDA)
-            self.assertEqual(op.device_option.device_id, 1)
->>>>>>> 70359755
             # from an overridden device option
             override_device = caffe2_pb2.DeviceOption()
             override_device.device_type = caffe2_pb2.CPU
@@ -134,32 +120,22 @@
 
     def testNameAndDeviceScopeTogether(self):
         device_option = caffe2_pb2.DeviceOption()
-<<<<<<< HEAD
         if workspace.has_hip_support:
             device_option.device_type = caffe2_pb2.HIP
             device_option.hip_gpu_id = 1
         else:
             device_option.device_type = caffe2_pb2.CUDA
             device_option.cuda_gpu_id = 1
-=======
-        device_option.device_type = caffe2_pb2.CUDA
-        device_option.device_id = 1
->>>>>>> 70359755
         with core.DeviceScope(device_option):
             with core.NameScope("foo"):
                 op = core.CreateOperator("Relu", "x", "y")
                 self.assertTrue(op.HasField('device_option'))
-<<<<<<< HEAD
                 if workspace.has_hip_support:
                     self.assertEqual(op.device_option.device_type, caffe2_pb2.HIP)
                     self.assertEqual(op.device_option.hip_gpu_id, 1)
                 else:
                     self.assertEqual(op.device_option.device_type, caffe2_pb2.CUDA)
                     self.assertEqual(op.device_option.cuda_gpu_id, 1)
-=======
-                self.assertEqual(op.device_option.device_type, caffe2_pb2.CUDA)
-                self.assertEqual(op.device_option.device_id, 1)
->>>>>>> 70359755
                 self.assertEqual(len(op.input), 1)
                 self.assertEqual(op.input[0], "foo/x")
                 self.assertEqual(len(op.output), 1)
@@ -298,17 +274,12 @@
 class TestCreateOperator(test_util.TestCase):
     def testCreate(self):
         device_option = caffe2_pb2.DeviceOption()
-<<<<<<< HEAD
         if workspace.has_hip_support:
             device_option.device_type = caffe2_pb2.HIP
             device_option.hip_gpu_id = 1
         else:
             device_option.device_type = caffe2_pb2.CUDA
             device_option.cuda_gpu_id = 1
-=======
-        device_option.device_type = caffe2_pb2.CUDA
-        device_option.device_id = 1
->>>>>>> 70359755
         op = core.CreateOperator(
             "Ludicrous", "x", "y", name="ludicrous",
             control_input="z", device_option=device_option,
@@ -323,17 +294,12 @@
         self.assertEqual(len(op.control_input), 1)
         self.assertEqual(op.control_input[0], "z")
         self.assertTrue(op.HasField('device_option'))
-<<<<<<< HEAD
         if workspace.has_hip_support:
             self.assertEqual(op.device_option.device_type, caffe2_pb2.HIP)
             self.assertEqual(op.device_option.hip_gpu_id, 1)
         else:    
             self.assertEqual(op.device_option.device_type, caffe2_pb2.CUDA)
             self.assertEqual(op.device_option.cuda_gpu_id, 1)
-=======
-        self.assertEqual(op.device_option.device_type, caffe2_pb2.CUDA)
-        self.assertEqual(op.device_option.device_id, 1)
->>>>>>> 70359755
         self.assertTrue(len(op.arg), 3)
 
         # can't guarantee ordering of kwargs, so generate a set of args
@@ -636,14 +602,10 @@
         opt2 = caffe2_pb2.DeviceOption()
         opt1.device_type = 0
         self.assertTrue(core.device_option_equal(opt1, opt2))
-<<<<<<< HEAD
         if workspace.has_hip_support:
             opt1.hip_gpu_id = 5
         else:
             opt1.cuda_gpu_id = 5
-=======
-        opt1.device_id = 5
->>>>>>> 70359755
         # opt1 still is on CPU, so the options should be equal
         self.assertTrue(core.device_option_equal(opt1, opt2))
         opt2.device_type = 0
@@ -717,7 +679,6 @@
 
     def setUp(self):
         device_option = caffe2_pb2.DeviceOption()
-<<<<<<< HEAD
         if workspace.has_hip_support:
             device_option.device_type = caffe2_pb2.HIP
             device_option.hip_gpu_id = 1
@@ -725,11 +686,6 @@
             device_option.device_type = caffe2_pb2.CUDA
             device_option.cuda_gpu_id = 1
         self.gpu_option = device_option
-=======
-        device_option.device_type = caffe2_pb2.CUDA
-        device_option.device_id = 1
-        self.cuda_option = device_option
->>>>>>> 70359755
         self.cpu_option = caffe2_pb2.DeviceOption()
 
     def _test_op(
@@ -826,17 +782,12 @@
         net = core.Net("test")
         init_net = core.Net("init")
         device_option = caffe2_pb2.DeviceOption()
-<<<<<<< HEAD
         if workspace.has_hip_support:
             device_option.device_type = caffe2_pb2.HIP
             device_option.hip_gpu_id = 1
         else:
             device_option.device_type = caffe2_pb2.CUDA
             device_option.cuda_gpu_id = 1
-=======
-        device_option.device_type = caffe2_pb2.CUDA
-        device_option.device_id = 1
->>>>>>> 70359755
         weight = init_net.XavierFill([], 'fc_w', shape=[10, 100])
         bias = init_net.ConstantFill([], 'fc_b', shape=[10, ])
 
@@ -849,7 +800,6 @@
         )
         op = new_net._net.op[-1]
         self.assertEqual(op.type, "FC")
-<<<<<<< HEAD
         if workspace.has_hip_support:
             self.assertEqual(op.input[0], "data_hip_1")
             self.assertEqual(op.input[1], "fc_w_hip_1")
@@ -862,13 +812,6 @@
             self.assertEqual(op.input[2], "fc_b_cuda_1")
             self.assertEqual(op.device_option.device_type, 1)
             self.assertEqual(op.device_option.cuda_gpu_id, 1)
-=======
-        self.assertEqual(op.input[0], "data_cuda_1")
-        self.assertEqual(op.input[1], "fc_w_cuda_1")
-        self.assertEqual(op.input[2], "fc_b_cuda_1")
-        self.assertEqual(op.device_option.device_type, 1)
-        self.assertEqual(op.device_option.device_id, 1)
->>>>>>> 70359755
         self.assertEqual(new_net._net.op[-2].type, "CopyCPUToGPU")
         self.assertEqual(new_net._net.op[0].type, "CopyCPUToGPU")
         self.assertNotEqual(blob_to_device["fc_w"], device_option)
@@ -877,17 +820,12 @@
         net = core.Net("test")
         init_net = core.Net("init")
         device_option = caffe2_pb2.DeviceOption()
-<<<<<<< HEAD
         if workspace.has_hip_support:
             device_option.device_type = caffe2_pb2.HIP
             device_option.hip_gpu_id = 1
         else:
             device_option.device_type = caffe2_pb2.CUDA
             device_option.cuda_gpu_id = 1
-=======
-        device_option.device_type = caffe2_pb2.CUDA
-        device_option.device_id = 1
->>>>>>> 70359755
         weight = init_net.XavierFill([], 'fc_w', shape=[10, 100])
         bias = init_net.ConstantFill([], 'fc_b', shape=[10, ])
         const = init_net.ConstantFill([], 'const', shape=[], value=1.)
@@ -902,7 +840,6 @@
         )
         op = nets[1]._net.op[0]
         self.assertEqual(op.type, "CopyCPUToGPU")
-<<<<<<< HEAD
         if workspace.has_hip_support:
             self.assertEqual(op.device_option.device_type, 6)
             self.assertEqual(op.device_option.device_type, 6)
@@ -936,23 +873,6 @@
             self.assertEqual(op.input[2], "fc_b_cuda_1")
             self.assertEqual(op.device_option.device_type, 1)
             self.assertEqual(op.device_option.cuda_gpu_id, 1)
-=======
-        self.assertEqual(op.device_option.device_type, 1)
-        self.assertEqual(op.device_option.device_id, 1)
-        self.assertEqual(op.output[0], "fc_w_cuda_1")
-        op = nets[1]._net.op[1]
-        self.assertEqual(op.type, "CopyCPUToGPU")
-        self.assertEqual(op.device_option.device_type, 1)
-        self.assertEqual(op.device_option.device_id, 1)
-        self.assertEqual(op.output[0], "fc_b_cuda_1")
-        op = nets[1]._net.op[2]
-        self.assertEqual(op.type, "FC")
-        self.assertEqual(op.input[0], "data")
-        self.assertEqual(op.input[1], "fc_w_cuda_1")
-        self.assertEqual(op.input[2], "fc_b_cuda_1")
-        self.assertEqual(op.device_option.device_type, 1)
-        self.assertEqual(op.device_option.device_id, 1)
->>>>>>> 70359755
         op = nets[1]._net.op[3]
         self.assertEqual(op.type, "Add")
         self.assertEqual(op.input[0], "fc1")
@@ -1066,17 +986,12 @@
     def test_inject_copy_multi_use(self):
         net = core.Net("test")
         device_option = caffe2_pb2.DeviceOption()
-<<<<<<< HEAD
         if workspace.has_hip_support:
             device_option.device_type = caffe2_pb2.HIP
             device_option.hip_gpu_id = 1
         else:
             device_option.device_type = caffe2_pb2.CUDA
             device_option.cuda_gpu_id = 1
-=======
-        device_option.device_type = caffe2_pb2.CUDA
-        device_option.device_id = 1
->>>>>>> 70359755
 
         with core.DeviceScope(device_option):
             net.Relu("data", "relu1")
@@ -1084,7 +999,6 @@
         with core.DeviceScope(device_option):
             net.Relu("data", "relu3")
         net.Relu("data", "relu4")
-<<<<<<< HEAD
         if workspace.has_hip_support:
             device_option.hip_gpu_id = 0
         else:
@@ -1095,19 +1009,12 @@
             device_option.hip_gpu_id = 1
         else:
             device_option.cuda_gpu_id = 1
-=======
-        device_option.device_id = 0
-        with core.DeviceScope(device_option):
-            net.Relu("data", "relu5")
-        device_option.device_id = 1
->>>>>>> 70359755
         with core.DeviceScope(device_option):
             net.Relu("data", "relu6")
 
         new_net, _ = core.InjectCrossDeviceCopies(net)
         op = new_net._net.op[0]
         self.assertEqual(op.type, "CopyCPUToGPU")
-<<<<<<< HEAD
         if workspace.has_hip_support:
             self.assertEqual(op.device_option.device_type, 6)
             self.assertEqual(op.device_option.hip_gpu_id, 1)
@@ -1124,15 +1031,6 @@
         else:
             self.assertEqual(op.device_option.device_type, 1)
             self.assertEqual(op.device_option.cuda_gpu_id, 1)
-=======
-        self.assertEqual(op.device_option.device_type, 1)
-        self.assertEqual(op.device_option.device_id, 1)
-        self.assertEqual(op.output[0], "data_cuda_1")
-        op = new_net._net.op[1]
-        self.assertEqual(op.type, "Relu")
-        self.assertEqual(op.device_option.device_type, 1)
-        self.assertEqual(op.device_option.device_id, 1)
->>>>>>> 70359755
         self.assertEqual(op.output[0], "relu1")
         op = new_net._net.op[2]
         self.assertEqual(op.type, "Relu")
@@ -1140,7 +1038,6 @@
         self.assertEqual(op.output[0], "relu2")
         op = new_net._net.op[3]
         self.assertEqual(op.type, "Relu")
-<<<<<<< HEAD
         if workspace.has_hip_support:
             self.assertEqual(op.device_option.device_type, 6)
             self.assertEqual(op.device_option.hip_gpu_id, 1)
@@ -1149,11 +1046,6 @@
             self.assertEqual(op.device_option.device_type, 1)
             self.assertEqual(op.device_option.cuda_gpu_id, 1)
             self.assertEqual(op.input[0], "data_cuda_1")
-=======
-        self.assertEqual(op.device_option.device_type, 1)
-        self.assertEqual(op.device_option.device_id, 1)
-        self.assertEqual(op.input[0], "data_cuda_1")
->>>>>>> 70359755
         self.assertEqual(op.output[0], "relu3")
         op = new_net._net.op[4]
         self.assertEqual(op.type, "Relu")
@@ -1161,7 +1053,6 @@
         self.assertEqual(op.output[0], "relu4")
         op = new_net._net.op[5]
         self.assertEqual(op.type, "CopyCPUToGPU")
-<<<<<<< HEAD
         if workspace.has_hip_support:
             self.assertEqual(op.device_option.device_type, 6)
             self.assertEqual(op.device_option.hip_gpu_id, 0)
@@ -1191,22 +1082,6 @@
             self.assertEqual(op.device_option.device_type, 1)
             self.assertEqual(op.device_option.cuda_gpu_id, 1)
             self.assertEqual(op.input[0], "data_cuda_1")
-=======
-        self.assertEqual(op.device_option.device_type, 1)
-        self.assertEqual(op.device_option.device_id, 0)
-        self.assertEqual(op.output[0], "data_cuda_0")
-        op = new_net._net.op[6]
-        self.assertEqual(op.type, "Relu")
-        self.assertEqual(op.device_option.device_type, 1)
-        self.assertEqual(op.device_option.device_id, 0)
-        self.assertEqual(op.input[0], "data_cuda_0")
-        self.assertEqual(op.output[0], "relu5")
-        op = new_net._net.op[7]
-        self.assertEqual(op.type, "Relu")
-        self.assertEqual(op.device_option.device_type, 1)
-        self.assertEqual(op.device_option.device_id, 1)
-        self.assertEqual(op.input[0], "data_cuda_1")
->>>>>>> 70359755
         self.assertEqual(op.output[0], "relu6")
         """
 For reference, net.Proto() should be like:
@@ -1298,17 +1173,12 @@
             cpu_device.append(caffe2_pb2.DeviceOption())
             cpu_device[i].node_name = 'node:' + str(i)
             gpu_device.append(caffe2_pb2.DeviceOption())
-<<<<<<< HEAD
             if workspace.has_hip_support:
                 gpu_device[i].device_type = caffe2_pb2.HIP
                 gpu_device[i].hip_gpu_id = 0
             else:
                 gpu_device[i].device_type = caffe2_pb2.CUDA
                 gpu_device[i].cuda_gpu_id = 0
-=======
-            gpu_device[i].device_type = caffe2_pb2.CUDA
-            gpu_device[i].device_id = 0
->>>>>>> 70359755
             gpu_device[i].node_name = 'node:' + str(i)
         send_node = 'node:0'
         recv_node = 'node:1'
@@ -1347,7 +1217,6 @@
         # Verify (init_net)
         op = init_net._net.op[2]
         self.assertEqual(op.type, "CopyGPUToCPU")
-<<<<<<< HEAD
         if workspace.has_hip_support:
             self.assertEqual(op.device_option.device_type, 6)
             self.assertEqual(op.device_option.hip_gpu_id, 0)
@@ -1363,15 +1232,6 @@
         else:
             self.assertEqual(op.device_option.device_type, 1)
             self.assertEqual(op.device_option.cuda_gpu_id, 0)
-=======
-        self.assertEqual(op.device_option.device_type, 1)
-        self.assertEqual(op.device_option.device_id, 0)
-        self.assertEqual(op.output[0], "fc_w_cpu")
-        op = init_net._net.op[3]
-        self.assertEqual(op.type, "CopyGPUToCPU")
-        self.assertEqual(op.device_option.device_type, 1)
-        self.assertEqual(op.device_option.device_id, 0)
->>>>>>> 70359755
         self.assertEqual(op.output[0], "fc_b_cpu")
         op = init_net._net.op[4]
         self.assertEqual(op.type, placeholder_send)
@@ -1393,17 +1253,12 @@
     def test_blob_inplace(self):
         net = core.Net("test")
         device_option = caffe2_pb2.DeviceOption()
-<<<<<<< HEAD
         if workspace.has_hip_support:
             device_option.device_type = caffe2_pb2.HIP
             device_option.hip_gpu_id = 1
         else:
             device_option.device_type = caffe2_pb2.CUDA
             device_option.cuda_gpu_id = 1
-=======
-        device_option.device_type = caffe2_pb2.CUDA
-        device_option.device_id = 1
->>>>>>> 70359755
 
         net.Adagrad(['param', 'moment', 'grad', 'lr'], ['param', 'moment'])
         with core.DeviceScope(device_option):
