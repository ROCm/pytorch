--- conflicted
+++ resolved
@@ -27,11 +27,7 @@
 THStorage* THStorage_(newWithSize)(ptrdiff_t size)
 {
   THStorage* storage = c10::make_intrusive<at::StorageImpl>(
-<<<<<<< HEAD
-      at::scalarTypeToDataType(at::CTypeToScalarType<th::from_type<real>>::to()),
-=======
       at::scalarTypeToDataType(at::CTypeToScalarType<real>::to()),
->>>>>>> 622f7200
       size,
       getTHDefaultAllocator(),
       true).release();
@@ -42,11 +38,7 @@
                                         at::Allocator *allocator)
 {
   THStorage* storage = c10::make_intrusive<at::StorageImpl>(
-<<<<<<< HEAD
-      at::scalarTypeToDataType(at::CTypeToScalarType<th::from_type<real>>::to()),
-=======
       at::scalarTypeToDataType(at::CTypeToScalarType<real>::to()),
->>>>>>> 622f7200
       size,
       allocator,
       true).release();
@@ -124,11 +116,7 @@
 THStorage* THStorage_(newWithDataAndAllocator)(at::DataPtr&& data, ptrdiff_t size,
                                                at::Allocator* allocator) {
   THStorage* storage = c10::make_intrusive<at::StorageImpl>(
-<<<<<<< HEAD
-      at::scalarTypeToDataType(at::CTypeToScalarType<th::from_type<real>>::to()),
-=======
       at::scalarTypeToDataType(at::CTypeToScalarType<real>::to()),
->>>>>>> 622f7200
       size,
       std::move(data),
       allocator,
