--- conflicted
+++ resolved
@@ -181,11 +181,7 @@
 
 #if !defined(TH_REAL_IS_BOOL) /* non bool only part */
 
-<<<<<<< HEAD
-void THTensor_(addmm)(THTensor *r_, THTensor *t, THTensor *m1, THTensor *m2, scalar_t beta, scalar_t alpha)
-=======
 static void THTensor_(addmmImpl)(THTensor *r_, THTensor *t, THTensor *m1, THTensor *m2, scalar_t beta, scalar_t alpha)
->>>>>>> 9b2e2ee2
 {
   char transpose_r, transpose_m1, transpose_m2;
   THTensor *r__, *m1_, *m2_;
@@ -340,11 +336,7 @@
 #endif
 }
 
-<<<<<<< HEAD
-void THTensor_(addmv)(THTensor *r_, THTensor *t, THTensor *mat, THTensor *vec, scalar_t beta, scalar_t alpha)
-=======
 static void THTensor_(addmvImpl)(THTensor *r_, THTensor *t, THTensor *mat, THTensor *vec, scalar_t beta, scalar_t alpha)
->>>>>>> 9b2e2ee2
 {
   if( (mat->dim() != 2) || (THTensor_nDimension(vec) != 1) )
     THError("matrix and vector expected, got %dD, %dD",
