#ifndef THC_REDUCEALL_INC
#define THC_REDUCEALL_INC

//
// This file contains dimension reduction operation functions and
// kernels that work on both contiguous and non-contiguous tensor
// arguments of arbitrary (up to MAX_CUTORCH_DIMS) dimensioned
// arguments without copying or temporary storage, for reducing an
// entire tensor to one value.
//

#include <THC/THCReduceApplyUtils.cuh>
#include <c10/macros/Macros.h>

// Size per each reduction block
#define THC_REDUCE_ALL_BLOCK_SIZE 1024L

// Cutoff size for two-pass reduction
#define THC_TWO_PASS_REDUCTION_SIZE 2048L

// Kernel that handles an entire reduction of a tensor in one pass
template <typename T,
          typename IndexType,
          typename AccT,
          typename ModifyOp,
          typename ReduceOp,
          int ADims>
__global__ void
#if defined(__HIP_PLATFORM_HCC__)
C10_LAUNCH_BOUNDS_1(THC_REDUCE_ALL_BLOCK_SIZE)
#endif
kernelReduceAll(TensorInfo<T, IndexType> in,
                IndexType totalElements,
                AccT init,
                ModifyOp modifyOp,
                ReduceOp reduceOp,
                AccT* out) {
  // With a block-wide stride, have each thread perform its own reduction.
  AccT r = init;
  for (IndexType i = threadIdx.x; i < totalElements; i += blockDim.x) {
    const IndexType inOffset = IndexToOffset<T, IndexType, ADims>::get(i, in);
    const AccT val = scalar_cast<AccT>(in.data[inOffset]);
    r = reduceOp(r, modifyOp(val));
  }

  // Reduce within the block
  extern __shared__ char smemChar[];
  AccT* smem = (AccT*) smemChar;
  r = reduceBlock(smem, blockDim.x, r, reduceOp, init);

  if (threadIdx.x == 0) {
    // Write out reduced value
    *out = r;
  }
}

template <typename IndexType>
__device__ __forceinline__ IndexType getStartIndex(IndexType totalSize) {
  IndexType sizePerBlock = THCCeilDiv(totalSize, (IndexType) gridDim.x);
  return blockIdx.x * sizePerBlock;
}

template <typename IndexType>
__device__ __forceinline__ IndexType getEndIndex(IndexType totalSize) {
  IndexType sizePerBlock = THCCeilDiv(totalSize, (IndexType) gridDim.x);
  return min((IndexType) ((blockIdx.x + 1) * sizePerBlock), totalSize);
}

// Kernel that handles an entire reduction of a tensor in two passes
template <typename T,
          typename IndexType,
          typename AccT,
          typename ModifyOp,
          typename ReduceOp,
          int ADims>
#if defined(__HIP_PLATFORM_HCC__)
C10_LAUNCH_BOUNDS_1(THC_REDUCE_ALL_BLOCK_SIZE)
#endif
__global__ void
kernelReduceAllPass1(TensorInfo<T, IndexType> in,
                     IndexType totalElements,
                     AccT init,
                     ModifyOp modifyOp,
                     ReduceOp reduceOp,
                     AccT* scratchSpace) {
  const IndexType startIndex = getStartIndex<IndexType>(totalElements);
  const IndexType endIndex = getEndIndex<IndexType>(totalElements);

  // With a block-wide stride, have each thread perform its own reduction.
  AccT r = init;
  for (IndexType i = startIndex + threadIdx.x; i < endIndex; i += blockDim.x) {
    const IndexType inOffset = IndexToOffset<T, IndexType, ADims>::get(i, in);
    const AccT val = scalar_cast<AccT>(in.data[inOffset]);
    r = reduceOp(r, modifyOp(val));
  }

  // Reduce within the block
  extern __shared__ char smemChar[];
  AccT* smem = (AccT*) smemChar;
  r = reduceBlock(smem, blockDim.x, r, reduceOp, init);

  if (threadIdx.x == 0) {
    // Write out block-wide reduced value
    scratchSpace[blockIdx.x] = r;
  }
}

template <typename T, typename ReduceOp>
#if defined(__HIP_PLATFORM_HCC__)
C10_LAUNCH_BOUNDS_1(THC_REDUCE_ALL_BLOCK_SIZE)
#endif
__global__ void
kernelReduceAllPass2(int numPass1Blocks,
                     T init,
                     ReduceOp reduceOp,
                     T* scratchSpace,
                     T* out) {
  T r = init;
  if (threadIdx.x < numPass1Blocks) {
    r = scratchSpace[threadIdx.x];
  }

  // Reduce within the block
  extern __shared__ char smemChar[];
  T* smem = (T*) smemChar;
  r = reduceBlock(smem, numPass1Blocks, r, reduceOp, init);

  if (threadIdx.x == 0) {
    *out = r;
  }
}

// Perform a two-pass reduction if the tensor is large enough to
// warrant it.
inline bool isTwoPassReductionSize(ptrdiff_t elements) {
  return (elements > THC_TWO_PASS_REDUCTION_SIZE);
}

template <typename T>
inline ptrdiff_t getTwoPassBlocks(THCState* state, ptrdiff_t elements) {
  ptrdiff_t numBlocks = THCCeilDiv(elements, (ptrdiff_t)THC_REDUCE_ALL_BLOCK_SIZE);

  // We can only have as many blocks as there is scratch space
  ptrdiff_t scratchSpace =
    THCState_getCurrentDeviceScratchSpaceSize(state) / sizeof(T);
  THAssert(scratchSpace > 0);

  // Limit to 1024 due to dimensionality constraint
  if (scratchSpace > 1024) {
    scratchSpace = 1024;
  }

  if (numBlocks > scratchSpace) {
    numBlocks = scratchSpace;
  }

  return numBlocks;
}

// Get the block/grid size that we want
template <typename T>
inline void getPass1ReduceBlockGrid(THCState* state, ptrdiff_t elements,
                                    dim3& grid, dim3& block) {
  grid = dim3(getTwoPassBlocks<T>(state, elements));
  block = dim3(THC_REDUCE_ALL_BLOCK_SIZE);
}

template <typename T>
inline void getPass2ReduceBlockGrid(THCState* state, ptrdiff_t elements,
                                    dim3& grid, dim3& block) {
  grid = dim3(1);
  // We only need as many threads as there were blocks originally
  block = dim3(getTwoPassBlocks<T>(state, elements));
}

inline void getSinglePassReduceBlockGrid(ptrdiff_t elements,
                                         dim3& grid, dim3& block) {
  grid = dim3(1);
  block = dim3(THC_REDUCE_ALL_BLOCK_SIZE);
}

template <typename T,
          typename IndexType,
          typename AccT,
          typename ModifyOp,
          typename ReduceOp,
          int ADims>
void callReduceAll(THCState* state,
                   const TensorInfo<T, IndexType>& in,
                   ptrdiff_t totalElements,
                   AccT init,
                   const ModifyOp& modifyOp,
                   const ReduceOp& reduceOp,
                   AccT* devOut) {
  dim3 grid;
  dim3 block;

  if (isTwoPassReductionSize(totalElements)) {
    void* scratchSpace = THCudaMalloc(state, THCState_getCurrentDeviceScratchSpaceSize(state));

    getPass1ReduceBlockGrid<AccT>(state, totalElements, grid, block);
    size_t smemSize = block.x * sizeof(AccT);

    kernelReduceAllPass1<T, IndexType, AccT, ModifyOp, ReduceOp, ADims>
      <<<grid, block, smemSize, c10::cuda::getCurrentCUDAStream()>>>(
        in, (IndexType) totalElements, init, modifyOp, reduceOp,
        (AccT*) scratchSpace);

    int numPass1Blocks = grid.x;
    getPass2ReduceBlockGrid<AccT>(state, totalElements, grid, block);
    smemSize = block.x * sizeof(AccT);

    kernelReduceAllPass2<AccT, ReduceOp>
      <<<grid, block, smemSize, c10::cuda::getCurrentCUDAStream()>>>(
        numPass1Blocks, init, reduceOp,
        (AccT*) scratchSpace, devOut);

    THCudaFree(state, scratchSpace);
  } else {
    getSinglePassReduceBlockGrid(totalElements, grid, block);
    size_t smemSize = block.x * sizeof(AccT);

    kernelReduceAll<T, IndexType, AccT, ModifyOp, ReduceOp, ADims>
      <<<grid, block, smemSize, c10::cuda::getCurrentCUDAStream()>>>(
        in, (IndexType) totalElements, init, modifyOp, reduceOp, devOut);
  }
}

// Reduces the entire tensor to one value. `out` points to
// host-resident memory.
template <typename ScalarType,
          typename TensorType,
          typename ModifyOp,
          typename ReduceOp,
          typename AccT>
bool THC_reduceAll(THCState* state,
                   TensorType* in,
                   const ModifyOp& modifyOp,
                   const ReduceOp& reduceOp,
                   AccT init,
                   AccT* out,
                   int outOnDevice) {
  ptrdiff_t inElements = THCTensor_nElement(state, in);

  if (THCTensor_nDimensionLegacyAll(state, in) > MAX_CUTORCH_DIMS) {
    return false;
  }

  if (THCTensor_nDimensionLegacyAll(state, in) == 0) {
    // Zero-dim tensor; do nothing
    *out = init;
    return true;
  }

  bool freeDevOut = false;
  AccT* devOut = out;
  if (!outOnDevice) {
    // Use the stream-specific scratch space for the reduction kernel
    // to write out its value
    devOut = static_cast<AccT*>(THCudaMalloc(state,
        THCState_getCurrentDeviceScratchSpaceSize(state)));
    freeDevOut = true;
  }

  // It is possible that the tensor dimensions are able to be collapsed,
  // and thus we can reduce the actual code complexity of the copy by
  // exploiting this knowledge statically, since the div/mod is the
  // most expensive part of the operation, more so than memory accesses.
  // For instance, when copying a non-contiguous to a contiguous tensor
  // (or vice versa), the contiguous tensor can be collapsed to one
  // dimension, and the loop to translate the linear index to the array
  // index can be similarly collapsed. That is what this unrolling is for.
#define HANDLE_CASE(TYPE, IN)                                           \
  callReduceAll<ScalarType,                                             \
                TYPE, AccT, ModifyOp, ReduceOp, IN>(                    \
                  state, inInfo, inElements, init, modifyOp,            \
                  reduceOp, devOut);

#define HANDLE_IN_CASE(TYPE, IN)                    \
  {                                                 \
    switch (IN) {                                 \
      case 1:                                     \
        HANDLE_CASE(TYPE, 1);                     \
        break;                                    \
      case 2:                                     \
        HANDLE_CASE(TYPE, 2);                     \
        break;                                    \
      default:                                    \
        HANDLE_CASE(TYPE, -1);                    \
        break;                                    \
    }                                             \
  }

  if (THCTensor_canUse32BitIndexMath(state, in)) {
    TensorInfo<ScalarType, unsigned int> inInfo =
      getTensorInfo<ScalarType, TensorType, unsigned int>(state, in);
    inInfo.collapseDims();

    HANDLE_IN_CASE(unsigned int, inInfo.dims);
  } else {
    TensorInfo<ScalarType,
               uint64_t> inInfo =
      getTensorInfo<ScalarType, TensorType, uint64_t>(state, in);
    inInfo.collapseDims();

    /*
    Only instantiates the all 1D special case and the fallback all nD case for
    large (64-bit indexed) tensors to reduce compilation time.
    */
    if (inInfo.dims == 1) {
      HANDLE_IN_CASE(uint64_t, 1);
    } else {
      HANDLE_IN_CASE(uint64_t, -1);
    }
  }
#undef HANDLE_CASE
#undef HANDLE_IN_CASE

  // If our destination is not on the device, copy the value back to
  // the host (synchronous!)
  if (!outOnDevice) {
<<<<<<< HEAD
    cudaStream_t stream = THCState_getCurrentStream(state);
#ifdef __HIP_PLATFORM_HCC__
    THCudaCheck(hipMemcpyWithStream(out,
                                       devOut,
                                       sizeof(AccT),
                                       cudaMemcpyDeviceToHost,
                                       stream));
#else
=======
    cudaStream_t stream = c10::cuda::getCurrentCUDAStream();
>>>>>>> d5b768df
    THCudaCheck(cudaMemcpyAsync(out,
                                devOut,
                                sizeof(AccT),
                                cudaMemcpyDeviceToHost,
                                stream));
    THCudaCheck(cudaStreamSynchronize(stream));
#endif
  }

  if (freeDevOut) {
    THCudaFree(state, devOut);
  }

  return true;
}

#undef THC_REDUCE_ALL_BLOCK_SIZE
#undef THC_TWO_PASS_REDUCTION_SIZE

#endif // THC_REDUCEALL_INC<|MERGE_RESOLUTION|>--- conflicted
+++ resolved
@@ -319,8 +319,7 @@
   // If our destination is not on the device, copy the value back to
   // the host (synchronous!)
   if (!outOnDevice) {
-<<<<<<< HEAD
-    cudaStream_t stream = THCState_getCurrentStream(state);
+    cudaStream_t stream = c10::cuda::getCurrentStream();
 #ifdef __HIP_PLATFORM_HCC__
     THCudaCheck(hipMemcpyWithStream(out,
                                        devOut,
@@ -328,9 +327,6 @@
                                        cudaMemcpyDeviceToHost,
                                        stream));
 #else
-=======
-    cudaStream_t stream = c10::cuda::getCurrentCUDAStream();
->>>>>>> d5b768df
     THCudaCheck(cudaMemcpyAsync(out,
                                 devOut,
                                 sizeof(AccT),
