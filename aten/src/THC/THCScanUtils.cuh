--- conflicted
+++ resolved
@@ -5,15 +5,9 @@
 #include "THCDeviceUtils.cuh"
 
 #if defined(__HIP_PLATFORM_HCC__)
-<<<<<<< HEAD
-#define WARP_SIZE 64
-#else
-#define WARP_SIZE 32
-=======
 #define SCAN_UTILS_WARP_SIZE 64
 #else
 #define SCAN_UTILS_WARP_SIZE 32
->>>>>>> e1a17d5a
 #endif
 
 // Collection of in-kernel scan / prefix sum utilities
@@ -169,11 +163,7 @@
   T index = __popc(getLaneMaskLe() & vote);
   T carry = __popc(vote);
 
-<<<<<<< HEAD
-  int warp = threadIdx.x / WARP_SIZE;
-=======
   int warp = threadIdx.x / SCAN_UTILS_WARP_SIZE;
->>>>>>> e1a17d5a
 
   // Per each warp, write out a value
   if (getLaneId() == 0) {
@@ -186,11 +176,7 @@
   // warp shuffle scan for CC 3.0+
   if (threadIdx.x == 0) {
     int current = 0;
-<<<<<<< HEAD
-    for (int i = 0; i < blockDim.x / WARP_SIZE; ++i) {
-=======
     for (int i = 0; i < blockDim.x / SCAN_UTILS_WARP_SIZE; ++i) {
->>>>>>> e1a17d5a
       T v = smem[i];
       smem[i] = binop(smem[i], current);
       current = binop(current, v);
@@ -221,21 +207,13 @@
   *out -= (T) in;
 
   // The outgoing carry for all threads is the last warp's sum
-<<<<<<< HEAD
-  *carry = smem[(blockDim.x / WARP_SIZE) - 1];
-=======
   *carry = smem[(blockDim.x / SCAN_UTILS_WARP_SIZE) - 1];
->>>>>>> e1a17d5a
-
-  if (KillWARDependency) {
-    __syncthreads();
-  }
-}
-
-<<<<<<< HEAD
-#undef WARP_SIZE
-=======
+
+  if (KillWARDependency) {
+    __syncthreads();
+  }
+}
+
 #undef SCAN_UTILS_WARP_SIZE
->>>>>>> e1a17d5a
 
 #endif // THC_SCAN_UTILS_INC