#ifndef THC_NUMERICS_INC
#define THC_NUMERICS_INC

#include <cstdlib>
#include <limits>
#include <cuda.h>
#include <assert.h>
#include <TH/THHalf.h>
#include <ATen/ATen.h>
#include <ATen/cuda/NumericLimits.cuh>

// WARNING: THCNumerics is being deprecated. Please follow the comments
// in this file to learn about new usages.
// Comments on usage:
//      - lt,le,gt,ge,eq,neg,add,mul,sub,div and other binary ops can
//        be implemented using CUDA_apply_utils or binary cuda kernel
//      - Check NumericLimits.cuh for specialized math functions.
//      - Note how __half and at::Half can be casted. for instance:
//        static_cast<at::Half>(std::sin(static_cast<at::Half>(a)));

template <typename T>
struct THCNumerics {
};

template <typename T>
static inline __host__ __device__ T powi(T a, T b) {
  assert(THCNumerics<T>::ge(b, 0));
  T result = 1;
  while (b) {
    if (b & 1) {
       result *= a;
    }
    b /= 2;
    a *= a;
  }
  return result;
}

// DEPRECATED: For integral types, use math functions from std and NumericLimits.cuh.
//             Use binary_kernel or CUDA_apply_utils for arithmetic
template <>
struct THCNumerics<uint8_t> {
  static inline __host__ __device__ uint8_t min() { return at::numeric_limits<uint8_t>::lowest(); }
  static inline __host__ __device__ uint8_t max() { return at::numeric_limits<uint8_t>::max(); }
  static inline __host__ __device__ uint8_t lower_bound() { return at::numeric_limits<uint8_t>::lower_bound(); }
  static inline __host__ __device__ uint8_t upper_bound() { return at::numeric_limits<uint8_t>::upper_bound(); }

  static inline __host__ __device__ bool lt(uint8_t a, uint8_t b) { return a < b; }
  static inline __host__ __device__ bool le(uint8_t a, uint8_t b) { return a <= b; }
  static inline __host__ __device__ bool gt(uint8_t a, uint8_t b) { return a > b; }
  static inline __host__ __device__ bool ge(uint8_t a, uint8_t b) { return a >= b; }
  static inline __host__ __device__ bool eq(uint8_t a, uint8_t b) { return a == b; }
  static inline __device__ bool eq_with_nan(uint8_t a, uint8_t b) { return a == b; }
  static inline __host__ __device__ bool ne(uint8_t a, uint8_t b) { return a != b; }

  static inline __host__ __device__  uint8_t add(uint8_t a, uint8_t b) { return a + b; }
  static inline __host__ __device__  uint8_t mul(uint8_t a, uint8_t b) { return a * b; }
  static inline __host__ __device__  uint8_t sub(uint8_t a, uint8_t b) { return a - b; }
  static inline __host__ __device__  uint8_t div(uint8_t a, uint8_t b) { return a / b; }
  static inline __host__ __device__  uint8_t abs(uint8_t a) { return a; }
  static inline __host__ __device__  uint8_t pow(uint8_t a, uint8_t b) { return powi<uint8_t>(a, b); }
  static inline __host__ __device__  bool isnan(uint8_t a) { return false; }
  static inline __host__ __device__  bool isinf(uint8_t a) { return false; }
};

template <>
struct THCNumerics<bool> {
  static inline __host__ __device__ bool min() { return at::numeric_limits<bool>::lowest(); }
  static inline __host__ __device__ bool max() { return at::numeric_limits<bool>::max(); }
  static inline __host__ __device__ bool lower_bound() { return at::numeric_limits<bool>::lower_bound(); }
  static inline __host__ __device__ bool upper_bound() { return at::numeric_limits<bool>::upper_bound(); }

  static inline __host__ __device__ bool lt(bool a, bool b) { return a < b; }
  static inline __host__ __device__ bool le(bool a, bool b) { return a <= b; }
  static inline __host__ __device__ bool gt(bool a, bool b) { return a > b; }
  static inline __host__ __device__ bool ge(bool a, bool b) { return a >= b; }
  static inline __host__ __device__ bool eq(bool a, bool b) { return a == b; }
  static inline __host__ __device__ bool ne(bool a, bool b) { return a != b; }
  static inline __host__ __device__ bool add(bool a, bool b) { return a + b; }
  static inline __host__ __device__ bool mul(bool a, bool b) { return a && b; }
  static inline __host__ __device__ bool sub(bool a, bool b) { return a - b; }
  static inline __host__ __device__ bool div(bool a, bool b) { return a / b; }
  static inline __host__ __device__ bool abs(bool a) { return a; }
  static inline __host__ __device__ bool isnan(bool a) { return false; }
  static inline __host__ __device__ bool isinf(bool a) { return false; }
};

template <>
struct THCNumerics<int8_t> {
  static inline __host__ __device__ int8_t min() { return at::numeric_limits<int8_t>::lowest(); }
  static inline __host__ __device__ int8_t max() { return at::numeric_limits<int8_t>::max(); }
  static inline __host__ __device__ int8_t lower_bound() { return at::numeric_limits<int8_t>::lower_bound(); }
  static inline __host__ __device__ int8_t upper_bound() { return at::numeric_limits<int8_t>::upper_bound(); }

  static inline __host__ __device__ bool lt(int8_t a, int8_t b) { return a < b; }
  static inline __host__ __device__ bool le(int8_t a, int8_t b) { return a <= b; }
  static inline __host__ __device__ bool gt(int8_t a, int8_t b) { return a > b; }
  static inline __host__ __device__ bool ge(int8_t a, int8_t b) { return a >= b; }
  static inline __host__ __device__ bool eq(int8_t a, int8_t b) { return a == b; }
  static inline __device__ bool eq_with_nan(int8_t a, int8_t b) { return a == b; }
  static inline __host__ __device__ bool ne(int8_t a, int8_t b) { return a != b; }

  static inline __host__ __device__  int8_t add(int8_t a, int8_t b) { return a + b; }
  static inline __host__ __device__  int8_t mul(int8_t a, int8_t b) { return a * b; }
  static inline __host__ __device__  int8_t sub(int8_t a, int8_t b) { return a - b; }
  static inline __host__ __device__  int8_t div(int8_t a, int8_t b) { return a / b; }
  static inline __host__ __device__  int8_t abs(int8_t a) { return ::abs((int)a); }
  static inline __host__ __device__  int8_t pow(int8_t a, int8_t b) { return powi<int8_t>(a, b); }
  static inline __host__ __device__  bool isnan(int8_t a) { return false; }
  static inline __host__ __device__  bool isinf(int8_t a) { return false; }
};

template <>
struct THCNumerics<int16_t> {
  static inline __host__ __device__ int16_t min() { return at::numeric_limits<int16_t>::lowest(); }
  static inline __host__ __device__ int16_t max() { return at::numeric_limits<int16_t>::max(); }
  static inline __host__ __device__ int16_t lower_bound() { return at::numeric_limits<int16_t>::lower_bound(); }
  static inline __host__ __device__ int16_t upper_bound() { return at::numeric_limits<int16_t>::upper_bound(); }

  static inline __host__ __device__ bool lt(int16_t a, int16_t b) { return a < b; }
  static inline __host__ __device__ bool le(int16_t a, int16_t b) { return a <= b; }
  static inline __host__ __device__ bool gt(int16_t a, int16_t b) { return a > b; }
  static inline __host__ __device__ bool ge(int16_t a, int16_t b) { return a >= b; }
  static inline __host__ __device__ bool eq(int16_t a, int16_t b) { return a == b; }
  static inline __device__ bool eq_with_nan(int16_t a, int16_t b) { return a == b; }
  static inline __host__ __device__ bool ne(int16_t a, int16_t b) { return a != b; }

  static inline __host__ __device__  int16_t add(int16_t a, int16_t b) { return a + b; }
  static inline __host__ __device__  int16_t mul(int16_t a, int16_t b) { return a * b; }
  static inline __host__ __device__  int16_t sub(int16_t a, int16_t b) { return a - b; }
  static inline __host__ __device__  int16_t div(int16_t a, int16_t b) { return a / b; }
  static inline __host__ __device__  int16_t abs(int16_t a) { return ::abs((int)a); }
  static inline __host__ __device__  int16_t pow(int16_t a, int16_t b) { return powi<int16_t>(a, b); }
  static inline __host__ __device__  bool isnan(int16_t a) { return false; }
  static inline __host__ __device__  bool isinf(int16_t a) { return false; }
};

template <>
struct THCNumerics<int32_t> {
  static inline __host__ __device__ int32_t min() { return at::numeric_limits<int32_t>::lowest(); }
  static inline __host__ __device__ int32_t max() { return at::numeric_limits<int32_t>::max(); }
  static inline __host__ __device__ int32_t lower_bound() { return at::numeric_limits<int32_t>::lower_bound(); }
  static inline __host__ __device__ int32_t upper_bound() { return at::numeric_limits<int32_t>::upper_bound(); }

  static inline __host__ __device__ bool lt(int32_t a, int32_t b) { return a < b; }
  static inline __host__ __device__ bool le(int32_t a, int32_t b) { return a <= b; }
  static inline __host__ __device__ bool gt(int32_t a, int32_t b) { return a > b; }
  static inline __host__ __device__ bool ge(int32_t a, int32_t b) { return a >= b; }
  static inline __host__ __device__ bool eq(int32_t a, int32_t b) { return a == b; }
  static inline __device__ bool eq_with_nan(int32_t a, int32_t b) { return a == b; }
  static inline __host__ __device__ bool ne(int32_t a, int32_t b) { return a != b; }

  static inline __host__ __device__  int32_t add(int32_t a, int32_t b) { return a + b; }
  static inline __host__ __device__  int32_t mul(int32_t a, int32_t b) { return a * b; }
  static inline __host__ __device__  int32_t sub(int32_t a, int32_t b) { return a - b; }
  static inline __host__ __device__  int32_t div(int32_t a, int32_t b) { return a / b; }
  static inline __host__ __device__  int32_t abs(int32_t a) { return ::abs(a); }
  static inline __host__ __device__  int32_t pow(int32_t a, int32_t b) { return powi<int32_t>(a, b); }
  static inline __host__ __device__  bool isnan(int32_t a) { return false; }
  static inline __host__ __device__  bool isinf(int32_t a) { return false; }
};

template <>
struct THCNumerics<int64_t> {
  static inline __host__ __device__ int64_t min() { return at::numeric_limits<int64_t>::lowest(); }
  static inline __host__ __device__ int64_t max() { return at::numeric_limits<int64_t>::max(); }
  static inline __host__ __device__ int64_t lower_bound() { return at::numeric_limits<int64_t>::lower_bound(); }
  static inline __host__ __device__ int64_t upper_bound() { return at::numeric_limits<int64_t>::upper_bound(); }

  static inline __host__ __device__ bool lt(int64_t a, int64_t b) { return a < b; }
  static inline __host__ __device__ bool le(int64_t a, int64_t b) { return a <= b; }
  static inline __host__ __device__ bool gt(int64_t a, int64_t b) { return a > b; }
  static inline __host__ __device__ bool ge(int64_t a, int64_t b) { return a >= b; }
  static inline __host__ __device__ bool eq(int64_t a, int64_t b) { return a == b; }
  static inline __device__ bool eq_with_nan(int64_t a, int64_t b) { return a == b; }
  static inline __host__ __device__ bool ne(int64_t a, int64_t b) { return a != b; }


  static inline __host__ __device__  int64_t add(int64_t a, int64_t b) { return a + b; }
  static inline __host__ __device__  int64_t mul(int64_t a, int64_t b) { return a * b; }
  static inline __host__ __device__  int64_t sub(int64_t a, int64_t b) { return a - b; }
  static inline __host__ __device__  int64_t div(int64_t a, int64_t b) { return a / b; };
  static inline __host__ __device__  int64_t abs(int64_t a) { return labs(a); }
  static inline __host__ __device__  int64_t pow(int64_t a, int64_t b) { return powi<int64_t>(a, b); }
  static inline __host__ __device__  bool isnan(int64_t a) { return false; }
  static inline __host__ __device__  bool isinf(int64_t a) { return false; }
};

// DEPRECATED: use math functions from std and NumericLimits.cuh
template <>
struct THCNumerics<at::BFloat16> {
  static inline __host__ __device__ at::BFloat16 min() { return at::numeric_limits<at::BFloat16>::lowest(); }
  static inline __host__ __device__ at::BFloat16 max() { return at::numeric_limits<at::BFloat16>::max(); }
  static inline __host__ __device__ at::BFloat16 lower_bound() { return at::numeric_limits<at::BFloat16>::lower_bound(); }
  static inline __host__ __device__ at::BFloat16 upper_bound() { return at::numeric_limits<at::BFloat16>::upper_bound(); }

  static inline __host__ __device__ bool lt(at::BFloat16 a, at::BFloat16 b) { return a < b; }
  static inline __host__ __device__ bool le(at::BFloat16 a, at::BFloat16 b) { return a <= b; }
  static inline __host__ __device__ bool gt(at::BFloat16 a, at::BFloat16 b) { return a > b; }
  static inline __host__ __device__ bool ge(at::BFloat16 a, at::BFloat16 b) { return a >= b; }
  static inline __host__ __device__ bool eq(at::BFloat16 a, at::BFloat16 b) { return a == b; }
  static inline __host__ __device__ bool ne(at::BFloat16 a, at::BFloat16 b) { return a != b; }

  static inline __host__ __device__ at::BFloat16 cinv(at::BFloat16 a) { return 1.0f / a; }
  static inline __host__ __device__ at::BFloat16 add(at::BFloat16 a, at::BFloat16 b) { return a + b; }
  static inline __host__ __device__ at::BFloat16 div(at::BFloat16 a, at::BFloat16 b) { return a / b; }
  static inline __host__ __device__ at::BFloat16 mul(at::BFloat16 a, at::BFloat16 b) { return a * b; }
  static inline __host__ __device__ at::BFloat16 sub(at::BFloat16 a, at::BFloat16 b) { return a - b; }
  static inline __host__ __device__ at::BFloat16 pow(at::BFloat16 a, at::BFloat16 b) { return ::pow(a, b); }
  static inline __host__ __device__ at::BFloat16 atan2(at::BFloat16 a, at::BFloat16 b) { return ::atan2(a, b); }
  static inline __host__ __device__ at::BFloat16 exp(at::BFloat16 a) { return std::exp(a); }
  static inline __host__ __device__ at::BFloat16 exp10(at::BFloat16 a) { return ::exp10(a); }
  static inline __host__ __device__ at::BFloat16 log(at::BFloat16 a) { return ::log(a); }
  static inline __host__ __device__ at::BFloat16 log10(at::BFloat16 a) { return ::log10(a); }
  static inline __host__ __device__ at::BFloat16 log1p(at::BFloat16 a) { return ::log1p(a); }
  static inline __host__ __device__ at::BFloat16 log2(at::BFloat16 a) { return ::log2(a); }
  static inline __host__ __device__ at::BFloat16 lgamma(at::BFloat16 a) { return ::lgamma(a); }
  static inline __host__ __device__ at::BFloat16 expm1(at::BFloat16 a) { return ::expm1(a); }
  static inline __host__ __device__ at::BFloat16 cos(at::BFloat16 a) { return ::cos(a); }
  static inline __host__ __device__ at::BFloat16 sin(at::BFloat16 a) { return ::sin(a); }
  static inline __host__ __device__ at::BFloat16 sqrt(at::BFloat16 a) { return ::sqrt(a); }
  static inline __host__ __device__ at::BFloat16 rsqrt(at::BFloat16 a) { return ::rsqrt(a); }
  static inline __host__ __device__ at::BFloat16 ceil(at::BFloat16 a) { return ::ceil(a); }
  static inline __host__ __device__ at::BFloat16 floor(at::BFloat16 a) { return ::floor(a); }
  static inline __host__ __device__ at::BFloat16 trunc(at::BFloat16 a) { return ::trunc(a); }
  static inline __host__ __device__ at::BFloat16 neg(at::BFloat16 a) { return -a; }
  static inline __host__ __device__ at::BFloat16 acos(at::BFloat16 a) { return ::acos(a); }
  static inline __host__ __device__ at::BFloat16 cosh(at::BFloat16 a) { return ::cosh(a); }
  static inline __host__ __device__ at::BFloat16 asin(at::BFloat16 a) { return ::asin(a); }
  static inline __host__ __device__ at::BFloat16 sinh(at::BFloat16 a) { return ::sinh(a); }
  static inline __host__ __device__ at::BFloat16 tan(at::BFloat16 a) { return ::tan(a); }
  static inline __host__ __device__ at::BFloat16 atan(at::BFloat16 a) { return ::atan(a); }
  static inline __host__ __device__ at::BFloat16 tanh(at::BFloat16 a) { return ::tanh(a); }
  static inline __host__ __device__ at::BFloat16 erf(at::BFloat16 a) { return ::erf(a); }
  static inline __host__ __device__ at::BFloat16 erfc(at::BFloat16 a) { return ::erfc(a); }
  static inline __host__ __device__ at::BFloat16 erfinv(at::BFloat16 a) { return ::erfinv(a); }
  static inline __host__ __device__ at::BFloat16 abs(at::BFloat16 a) { return std::abs(a); }
  static inline __host__ __device__ at::BFloat16 round(at::BFloat16 a) { return ::nearbyint(a); }

  static inline __host__ __device__ at::BFloat16 frac(at::BFloat16 a) {
    #if defined(__CUDA_ARCH__) || defined(__HIP_PLATFORM_HCC__)
       return a - ::trunc(a);
    #else // __CUDA_ARCH__
        return a - ::floor(a);
   #endif
  }
  static inline __host__ __device__ bool isnan(at::BFloat16 a) {
   #ifdef _MSC_VER
      // Windows requires this explicit conversion. The reason is unclear
      // related issue with clang: https://reviews.llvm.org/D37906
      return ::isnan((float) a);
   #else
      return ::isnan(a);
    #endif
  }

 static inline __host__ __device__ bool isinf(at::BFloat16 a) {
    #ifdef _MSC_VER
     // Windows requires this explicit conversion. The reason is unclear
      // related issue with clang: https://reviews.llvm.org/D37906
     return ::isinf((float) a);
    #else
     return ::isinf(a);
    #endif
  }
};

// DEPRECATED: use math functions from std and NumericLimits.cuh
template <>
struct THCNumerics<at::Half> {
  static inline __host__ __device__ at::Half min() { return at::numeric_limits<at::Half>::lowest(); }
  static inline __host__ __device__ at::Half max() { return at::numeric_limits<at::Half>::max(); }
  static inline __host__ __device__ at::Half lower_bound() { return at::numeric_limits<at::Half>::lower_bound(); }
  static inline __host__ __device__ at::Half upper_bound() { return at::numeric_limits<at::Half>::upper_bound(); }

  static inline __host__ __device__ bool lt(at::Half a, at::Half b) { return a < b; }
  static inline __host__ __device__ bool le(at::Half a, at::Half b) { return a <= b; }
  static inline __host__ __device__ bool gt(at::Half a, at::Half b) { return a > b; }
  static inline __host__ __device__ bool ge(at::Half a, at::Half b) { return a >= b; }
  static inline __host__ __device__ bool eq(at::Half a, at::Half b) { return a == b; }
  static inline __device__ bool eq_with_nan(at::Half a, at::Half b) { return __half_as_ushort(a) == __half_as_ushort(b); }
  static inline __host__ __device__ bool ne(at::Half a, at::Half b) { return a != b; }

  static inline __host__ __device__ at::Half exp(at::Half a) { return std::exp(a); }
  static inline __host__ __device__ at::Half exp10(at::Half a) { return ::exp10(a); }
  static inline __host__ __device__ at::Half log10(at::Half a) { return ::log10(a); }
  static inline __host__ __device__ at::Half log1p(at::Half a) { return ::log1p(a); }
  static inline __host__ __device__ at::Half log2(at::Half a) { return ::log2(a); }
  static inline __host__ __device__ at::Half cos(at::Half a) { return ::cos(a); }
  static inline __host__ __device__ at::Half sin(at::Half a) { return ::sin(a); }
  static inline __host__ __device__ at::Half sqrt(at::Half a) { return ::sqrt(a); }
<<<<<<< HEAD
  static inline __host__ __device__ at::Half floor(at::Half a) { return ::floor(a); }
  static inline __host__ __device__ at::Half trunc(at::Half a) { return ::trunc(a); }
=======
>>>>>>> 9b2e2ee2
  static inline __host__ __device__ at::Half acos(at::Half a) { return ::acos(a); }
  static inline __host__ __device__ at::Half cosh(at::Half a) { return ::cosh(a); }
  static inline __host__ __device__ at::Half asin(at::Half a) { return ::asin(a); }
  static inline __host__ __device__ at::Half sinh(at::Half a) { return ::sinh(a); }
  static inline __host__ __device__ at::Half tan(at::Half a) { return ::tan(a); }
  static inline __host__ __device__ at::Half atan(at::Half a) { return ::atan(a); }
  static inline __host__ __device__ at::Half tanh(at::Half a) { return ::tanh(a); }
  static inline __host__ __device__ at::Half erf(at::Half a) { return ::erf(a); }
  static inline __host__ __device__ at::Half erfc(at::Half a) { return ::erfc(a); }
  static inline __host__ __device__ at::Half abs(at::Half a) { return std::abs(a); }

  static inline __host__ __device__ at::Half frac(at::Half a) {
    #if defined(__CUDA_ARCH__) || defined(__HIP_PLATFORM_HCC__)
        return a - ::trunc(a);
    #else // __CUDA_ARCH__
        return a - ::floor(a);
    #endif
  }

  static inline __host__ __device__ at::Half cinv(at::Half a) { return 1.0f / a; }
  static inline __host__ __device__ at::Half add(at::Half a, at::Half b) { return a + b; }
  static inline __host__ __device__ at::Half div(at::Half a, at::Half b) { return a / b; }
  static inline __host__ __device__ at::Half mul(at::Half a, at::Half b) { return a * b; }
  static inline __host__ __device__ at::Half sub(at::Half a, at::Half b) { return a - b; }
  static inline __host__ __device__ at::Half pow(at::Half a, at::Half b) { return ::pow(a, b); }
  static inline __host__ __device__ at::Half atan2(at::Half a, at::Half b) { return ::atan2(a, b); }

  static inline __host__ __device__ bool isnan(at::Half a) {
    #ifdef _MSC_VER
      // Windows requires this explicit conversion. The reason is unclear
      // related issue with clang: https://reviews.llvm.org/D37906
      return ::isnan((float) a);
    #else
      return ::isnan(a);
    #endif
  }

  static inline __host__ __device__ bool isinf(at::Half a) {
    #ifdef _MSC_VER
      // Windows requires this explicit conversion. The reason is unclear
      // related issue with clang: https://reviews.llvm.org/D37906
      return ::isinf((float) a);
    #else
      return ::isinf(a);
    #endif
  }

};

// DEPRECATED: use math functions from std and cuda math API (if needed)
//             note that the functions exp10,erfinv,frac and cinv
//             are not in the std namespace
template <>
struct THCNumerics<float> {
  static inline __host__ __device__ float min() { return at::numeric_limits<float>::lowest(); }
  static inline __host__ __device__ float max() { return at::numeric_limits<float>::max(); }
  static inline __host__ __device__ float lower_bound() { return at::numeric_limits<float>::lower_bound(); }
  static inline __host__ __device__ float upper_bound() { return at::numeric_limits<float>::upper_bound(); }

  static inline __host__ __device__ bool lt(float a, float b) { return a < b; }
  static inline __host__ __device__ bool le(float a, float b) { return a <= b; }
  static inline __host__ __device__ bool gt(float a, float b) { return a > b; }
  static inline __host__ __device__ bool ge(float a, float b) { return a >= b; }
  static inline __host__ __device__ bool eq(float a, float b) { return a == b; }
  static inline __device__ bool eq_with_nan(float a, float b) { return __float_as_int(a) == __float_as_int(b); }
  static inline __host__ __device__ bool ne(float a, float b) { return a != b; }

  static inline __host__ __device__  float exp  (float a) { return   expf(a); }
  static inline __host__ __device__  float exp10(float a) { return exp10f(a); }
  static inline __host__ __device__  float log10(float a) { return log10f(a); }
  static inline __host__ __device__  float log1p(float a) { return log1pf(a); }
  static inline __host__ __device__  float log2 (float a) { return  log2f(a); }
  static inline __host__ __device__  float cos  (float a) { return   cosf(a); }
  static inline __host__ __device__  float sin  (float a) { return   sinf(a); }
  static inline __host__ __device__  float sqrt (float a) { return  sqrtf(a); }
<<<<<<< HEAD
  static inline __host__ __device__  float floor(float a) { return floorf(a); }
  static inline __host__ __device__  float trunc(float a) { return truncf(a); }
=======
>>>>>>> 9b2e2ee2
  static inline __host__ __device__  float acos (float a) { return  acosf(a); }
  static inline __host__ __device__  float cosh (float a) { return  coshf(a); }
  static inline __host__ __device__  float acosh(float a) { return acoshf(a); }
  static inline __host__ __device__  float asin (float a) { return  asinf(a); }
  static inline __host__ __device__  float sinh (float a) { return  sinhf(a); }
  static inline __host__ __device__  float asinh(float a) { return asinhf(a); }
  static inline __host__ __device__  float tan  (float a) { return   tanf(a); }
  static inline __host__ __device__  float atan (float a) { return  atanf(a); }
  static inline __host__ __device__  float tanh (float a) { return  tanhf(a); }
  static inline __host__ __device__  float erf  (float a) { return   erff(a); }
  static inline __host__ __device__  float erfc (float a) { return  erfcf(a); }
  static inline __host__ __device__  float abs  (float a) { return  fabsf(a); }
  static inline __host__ __device__  float frac (float a) { return a - truncf(a); }
  static inline __host__ __device__  float cinv (float a) { return 1.0f / a; }
  static inline __host__ __device__  float add  (float a, float b) { return a + b; }
  static inline __host__ __device__  float div  (float a, float b) { return a / b; }
  static inline __host__ __device__  float mul  (float a, float b) { return a * b; }
  static inline __host__ __device__  float sub  (float a, float b) { return a - b; }
  static inline __host__ __device__  float pow  (float a, float b) { return powf(a, b); }
  static inline __host__ __device__  float atan2(float a, float b) { return atan2f(a, b); }
  static inline __host__ __device__  bool isnan(float a) { return ::isnan(a); }
  static inline __host__ __device__  bool isinf(float a) { return ::isinf(a); }
};

// DEPRECATED: use math functions from std and cuda math API (if needed)
//             note that the functions exp10,erfinv,frac and cinv
//             are not in the std namespace
template <>
struct THCNumerics<double> {
  static inline __host__ __device__ double min() { return at::numeric_limits<double>::lowest(); }
  static inline __host__ __device__ double max() { return at::numeric_limits<double>::max(); }
  static inline __host__ __device__ double lower_bound() { return at::numeric_limits<double>::lower_bound(); }
  static inline __host__ __device__ double upper_bound() { return at::numeric_limits<double>::upper_bound(); }

  static inline __host__ __device__ bool lt(double a, double b) { return a < b; }
  static inline __host__ __device__ bool le(double a, double b) { return a <= b; }
  static inline __host__ __device__ bool gt(double a, double b) { return a > b; }
  static inline __host__ __device__ bool ge(double a, double b) { return a >= b; }
  static inline __host__ __device__ bool eq(double a, double b) { return a == b; }
  static inline __device__ bool eq_with_nan(double a, double b) { return __double_as_longlong(a) == __double_as_longlong(b); }
  static inline __host__ __device__ bool ne(double a, double b) { return a != b; }

  static inline __host__ __device__  double exp  (double a) { return   ::exp(a); }
  static inline __host__ __device__  double exp10(double a) { return ::exp10(a); }
  static inline __host__ __device__  double log10(double a) { return ::log10(a); }
  static inline __host__ __device__  double log1p(double a) { return ::log1p(a); }
  static inline __host__ __device__  double log2 (double a) { return  ::log2(a); }
  static inline __host__ __device__  double cos  (double a) { return   ::cos(a); }
  static inline __host__ __device__  double sin  (double a) { return   ::sin(a); }
  static inline __host__ __device__  double sqrt (double a) { return  ::sqrt(a); }
<<<<<<< HEAD
  static inline __host__ __device__  double floor(double a) { return ::floor(a); }
  static inline __host__ __device__  double trunc(double a) { return ::trunc(a); }
=======
>>>>>>> 9b2e2ee2
  static inline __host__ __device__  double acos (double a) { return  ::acos(a); }
  static inline __host__ __device__  double cosh (double a) { return  ::cosh(a); }
  static inline __host__ __device__  double acosh(double a) { return ::acosh(a); }
  static inline __host__ __device__  double asin (double a) { return  ::asin(a); }
  static inline __host__ __device__  double sinh (double a) { return  ::sinh(a); }
  static inline __host__ __device__  double asinh(double a) { return ::asinh(a); }
  static inline __host__ __device__  double tan  (double a) { return   ::tan(a); }
  static inline __host__ __device__  double atan (double a) { return  ::atan(a); }
  static inline __host__ __device__  double tanh (double a) { return  ::tanh(a); }
  static inline __host__ __device__  double erf  (double a) { return   ::erf(a); }
  static inline __host__ __device__  double erfc (double a) { return  ::erfc(a); }
  static inline __host__ __device__  double abs  (double a) { return   fabs(a); }
  static inline __host__ __device__  double frac (double a) { return a - ::trunc(a); }
  static inline __host__ __device__  double cinv (double a) { return 1.0 / a; }
  static inline __host__ __device__  double add  (double a, double b) { return a + b; }
  static inline __host__ __device__  double div  (double a, double b) { return a / b; }
  static inline __host__ __device__  double mul  (double a, double b) { return a * b; }
  static inline __host__ __device__  double sub  (double a, double b) { return a - b; }
  static inline __host__ __device__  double pow  (double a, double b) { return ::pow(a, b); }
  static inline __host__ __device__  double atan2(double a, double b) { return ::atan2(a, b); }
  static inline __host__ __device__  bool isnan(double a) { return ::isnan(a); }
  static inline __host__ __device__  bool isinf(double a) { return ::isinf(a); }
};

// WARNING: The following note is deprecated
///       `half` has some type conversion issues associated with it, since it
///        is a struct without a constructor/implicit conversion constructor.
///        We use this to convert scalar values to the given type that the
///        tensor expects.
///
/// at::Half has implicit conversions for float and __half types. Moreover
/// it has constructors for __half and float types.

template <typename In, typename Out>
struct ScalarConvert {
  static __host__ __device__ Out to(const In v) { return (Out) v; }
};

// DEPRECATED: use static_cast in kernels instead of scalar_cast
template <typename T, typename U>
__host__ __device__ T scalar_cast(U u) {
  return ScalarConvert<U, T>::to(u);
}

#endif // THC_NUMERICS_INC<|MERGE_RESOLUTION|>--- conflicted
+++ resolved
@@ -289,11 +289,6 @@
   static inline __host__ __device__ at::Half cos(at::Half a) { return ::cos(a); }
   static inline __host__ __device__ at::Half sin(at::Half a) { return ::sin(a); }
   static inline __host__ __device__ at::Half sqrt(at::Half a) { return ::sqrt(a); }
-<<<<<<< HEAD
-  static inline __host__ __device__ at::Half floor(at::Half a) { return ::floor(a); }
-  static inline __host__ __device__ at::Half trunc(at::Half a) { return ::trunc(a); }
-=======
->>>>>>> 9b2e2ee2
   static inline __host__ __device__ at::Half acos(at::Half a) { return ::acos(a); }
   static inline __host__ __device__ at::Half cosh(at::Half a) { return ::cosh(a); }
   static inline __host__ __device__ at::Half asin(at::Half a) { return ::asin(a); }
@@ -369,11 +364,6 @@
   static inline __host__ __device__  float cos  (float a) { return   cosf(a); }
   static inline __host__ __device__  float sin  (float a) { return   sinf(a); }
   static inline __host__ __device__  float sqrt (float a) { return  sqrtf(a); }
-<<<<<<< HEAD
-  static inline __host__ __device__  float floor(float a) { return floorf(a); }
-  static inline __host__ __device__  float trunc(float a) { return truncf(a); }
-=======
->>>>>>> 9b2e2ee2
   static inline __host__ __device__  float acos (float a) { return  acosf(a); }
   static inline __host__ __device__  float cosh (float a) { return  coshf(a); }
   static inline __host__ __device__  float acosh(float a) { return acoshf(a); }
@@ -424,11 +414,6 @@
   static inline __host__ __device__  double cos  (double a) { return   ::cos(a); }
   static inline __host__ __device__  double sin  (double a) { return   ::sin(a); }
   static inline __host__ __device__  double sqrt (double a) { return  ::sqrt(a); }
-<<<<<<< HEAD
-  static inline __host__ __device__  double floor(double a) { return ::floor(a); }
-  static inline __host__ __device__  double trunc(double a) { return ::trunc(a); }
-=======
->>>>>>> 9b2e2ee2
   static inline __host__ __device__  double acos (double a) { return  ::acos(a); }
   static inline __host__ __device__  double cosh (double a) { return  ::cosh(a); }
   static inline __host__ __device__  double acosh(double a) { return ::acosh(a); }
