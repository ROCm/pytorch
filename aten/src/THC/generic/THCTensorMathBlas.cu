--- conflicted
+++ resolved
@@ -54,11 +54,7 @@
 #endif
 }
 
-<<<<<<< HEAD
-void THCTensor_(addmv)(THCState *state, THCTensor *r_, THCTensor *t, THCTensor *mat, THCTensor *vec, scalar_t beta, scalar_t alpha)
-=======
 static void THCTensor_(addmvImpl)(THCState *state, THCTensor *r_, THCTensor *t, THCTensor *mat, THCTensor *vec, scalar_t beta, scalar_t alpha)
->>>>>>> 9b2e2ee2
 {
 #if defined(THC_REAL_IS_FLOAT) || defined(THC_REAL_IS_DOUBLE) || defined(THC_REAL_IS_HALF)
   THCAssertSameGPU(THCTensor_(checkGPU)(state, 4, r_, t, mat, vec));
@@ -274,11 +270,7 @@
 #endif
 }
 
-<<<<<<< HEAD
-void THCTensor_(addmm)(THCState *state, THCTensor *r_, THCTensor *t, THCTensor *m1, THCTensor *m2, scalar_t beta, scalar_t alpha)
-=======
 static void THCTensor_(addmmImpl)(THCState *state, THCTensor *r_, THCTensor *t, THCTensor *m1, THCTensor *m2, scalar_t beta, scalar_t alpha)
->>>>>>> 9b2e2ee2
 {
 #if defined(THC_REAL_IS_HALF) || defined(THC_REAL_IS_FLOAT) || defined(THC_REAL_IS_DOUBLE)
 
