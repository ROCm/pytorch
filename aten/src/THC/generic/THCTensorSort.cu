--- conflicted
+++ resolved
@@ -60,13 +60,8 @@
           static_cast<TYPE>(keySliceSize),                              \
           static_cast<TYPE>(keyInfo.strides[collapseKeyDim]),           \
           valueInfo,                                                    \
-<<<<<<< HEAD
           static_cast<TYPE>(valueInfo.strides[collapseValueDim]),       \
-          GTComp<real>());                                              \
-=======
-          (TYPE) valueInfo.strides[collapseValueDim],                   \
-          GTComp<scalar_t>());                                              \
->>>>>>> 6868c984
+          GTComp<scalar_t>());                                          \
     } else {                                                            \
       bitonicSortKVInPlace<scalar_t, int64_t, A, -1, LTComp<scalar_t>, TYPE, SIZE> \
         <<<grid, block, 0, THCState_getCurrentStream(state)>>>(         \
@@ -75,13 +70,8 @@
           static_cast<TYPE>(keySliceSize),                              \
           static_cast<TYPE>(keyInfo.strides[collapseKeyDim]),           \
           valueInfo,                                                    \
-<<<<<<< HEAD
           static_cast<TYPE>(valueInfo.strides[collapseValueDim]),       \
-          LTComp<real>());                                              \
-=======
-          (TYPE) valueInfo.strides[collapseValueDim],                   \
           LTComp<scalar_t>());                                              \
->>>>>>> 6868c984
     }                                                                   \
   } while (0)
 
