--- conflicted
+++ resolved
@@ -9,206 +9,6 @@
 
 #if defined(THC_REAL_IS_FLOAT) || defined(THC_REAL_IS_DOUBLE) || defined(THC_REAL_IS_HALF)
 
-<<<<<<< HEAD
-void THCTensor_(renormRows)(struct THCState* state,
-                             THCTensor* t) {
-  THAssert(THCTensor_(nDimensionLegacyAll)(state, t) == 2);
-  int64_t rows = THCTensor_(size)(state, t, 0);
-  int64_t cols = THCTensor_(size)(state, t, 1);
-
-  cudaDeviceProp* props = at::cuda::getCurrentDeviceProperties();
-  THAssert(props != NULL);
-
-  int numSM = props->multiProcessorCount;
-  int maxThreads = props->maxThreadsPerBlock;
-
-  dim3 grid(rows < numSM * 4 ? rows : numSM * 4);
-  dim3 block(cols < maxThreads ? cols : maxThreads);
-
-  renormRowsL1<scalar_t>
-    <<<grid, block, block.x * sizeof(scalar_t),
-    THCState_getCurrentStream(state)>>>(THCTensor_(data)(state, t),
-                                        rows, cols);
-}
-
-void THCTensor_(multinomial)(struct THCState *state,
-                              THCudaLongTensor *self,
-                              THCTensor *prob_dist,
-                              int n_sample,
-                              int with_replacement,
-                              at::Generator* gen_)
-{
-  auto gen = at::get_generator_or_default<at::CUDAGenerator>(gen_, at::cuda::detail::getDefaultCUDAGenerator());
-  int inputSize = THCTensor_(nDimensionLegacyAll)(state, prob_dist);
-
-  // Categories are in the innermost dimension
-  int64_t numDist =
-    inputSize == 1 ? 1 : THCTensor_(sizeLegacyNoScalars)(state, prob_dist, 0);
-  int64_t numCategoriesLong =
-    inputSize == 1 ? THCTensor_(sizeLegacyNoScalars)(state, prob_dist, 0) :
-    THCTensor_(sizeLegacyNoScalars)(state, prob_dist, 1);
-  int numCategories = (int) numCategoriesLong;
-
-  int free_prob_dist = 0;
-
-  // Restructure data for 2d
-  if (inputSize == 1) {
-    THCTensor *temp = THCTensor_(new)(state);
-    THCTensor_(unsqueeze1d)(state, temp, prob_dist, 0);
-    prob_dist = temp;
-    free_prob_dist = 1;
-  }
-
-  THCudaLongTensor_resize2d(state, self, numDist, n_sample);
-
-  // get current device properties
-  cudaDeviceProp* props = at::cuda::getCurrentDeviceProperties();
-  THAssert(props != NULL);
-  int numSM = props->multiProcessorCount;
-  int maxThreads = props->maxThreadsPerBlock;
-  int maxShared = props->sharedMemPerBlock;
-  int requiredShared = (numCategories < maxThreads ? numCategories : maxThreads)
-                                * (sizeof(scalar_t) + sizeof(accreal));
-
-  if (n_sample == 1 && maxShared >= requiredShared) {
-    // Optimized allocation-free implementation
-    // To exploit greater parallelism for the sampling, generate the
-    // Uniform random samples in a separate kernel launch, into
-    // temporarily allocated memory. The device RNG is thread-limited
-    THCTensor *sampled = THCTensor_(newWithSize2d)(state, numDist, n_sample);
-    auto out = THTensor_wrap(sampled);
-    at::native::uniform_cuda_(out, 0.0, 1.0, gen);
-
-    dim3 block(numCategories < maxThreads ? numCategories : maxThreads);
-    dim3 grid(numDist < numSM * 4 ? numDist : numSM * 4);
-
-    sampleMultinomialOnce<scalar_t, accreal>
-      <<<grid, block,
-         requiredShared,
-         THCState_getCurrentStream(state)>>>(
-      THCudaLongTensor_data(state, self),
-      numDist,
-      numCategories,
-      THCTensor_(data)(state, sampled),
-      THCTensor_(data)(state, prob_dist),
-      THCTensor_(stride)(state, prob_dist, 0),
-      THCTensor_(stride)(state, prob_dist, 1)
-      );
-    THCTensor_(free)(state, sampled);
-  } else {
-    // Generic, slow implementation with memory allocations
-
-    // For sampling without replacement, we modify the distribution
-    // for subsequent samples in this space
-    THCTensor* origDist = THCTensor_(new)(state);
-    THCTensor_(resizeAs)(state, origDist, prob_dist);
-    THCTensor_(copy)(state, origDist, prob_dist);
-
-    THCTensor* normDist = THCTensor_(new)(state);
-    THCTensor_(resizeAs)(state, normDist, prob_dist);
-
-    THCTensor* prefixSum = THCTensor_(new)(state);
-
-    // Renorm along rows
-    THCTensor_(copy)(state, normDist, origDist);
-    THCTensor_(renormRows)(state, normDist);
-
-    // Prefix sum along rows
-    THCTensor_(cumsum)(state, prefixSum, normDist, 1);
- 
-    std::pair<uint64_t, uint64_t> rng_engine_inputs;
-    if (with_replacement) {
-      {
-        // See Note [Acquire lock when using random generators]
-        std::lock_guard<std::mutex> lock(gen->mutex_);
-
-        // each thread will utilize one random, however, since we have to use
-        // curand_uniform4 (See Note [Register spilling in curand call for CUDA < 10]),
-        // offset is 4.
-        rng_engine_inputs = gen->philox_engine_inputs(4);
-      }
-      // Sample with replacement
-
-      // Binary search is warp divergent (so effectively we're running
-      // with just a single thread), but for better utilization,
-      // we need each block to have at least 4 warps.
-      dim3 block(32, 4);
-
-      // Each warp in a block will generate a sample from one
-      // distribution concurrently.
-      dim3 grid(numDist < MAX_NUM_BLOCKS ? numDist : MAX_NUM_BLOCKS);
-
-      sampleMultinomialWithReplacement
-        <<<grid, block, 0, THCState_getCurrentStream(state)>>>(
-          rng_engine_inputs,
-          n_sample,
-          THCudaLongTensor_data(state, self),
-          numDist, numCategories,
-          THCTensor_(data)(state, prefixSum),
-          THCTensor_(data)(state, normDist));
-    } else {
-      // Sample without replacement
-
-      // Binary search is warp divergent (so effectively we're running
-      // with just a single thread), but for better utilization,
-      // we need each block to have at least 4 warps.
-      dim3 block(32, 4);
-
-      // Each warp in a block will generate a sample from a different
-      // distribution concurrently.
-      ptrdiff_t numBlocks = THCCeilDiv(numDist, (int64_t) 4);
-      dim3 grid(numBlocks < MAX_NUM_BLOCKS ? numBlocks : MAX_NUM_BLOCKS);
-
-      for (int sample = 0; sample < n_sample; ++sample) {
-        if (sample > 0) {
-          // Update probabilities
-          // Renorm along rows
-          THCTensor_(copy)(state, normDist, origDist);
-          THCTensor_(renormRows)(state, normDist);
-
-          // Prefix sum along rows
-          THCTensor_(cumsum)(state, prefixSum, normDist, 1);
-        }
-        {
-          // See Note [Acquire lock when using random generators]
-          std::lock_guard<std::mutex> lock(gen->mutex_);
-  
-          // each thread will utilize one random, however, since we have to use
-          // curand_uniform4 (See Note [Register spilling in curand call for CUDA < 10]),
-          // offset is 4.
-          rng_engine_inputs = gen->philox_engine_inputs(4);
-        }
-
-        // The kernel can only draw one sample before we have to
-        // recalculate our distribution
-        sampleMultinomialWithoutReplacement
-          <<<grid, block, 0, THCState_getCurrentStream(state)>>>(
-            rng_engine_inputs,
-            n_sample,
-            sample,
-            THCudaLongTensor_data(state, self),
-            numDist, numCategories,
-            THCTensor_(data)(state, origDist),
-            THCTensor_(data)(state, prefixSum));
-      }
-    }
-
-    THCTensor_(free)(state, prefixSum);
-    THCTensor_(free)(state, normDist);
-    THCTensor_(free)(state, origDist);
-  }
-
-  // Revert data restructuring based on input sizes
-  if (inputSize == 1) {
-    THCudaLongTensor_resize1d(state, self, n_sample);
-  }
-  if (free_prob_dist) {
-    THCTensor_(free)(state, prob_dist);
-  }
-}
-
-=======
->>>>>>> 9b2e2ee2
 void THCTensor_(multinomialAliasSetup)(THCState *state, THCTensor *_probs, THCudaLongTensor *_J, THCTensor *_q){
   THArgCheck(_probs->dim() == 1, 1,
              "expected 1-D probability tensor, got %d-D probability tensor instead",
