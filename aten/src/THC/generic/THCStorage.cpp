--- conflicted
+++ resolved
@@ -28,17 +28,10 @@
 {
   THArgCheck((index >= 0) && (index < self->numel()), 2, "index out of bounds");
   cudaStream_t stream = c10::cuda::getCurrentCUDAStream();
-<<<<<<< HEAD
-#ifdef __HIP_PLATFORM_HCC__
-  THCudaCheck(hipMemcpyWithStream(THCStorage_(data)(state, self) + index, &value, sizeof(scalar_t),
-                              cudaMemcpyHostToDevice,
-                              stream));
-=======
 #if HIP_VERSION >= 301
   THCudaCheck(hipMemcpyWithStream(THCStorage_(data)(state, self) + index, &value, sizeof(scalar_t),
                                   cudaMemcpyHostToDevice,
                                   stream));
->>>>>>> a0dc36e5
 #else
   THCudaCheck(cudaMemcpyAsync(THCStorage_(data)(state, self) + index, &value, sizeof(scalar_t),
                               cudaMemcpyHostToDevice,
@@ -52,15 +45,9 @@
   THArgCheck((index >= 0) && (index < self->numel()), 2, "index out of bounds");
   scalar_t value;
   cudaStream_t stream = c10::cuda::getCurrentCUDAStream();
-<<<<<<< HEAD
-#ifdef __HIP_PLATFORM_HCC__
-  THCudaCheck(hipMemcpyWithStream(&value, THCStorage_(data)(state, self) + index, sizeof(scalar_t),
-                              cudaMemcpyDeviceToHost, stream));
-=======
 #if HIP_VERSION >= 301
   THCudaCheck(hipMemcpyWithStream(&value, THCStorage_(data)(state, self) + index, sizeof(scalar_t),
                                   cudaMemcpyDeviceToHost, stream));
->>>>>>> a0dc36e5
 #else
   THCudaCheck(cudaMemcpyAsync(&value, THCStorage_(data)(state, self) + index, sizeof(scalar_t),
                               cudaMemcpyDeviceToHost, stream));
