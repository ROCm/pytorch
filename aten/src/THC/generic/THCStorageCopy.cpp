#ifndef THC_GENERIC_FILE
#define THC_GENERIC_FILE "THC/generic/THCStorageCopy.cpp"
#else

void THCStorage_(copyCPU)(THCState *state, THCStorage *self, struct THStorage *src)
{
  THArgCheck(self->numel() == src->numel(), 2, "size does not match");
<<<<<<< HEAD
  cudaStream_t stream = THCState_getCurrentStream(state);
#ifdef __HIP_PLATFORM_HCC__
  THCudaCheck(hipMemcpyWithStream(THCStorage_(data)(state, self),
                                     THStorage_(data)(src),
                                     self->numel() * sizeof(scalar_t),
                                     cudaMemcpyHostToDevice,
                                     stream));
#else
=======
  cudaStream_t stream = c10::cuda::getCurrentCUDAStream();
>>>>>>> d5b768df
  THCudaCheck(cudaMemcpyAsync(THCStorage_(data)(state, self),
                              THStorage_(data)(src),
                              self->numel() * sizeof(scalar_t),
                              cudaMemcpyHostToDevice,
                              stream));
  THCudaCheck(cudaStreamSynchronize(stream));
#endif
}

#define TH_CUDA_STORAGE_IMPLEMENT_COPY(TYPEC)                          \
void THCStorage_(copy##TYPEC)(THCState *state, THCStorage *self, struct TH##TYPEC##Storage *src)  \
{                                                                      \
  THCTensor* selfTensor =                                              \
      THCTensor_(newWithStorage1d)(state, self, 0, self->numel(), 1);     \
  struct TH##TYPEC##Tensor* srcTensor =                                \
      TH##TYPEC##Tensor_newWithStorage1d(src, 0, src->numel(), 1);        \
  THCTensor_(copy)(state, selfTensor, srcTensor);               \
  TH##TYPEC##Tensor_free(srcTensor);                                   \
  THCTensor_(free)(state, selfTensor);                                 \
}
TH_CUDA_STORAGE_IMPLEMENT_COPY(Byte)
TH_CUDA_STORAGE_IMPLEMENT_COPY(Char)
TH_CUDA_STORAGE_IMPLEMENT_COPY(Short)
TH_CUDA_STORAGE_IMPLEMENT_COPY(Int)
TH_CUDA_STORAGE_IMPLEMENT_COPY(Long)
TH_CUDA_STORAGE_IMPLEMENT_COPY(Float)
TH_CUDA_STORAGE_IMPLEMENT_COPY(Half)
TH_CUDA_STORAGE_IMPLEMENT_COPY(Double)
TH_CUDA_STORAGE_IMPLEMENT_COPY(Bool)
TH_CUDA_STORAGE_IMPLEMENT_COPY(BFloat16)

void THStorage_(copyCuda)(THCState *state, THStorage *self, struct THCStorage *src)
{
  THArgCheck(self->numel() == src->numel(), 2, "size does not match");
<<<<<<< HEAD
  cudaStream_t stream = THCState_getCurrentStream(state);
#ifdef __HIP_PLATFORM_HCC__
  THCudaCheck(hipMemcpyWithStream(THStorage_(data)(self),
                                     THCStorage_(data)(state, src),
                                     self->numel() * sizeof(scalar_t),
                                     cudaMemcpyDeviceToHost,
                                     stream));
#else
=======
  cudaStream_t stream = c10::cuda::getCurrentCUDAStream();
>>>>>>> d5b768df
  THCudaCheck(cudaMemcpyAsync(THStorage_(data)(self),
                              THCStorage_(data)(state, src),
                              self->numel() * sizeof(scalar_t),
                              cudaMemcpyDeviceToHost,
                              stream));
  THCudaCheck(cudaStreamSynchronize(stream));
#endif
}

#define TH_CUDA_STORAGE_IMPLEMENT_COPYTO(TYPEC)                             \
void TH_CONCAT_4(TH,TYPEC,Storage_copyCuda,Real)(THCState *state, TH##TYPEC##Storage *self, struct THCStorage *src) \
{                                                                           \
  TH##TYPEC##Tensor* selfTensor =                                           \
      TH##TYPEC##Tensor_newWithStorage1d(self, 0, self->numel(), 1);           \
  struct THCTensor* srcTensor =                                             \
      THCTensor_(newWithStorage1d)(state, src, 0, src->numel(), 1);            \
  THCTensor_(copy)(state, selfTensor, srcTensor);                           \
  THCTensor_(free)(state, srcTensor);                                       \
  TH##TYPEC##Tensor_free(selfTensor);                                   \
}
TH_CUDA_STORAGE_IMPLEMENT_COPYTO(Byte)
TH_CUDA_STORAGE_IMPLEMENT_COPYTO(Char)
TH_CUDA_STORAGE_IMPLEMENT_COPYTO(Short)
TH_CUDA_STORAGE_IMPLEMENT_COPYTO(Int)
TH_CUDA_STORAGE_IMPLEMENT_COPYTO(Long)
TH_CUDA_STORAGE_IMPLEMENT_COPYTO(Float)
TH_CUDA_STORAGE_IMPLEMENT_COPYTO(Half)
TH_CUDA_STORAGE_IMPLEMENT_COPYTO(Double)
TH_CUDA_STORAGE_IMPLEMENT_COPYTO(Bool)
TH_CUDA_STORAGE_IMPLEMENT_COPYTO(BFloat16)

#undef TH_CUDA_STORAGE_IMPLEMENT_COPY
#undef TH_CUDA_STORAGE_IMPLEMENT_COPYTO

#endif<|MERGE_RESOLUTION|>--- conflicted
+++ resolved
@@ -5,8 +5,7 @@
 void THCStorage_(copyCPU)(THCState *state, THCStorage *self, struct THStorage *src)
 {
   THArgCheck(self->numel() == src->numel(), 2, "size does not match");
-<<<<<<< HEAD
-  cudaStream_t stream = THCState_getCurrentStream(state);
+  cudaStream_t stream = c10::cuda::getCurrentStream();
 #ifdef __HIP_PLATFORM_HCC__
   THCudaCheck(hipMemcpyWithStream(THCStorage_(data)(state, self),
                                      THStorage_(data)(src),
@@ -14,9 +13,6 @@
                                      cudaMemcpyHostToDevice,
                                      stream));
 #else
-=======
-  cudaStream_t stream = c10::cuda::getCurrentCUDAStream();
->>>>>>> d5b768df
   THCudaCheck(cudaMemcpyAsync(THCStorage_(data)(state, self),
                               THStorage_(data)(src),
                               self->numel() * sizeof(scalar_t),
@@ -51,8 +47,7 @@
 void THStorage_(copyCuda)(THCState *state, THStorage *self, struct THCStorage *src)
 {
   THArgCheck(self->numel() == src->numel(), 2, "size does not match");
-<<<<<<< HEAD
-  cudaStream_t stream = THCState_getCurrentStream(state);
+  cudaStream_t stream = c10::cuda::getCurrentStream();
 #ifdef __HIP_PLATFORM_HCC__
   THCudaCheck(hipMemcpyWithStream(THStorage_(data)(self),
                                      THCStorage_(data)(state, src),
@@ -60,9 +55,6 @@
                                      cudaMemcpyDeviceToHost,
                                      stream));
 #else
-=======
-  cudaStream_t stream = c10::cuda::getCurrentCUDAStream();
->>>>>>> d5b768df
   THCudaCheck(cudaMemcpyAsync(THStorage_(data)(self),
                               THCStorage_(data)(state, src),
                               self->numel() * sizeof(scalar_t),
