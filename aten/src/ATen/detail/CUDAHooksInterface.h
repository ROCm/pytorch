#pragma once

#include <ATen/Allocator.h>
#include <ATen/Error.h>
#include <ATen/Generator.h>
#include <ATen/Registry.h>

#include <cstddef>
#include <functional>
#include <memory>

// Forward-declares THCState
struct THCState;

namespace at {
class Context;
}

// NB: Class must live in `at` due to limitations of Registry.h.
namespace at {

constexpr const char* CUDA_HELP =
  "PyTorch splits its backend into two shared libraries: a CPU library "
  "and a CUDA library; this error has occurred because you are trying "
  "to use some CUDA functionality, but the CUDA library has not been "
  "loaded by the dynamic linker for some reason.  The CUDA library MUST "
  "be loaded, EVEN IF you don't directly use any symbols from the CUDA library! "
  "One common culprit is a lack of -Wl,--no-as-needed in your link arguments; many "
  "dynamic linkers will delete dynamic library dependencies if you don't "
  "depend on any of their symbols.  You can check if this has occurred by "
  "using ldd on your binary to see if there is a dependency on *_cuda.so "
  "library.";

// The CUDAHooksInterface is an omnibus interface for any CUDA functionality
// which we may want to call into from CPU code (and thus must be dynamically
// dispatched, to allow for separate compilation of CUDA code).  How do I
// decide if a function should live in this class?  There are two tests:
//
//  1. Does the *implementation* of this function require linking against
//     CUDA libraries?
//
//  2. Is this function *called* from non-CUDA ATen code?
//
// (2) should filter out many ostensible use-cases, since many times a CUDA
// function provided by ATen is only really ever used by actual CUDA code.
//
// TODO: Consider putting the stub definitions in another class, so that one
// never forgets to implement each virtual function in the real implementation
// in CUDAHooks.  This probably doesn't buy us much though.
struct AT_API CUDAHooksInterface {
  // This should never actually be implemented, but it is used to
  // squelch -Werror=non-virtual-dtor
  virtual ~CUDAHooksInterface() {}

  // Initialize THCState and, transitively, the CUDA state
  virtual std::unique_ptr<THCState, void (*)(THCState*)> initCUDA() const {
    AT_ERROR("Cannot initialize CUDA without ATen_cuda library. ", CUDA_HELP);
  }

  virtual std::unique_ptr<Generator> initCUDAGenerator(Context*) const {
    AT_ERROR("Cannot initialize CUDA generator without ATen_cuda library. ", CUDA_HELP);
  }

  virtual bool hasCUDA() const {
    return false;
  }

  virtual bool hasCuDNN() const {
    return false;
  }

<<<<<<< HEAD
  virtual cudaStream_t getCurrentCUDAStream(THCState*) const {
    AT_ERROR("Cannot getCurrentCUDAStream() without ATen_cuda library. ", CUDA_HELP);
  }

  virtual cudaStream_t getCurrentCUDAStreamOnDevice(THCState*, int64_t device)
      const {
    AT_ERROR("Cannot getCurrentCUDAStream() without ATen_cuda library. ", CUDA_HELP);
  }

  virtual struct cudaDeviceProp* getCurrentDeviceProperties(THCState*) const {
    AT_ERROR("Cannot getCurrentDeviceProperties() without ATen_cuda library. ", CUDA_HELP);
  }

  virtual struct cudaDeviceProp* getDeviceProperties(THCState*, int device)
      const {
    AT_ERROR("Cannot getDeviceProperties() without ATen_cuda library. ", CUDA_HELP);
  }

=======
>>>>>>> 207f3bc1
  virtual int64_t current_device() const {
    return -1;
  }

  virtual Allocator* getPinnedMemoryAllocator() const {
    AT_ERROR("Pinned memory requires CUDA. ", CUDA_HELP);
  }

  virtual void registerCUDATypes(Context*) const {
    AT_ERROR("Cannot registerCUDATypes() without ATen_cuda library. ", CUDA_HELP);
  }

  virtual bool compiledWithCuDNN() const {
    return false;
  }

  virtual bool compiledWithMIOpen() const {
    return false;
  }

  virtual bool supportsDilatedConvolutionWithCuDNN() const {
    return false;
  }

  virtual long versionCuDNN() const {
    AT_ERROR("Cannot query cuDNN version without ATen_cuda library. ", CUDA_HELP);
  }

  virtual double batchnormMinEpsilonCuDNN() const {
    AT_ERROR(
        "Cannot query batchnormMinEpsilonCuDNN() without ATen_cuda library. ", CUDA_HELP);
  }

  virtual int64_t cuFFTGetPlanCacheMaxSize() const {
    AT_ERROR("Cannot access cuFFT plan cache without ATen_cuda library. ", CUDA_HELP);
  }

  virtual void cuFFTSetPlanCacheMaxSize(int64_t max_size) const {
    AT_ERROR("Cannot access cuFFT plan cache without ATen_cuda library. ", CUDA_HELP);
  }

  virtual int64_t cuFFTGetPlanCacheSize() const {
    AT_ERROR("Cannot access cuFFT plan cache without ATen_cuda library. ", CUDA_HELP);
  }

  virtual void cuFFTClearPlanCache() const {
    AT_ERROR("Cannot access cuFFT plan cache without ATen_cuda library. ", CUDA_HELP);
  }

  virtual int getNumGPUs() const {
    return 0;
  }

#ifndef __HIP_PLATFORM_HCC__
  virtual cusparseHandle_t getCurrentCUDASparseHandle(THCState*) const {
    AT_ERROR("Cannot getCurrentCUDASparseHandle() without ATen_cuda library. ", CUDA_HELP);
  }
#endif
};

// NB: dummy argument to suppress "ISO C++11 requires at least one argument
// for the "..." in a variadic macro"
struct AT_API CUDAHooksArgs {};

AT_DECLARE_REGISTRY(CUDAHooksRegistry, CUDAHooksInterface, CUDAHooksArgs)
#define REGISTER_CUDA_HOOKS(clsname) \
  AT_REGISTER_CLASS(CUDAHooksRegistry, clsname, clsname)

namespace detail {
AT_API const CUDAHooksInterface& getCUDAHooks();

/// This class exists to let us access `cudaSetDevice`, `cudaGetDevice` and CUDA
/// error handling functions, when CUDA is available. These functions will first
/// default to no-ops. When the `ATen` GPU library is loaded, they will be set to
/// the `cudaSetDevice`/`cudaGetDevice` functions. This allows us to access them
/// with only a single pointer indirection, while virtual dispatch would require
/// two (one for the virtual call, one for `cudaSetDevice`/`cudaGetDevice`).
struct AT_API DynamicCUDAInterface {
  static void (*set_device)(int32_t);
  static void (*get_device)(int32_t*);
  static void (*unchecked_set_device)(int32_t);
};
} // namespace detail
} // namespace at<|MERGE_RESOLUTION|>--- conflicted
+++ resolved
@@ -69,27 +69,6 @@
     return false;
   }
 
-<<<<<<< HEAD
-  virtual cudaStream_t getCurrentCUDAStream(THCState*) const {
-    AT_ERROR("Cannot getCurrentCUDAStream() without ATen_cuda library. ", CUDA_HELP);
-  }
-
-  virtual cudaStream_t getCurrentCUDAStreamOnDevice(THCState*, int64_t device)
-      const {
-    AT_ERROR("Cannot getCurrentCUDAStream() without ATen_cuda library. ", CUDA_HELP);
-  }
-
-  virtual struct cudaDeviceProp* getCurrentDeviceProperties(THCState*) const {
-    AT_ERROR("Cannot getCurrentDeviceProperties() without ATen_cuda library. ", CUDA_HELP);
-  }
-
-  virtual struct cudaDeviceProp* getDeviceProperties(THCState*, int device)
-      const {
-    AT_ERROR("Cannot getDeviceProperties() without ATen_cuda library. ", CUDA_HELP);
-  }
-
-=======
->>>>>>> 207f3bc1
   virtual int64_t current_device() const {
     return -1;
   }
@@ -142,12 +121,6 @@
   virtual int getNumGPUs() const {
     return 0;
   }
-
-#ifndef __HIP_PLATFORM_HCC__
-  virtual cusparseHandle_t getCurrentCUDASparseHandle(THCState*) const {
-    AT_ERROR("Cannot getCurrentCUDASparseHandle() without ATen_cuda library. ", CUDA_HELP);
-  }
-#endif
 };
 
 // NB: dummy argument to suppress "ISO C++11 requires at least one argument
