--- conflicted
+++ resolved
@@ -43,11 +43,7 @@
   template <typename T>
   inline T* data() const {
     auto data_type_T =
-<<<<<<< HEAD
-        at::scalarTypeToDataType(at::CTypeToScalarType<th::from_type<T>>::to());
-=======
         at::scalarTypeToDataType(at::CTypeToScalarType<T>::to());
->>>>>>> 622f7200
     if (dtype() != data_type_T) {
       AT_ERROR(
           "Attempt to access StorageImpl having data type ",
