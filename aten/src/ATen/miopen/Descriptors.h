--- conflicted
+++ resolved
@@ -39,11 +39,7 @@
 // function.
 template <typename T, miopenStatus_t (*ctor)(T**), miopenStatus_t (*dtor)(T*)>
 // NOLINTNEXTLINE(bugprone-exception-escape)
-<<<<<<< HEAD
-class TORCH_CUDA_CPP_API Descriptor {
-=======
 class TORCH_HIP_CPP_API Descriptor {
->>>>>>> 625108ed
  public:
   // Use desc() to access the underlying descriptor pointer in
   // a read-only fashion.  Most client code should use this.
@@ -69,11 +65,7 @@
   std::unique_ptr<T, DescriptorDeleter<T, dtor>> desc_;
 };
 
-<<<<<<< HEAD
-class TORCH_CUDA_CPP_API TensorDescriptor : public Descriptor<
-=======
 class TORCH_HIP_CPP_API TensorDescriptor : public Descriptor<
->>>>>>> 625108ed
                                                miopenTensorDescriptor,
                                                &miopenCreateTensorDescriptor,
                                                &miopenDestroyTensorDescriptor> {
@@ -96,11 +88,7 @@
 
 std::ostream& operator<<(std::ostream & out, const TensorDescriptor& d);
 
-<<<<<<< HEAD
-class TORCH_CUDA_CPP_API FilterDescriptor : public Descriptor<
-=======
 class TORCH_HIP_CPP_API FilterDescriptor : public Descriptor<
->>>>>>> 625108ed
                                                miopenTensorDescriptor,
                                                &miopenCreateTensorDescriptor,
                                                &miopenDestroyTensorDescriptor> {
@@ -117,11 +105,7 @@
   }
 };
 
-<<<<<<< HEAD
-struct TORCH_CUDA_CPP_API ConvolutionDescriptor
-=======
 struct TORCH_HIP_CPP_API ConvolutionDescriptor
->>>>>>> 625108ed
     : public Descriptor<
           miopenConvolutionDescriptor,
           &miopenCreateConvolutionDescriptor,
@@ -137,11 +121,7 @@
 };
 
 // NOLINTNEXTLINE(bugprone-exception-escape)
-<<<<<<< HEAD
-struct TORCH_CUDA_CPP_API DropoutDescriptor
-=======
 struct TORCH_HIP_CPP_API DropoutDescriptor
->>>>>>> 625108ed
     : public Descriptor<
           miopenDropoutDescriptor,
           &miopenCreateDropoutDescriptor,
@@ -157,11 +137,7 @@
     }
 };
 
-<<<<<<< HEAD
-struct TORCH_CUDA_CPP_API RNNDescriptor
-=======
 struct TORCH_HIP_CPP_API RNNDescriptor
->>>>>>> 625108ed
   : public Descriptor<miopenRNNDescriptor,
                       &miopenCreateRNNDescriptor,
                       &miopenDestroyRNNDescriptor>
