#include <ATen/Config.h>

#include <ATen/Context.h>

#include <c10/core/CPUAllocator.h>
#include <c10/util/Logging.h>

#include <algorithm>
#include <array>
#include <cctype>
#include <stdexcept>
#include <string>

#include <ATen/cpu/FlushDenormal.h>

#ifdef USE_FBGEMM
C10_DIAGNOSTIC_PUSH_AND_IGNORED_IF_DEFINED("-Wextra-semi")
#include <fbgemm/Fbgemm.h>
C10_DIAGNOSTIC_POP()
#endif // USE_FBGEMM
#if defined(__aarch64__) && !defined(C10_MOBILE)
#include <cpuinfo.h>
#endif
namespace at {

namespace {

/*
  These const variables defined the fp32 precisions for different backend
  We have "generic", "cuda", "mkldnn" backend now and we can choose fp32
  prevision from "ieee", "tf32", "bf16" and "none". The "ieee" precision means
  IEEE standard floating point format, "tf32" and "bf16" means we are allowed to
  use "tf32" or "bf16" as internal computation data types for fp32 computations.
  And "none" means it is override-able by parent's node

  generic->mkldnn->matmul
                ->conv
                ->rnn
         ->cuda ->matmul
                ->conv
                ->rnn
*/
const std::map<std::string, std::vector<std::string>> _fp32_precisions = {
    {"generic", {{"ieee", "tf32", "bf16", "none"}}},
    {"mkldnn", {{"ieee", "tf32", "bf16", "none"}}},
    {"cuda", {{"ieee", "tf32", "none"}}}};

// Check whether the backend and op are legal
void check_fp32_prec_backend_and_op(
    const std::string& backend,
    const std::string& op) {
  static std::vector<std::string> backends = {"generic", "mkldnn", "cuda"};
  static std::vector<std::string> operators = {"conv", "matmul", "rnn", "all"};
  TORCH_CHECK(
      std::find(backends.begin(), backends.end(), backend) != backends.end(),
      "Invalid backend: ",
      backend);
  TORCH_CHECK(
      std::find(operators.begin(), operators.end(), op) != operators.end(),
      "Invalid operator: ",
      op);
  if (backend == "generic") {
    TORCH_CHECK(op == "all", "Invalid operation for generic backend: ", op);
  }
  }

  // Return whether the precision is supported by backends
  bool validate_fp32_prec(
      const std::string& backend,
      const std::string& precision) {
    auto iterp = _fp32_precisions.find(backend);
    TORCH_CHECK(iterp != _fp32_precisions.end());
    auto precisions = iterp->second;
    bool valid = std::find(precisions.begin(), precisions.end(), precision) !=
        precisions.end();
    return valid;
  }

  C10_ALWAYS_INLINE void warn_deprecated_fp32_precision_api(){
    TORCH_WARN_ONCE(
      "Please use the new API settings to control TF32 behavior, such as torch.backends.cudnn.conv.fp32_precision = 'tf32' "
      "or torch.backends.cuda.matmul.fp32_precision = 'ieee'. Old settings, e.g, torch.backends.cuda.matmul.allow_tf32 = True, "
      "torch.backends.cudnn.allow_tf32 = True, allowTF32CuDNN() and allowTF32CuBLAS() will be deprecated after Pytorch 2.9. Please see "
      "https://pytorch.org/docs/main/notes/cuda.html#tensorfloat-32-tf32-on-ampere-and-later-devices"
    );
  }
} // namespace

Context::Context() = default;

// TODO: This could be bad juju if someone calls globalContext() in the
// destructor of an object with static lifetime.
Context& globalContext() {
  static Context globalContext_;
  return globalContext_;
}

// NB: This method is *purely* whether or not a user requested
// that CuDNN was enabled, it doesn't actually say anything about
// whether or not CuDNN is actually usable.
bool Context::userEnabledCuDNN() const {
  return enabled_cudnn;
}

void Context::setUserEnabledCuDNN(bool e) {
  enabled_cudnn = e;
}

bool Context::userEnabledMkldnn() const {
  return enabled_mkldnn;
}

void Context::setUserEnabledMkldnn(bool e) {
  enabled_mkldnn = e;
}

bool Context::deterministicCuDNN() const {
  return deterministic_cudnn;
}

void Context::setDeterministicCuDNN(bool b) {
  deterministic_cudnn = b;
}

bool Context::deterministicMkldnn() const {
  return deterministic_mkldnn;
}

void Context::setDeterministicMkldnn(bool b) {
  deterministic_mkldnn = b;
}

bool Context::deterministicAlgorithms() const {
  return _deterministic_algorithms;
}

bool Context::deterministicAlgorithmsWarnOnly() const {
  return _deterministic_algorithms_warn_only;
}

void Context::setDeterministicAlgorithms(bool b, bool warn_only = false) {
  _deterministic_algorithms = b;
  _deterministic_algorithms_warn_only = warn_only;
}

bool Context::deterministicFillUninitializedMemory() const {
  return _deterministic_fill_uninitialized_memory;
}

void Context::setDeterministicFillUninitializedMemory(bool b) {
  _deterministic_fill_uninitialized_memory = b;
}

void Context::alertNotDeterministic(std::string_view const& caller) {
  if (globalContext().deterministicAlgorithms()) {
    if (globalContext().deterministicAlgorithmsWarnOnly()) {
      TORCH_WARN(
        caller, " does not have a deterministic implementation, but you set "
        "'torch.use_deterministic_algorithms(True, warn_only=True)'. "
        "You can file an issue at https://github.com/pytorch/pytorch/issues "
        "to help us prioritize adding deterministic support for this operation.");
    } else {
      TORCH_CHECK(false,
        caller, " does not have a deterministic implementation, but you set "
        "'torch.use_deterministic_algorithms(True)'. You can turn off "
        "determinism just for this operation, or you can use the "
        "'warn_only=True' option, if that's acceptable for your application. "
        "You can also file an issue at https://github.com/pytorch/pytorch/issues "
        "to help us prioritize adding deterministic support for this operation.");
    }
  }
}

bool Context::userEnabledNNPACK() const {
  return enabled_nnpack;
}

void Context::setUserEnabledNNPACK(bool e) {
  enabled_nnpack = e;
}

bool Context::allowTF32CuDNN(const std::string& op) const {
  if (op.size() == 0){
    bool allow_tf32_rnn = float32Precision("cuda", "rnn") == "tf32";
    bool allow_tf32_conv = float32Precision("cuda", "conv") == "tf32";
    TORCH_CHECK(
        allow_tf32_rnn == allow_tf32_conv && allow_tf32_rnn == allow_tf32_cudnn,
        "PyTorch is checking whether allow_tf32 is enabled for cuDNN without a specific operator name,",
        "but the current flag(s) indicate that cuDNN conv and cuDNN RNN have different TF32 flags.",
        "This combination indicates that you have used a mix of the legacy and new APIs to set the TF32 flags. ",
        "We suggest only using the new API to set the TF32 flag(s). See also: ",
        "https://pytorch.org/docs/main/notes/cuda.html#tensorfloat-32-tf32-on-ampere-and-later-devices");
  } else {
    return float32Precision("cuda", op) == "tf32";
  }
  warn_deprecated_fp32_precision_api();
  return allow_tf32_cudnn;
}

void Context::setAllowTF32CuDNN(bool b) {
  setFloat32Precision("cuda", "rnn", b ? "tf32" : "none");
  setFloat32Precision("cuda", "conv", b ? "tf32" : "none");
  allow_tf32_cudnn = b;
  warn_deprecated_fp32_precision_api();
}

void Context::setSDPPriorityOrder(const std::vector<int64_t>& order) {
  // TODO*eqy): should it always be the number of backends - 1 (override backend excluded?)
  TORCH_CHECK(at::num_sdp_backends == sdp_priority_order.size(),
    "setSDPPriority order expected ", sdp_priority_order.size() - 1, " but got ",
    at::num_sdp_backends, " unique backends specified in priority order.");
  for (uint32_t i = 0; i < order.size(); i++) {
    sdp_priority_order[i] = (at::SDPBackend) order[i];
  }
}

std::array<at::SDPBackend, at::num_sdp_backends> Context::sDPPriorityOrder() {
  return sdp_priority_order;
}

bool Context::allowTF32OneDNN() const {
  return allow_tf32_onednn;
}

  // NOLINTNEXTLINE(clang-diagnostic-unused-parameter)
  void Context::setAllowTF32OneDNN(bool b){
  #ifdef USE_XPU
  allow_tf32_onednn = b;
  #else
  TORCH_WARN("TF32 acceleration on top of oneDNN is available for Intel GPUs. The current Torch version does not have Intel GPU Support.");
  #endif
}

bool Context::userEnabledFlashSDP() const {
  return enabled_flashSDP;
}

void Context::setSDPUseFlash(bool e) {
  enabled_flashSDP = e;
}

bool Context::userEnabledMemEfficientSDP() const {
  return enabled_mem_efficientSDP;
}

void Context::setSDPUseMemEfficient(bool e) {
  enabled_mem_efficientSDP = e;
}

bool Context::userEnabledMathSDP() const {
  return enabled_mathSDP;
}

void Context::setSDPUseMath(bool e) {
  enabled_mathSDP = e;
}

bool Context::allowFP16BF16ReductionMathSDP() const {
  return allow_fp16_bf16_reduction_mathSDP;
}

void Context::setAllowFP16BF16ReductionMathSDP(bool e) {
  allow_fp16_bf16_reduction_mathSDP = e;
}

bool Context::userEnabledCuDNNSDP() const {
  return enabled_cudnnSDP;
}

void Context::setSDPUseCuDNN(bool e) {
  enabled_cudnnSDP = e;
}

void Context::setSDPUseOverrideable(bool e) {
  enabled_overrideable = e;
}

bool Context::userEnabledOverrideableSDP() const {
  return enabled_overrideable;
}

static constexpr const auto cublas_config_var_name = "CUBLAS_WORKSPACE_CONFIG";
static constexpr const std::array<const char*, 2> cublas_deterministic_configs = {":4096:8", ":16:8"};
#ifdef USE_ROCM
static constexpr const auto hipblaslt_allow_tf32 = "HIPBLASLT_ALLOW_TF32";
#endif

bool Context::checkCuBLASConfigDeterministic() {
  // If using CUDA 10.2 or greater, need to make sure CuBLAS workspace config
  // is set to deterministic setting
  if (hasCUDART()) {
    const auto workspace_config = c10::utils::get_env(cublas_config_var_name);
    return (workspace_config == cublas_deterministic_configs[0] || workspace_config == cublas_deterministic_configs[1]);
  }
  return true;
}

void Context::alertCuBLASConfigNotDeterministic() const {
  static const bool cublas_config_deterministic = checkCuBLASConfigDeterministic();
  if (C10_LIKELY(!deterministicAlgorithms() || cublas_config_deterministic)) {
    return;
  }

  auto msg = c10::str(
    "Deterministic behavior was enabled with either `torch.use_deterministic_algorithms(True)` or ",
    "`at::Context::setDeterministicAlgorithms(true)`, but this operation is not deterministic because ",
    "it uses CuBLAS and you have CUDA >= 10.2. To enable deterministic behavior in this ",
    "case, you must set an environment variable before running your PyTorch application: ",
    cublas_config_var_name, "=", cublas_deterministic_configs[0], " or ",
    cublas_config_var_name, "=", cublas_deterministic_configs[1], ". For more information, go to ",
    "https://docs.nvidia.com/cuda/cublas/index.html#results-reproducibility"
  );

  if (deterministicAlgorithmsWarnOnly()) {
    TORCH_WARN(msg);
  } else {
    TORCH_CHECK(false, msg);
  }
}

bool Context::benchmarkCuDNN() const {
  return benchmark_cudnn;
}

void Context::setBenchmarkCuDNN(bool b) {
  benchmark_cudnn = b;
}

int Context::benchmarkLimitCuDNN() const {
  return benchmark_limit_cudnn;
}

void Context::setBenchmarkLimitCuDNN(int b) {
  benchmark_limit_cudnn = b;
}

bool Context::immediateMiopen() const {
  return immediate_miopen;
}

void Context::setImmediateMiopen(bool b) {
  immediate_miopen = b;
}

bool Context::allowTF32CuBLAS() const {
#ifdef USE_ROCM
    const auto allow_tf32 = c10::utils::check_env(hipblaslt_allow_tf32);
    if (allow_tf32 != true) {
      return false;
    }
#endif
  bool legacy_allow_tf32 = float32_matmul_precision != at::Float32MatmulPrecision::HIGHEST;
  bool allow_tf32_new = float32Precision("cuda", "matmul") == "tf32";
  TORCH_CHECK(
      legacy_allow_tf32 == allow_tf32_new,
      "PyTorch is checking whether allow_tf32_new is enabled for cuBlas matmul,",
      "Current status indicate that you have used mix of the legacy and new APIs to set the TF32 status for cublas matmul. ",
      "We suggest only using the new API to set the TF32 flag. See also: ",
      "https://pytorch.org/docs/main/notes/cuda.html#tensorfloat-32-tf32-on-ampere-and-later-devices");
  warn_deprecated_fp32_precision_api();
  return allow_tf32_new;
}

void Context::setAllowTF32CuBLAS(bool b) {
#ifdef USE_ROCM
  const auto allow_tf32 = c10::utils::check_env(hipblaslt_allow_tf32);
  if (allow_tf32 != true) {
    C10_LOG_FIRST_N(INFO, 10) << "torch.backends.cuda.matmul.allow_tf32 is not supported on ROCm by default. "
                              << "Please set environment variable HIPBLASLT_ALLOW_TF32=1 to enable it.";
    return;
  }
#endif
  float32_matmul_precision = b ? at::Float32MatmulPrecision::HIGH : at::Float32MatmulPrecision::HIGHEST;
  setFloat32Precision("cuda", "matmul", b ? "tf32" : "ieee");
}

Float32MatmulPrecision Context::float32MatmulPrecision() const {
  bool invalid = float32Precision("cuda", "matmul") == "tf32" &&
      float32_matmul_precision == at::Float32MatmulPrecision::HIGHEST;
  invalid = invalid ||
      (float32Precision("mkldnn", "matmul") == "bf16" &&
       float32_matmul_precision != at::Float32MatmulPrecision::MEDIUM);
  invalid = invalid ||
      (float32Precision("mkldnn", "matmul") == "tf32" &&
       float32_matmul_precision != at::Float32MatmulPrecision::HIGH);
  TORCH_CHECK(
      !invalid,
      "PyTorch is checking the matmul precision without a specific backend name,",
      "Current status indicate that you have used mix of the legacy and new APIs to set the matmul precision. ",
      "We suggest only using the new API for matmul precision. See also: ",
      "https://pytorch.org/docs/main/notes/cuda.html#tensorfloat-32-tf32-on-ampere-and-later-devices");
  warn_deprecated_fp32_precision_api();
  return float32_matmul_precision;
}

std::string Context::float32Precision(const std::string& backend, const std::string& op) const {
  check_fp32_prec_backend_and_op(backend, op);
  auto precision = fp32_precision.find(backend)->second.find(op)->second;
  if (precision == "none")
    precision = fp32_precision.find(backend)->second.find("all")->second;
  if (precision == "none")
    precision = fp32_precision.find("generic")->second.find("all")->second;
  bool valid_prec = validate_fp32_prec(backend, precision);
  return valid_prec ? precision : "none";
}

void Context::setFloat32MatmulPrecision(const std::string &s) {
  auto match = [this](const std::string & s_) {
    warn_deprecated_fp32_precision_api();
    // TODO: consider if CuDNN field needs to also be set for potential future CuDNN ops like multi-headed attention
    if (s_ == "highest") {
      float32_matmul_precision = at::Float32MatmulPrecision::HIGHEST;
      setFloat32Precision("cuda", "matmul", "ieee");
      setFloat32Precision("mkldnn", "matmul", "ieee");
      return true;
    } else if (s_ == "high") {
      float32_matmul_precision = at::Float32MatmulPrecision::HIGH;
      setFloat32Precision("cuda", "matmul", "tf32");
      setFloat32Precision("mkldnn", "matmul", "tf32");
      return true;
    } else if (s_ == "medium") {
      float32_matmul_precision = at::Float32MatmulPrecision::MEDIUM;
      setFloat32Precision("cuda", "matmul", "tf32");
      setFloat32Precision("mkldnn", "matmul", "bf16");
      return true;
    }
    return false;
  };
  if (match(s)) { return; }
  std::string sl;
  std::transform(s.begin(), s.end(), sl.begin(),
                 [](unsigned char c) -> unsigned char { return std::tolower(c); });
  if (match(sl)) { return; }
  TORCH_WARN(s, " is not one of 'highest', 'high', or 'medium'; the current"
    "setFloat32MatmulPrecision call has no effect.");
}

void Context::setFloat32Precision(const std::string& backend, const std::string& op, const std::string& p) {
  check_fp32_prec_backend_and_op(backend, op);
  if (validate_fp32_prec(backend, p)) {
    fp32_precision[backend][op] = p;
  } else {
    std::string msg;
    auto iterp = _fp32_precisions.find(backend);
    TORCH_CHECK(iterp != _fp32_precisions.end());
    for (auto p : iterp->second) {
      msg += p;
      msg += " ";
    }
    TORCH_WARN(
        "you have set wrong precision for backend:",
        backend,
        " setFloat32Precision call has no effect.",
        "Please choose precision from: ",
        msg);
  }
}

at::LinalgBackend Context::linalgPreferredBackend() const {
  return linalg_preferred_backend;
}

void Context::setLinalgPreferredBackend(at::LinalgBackend b) {
  linalg_preferred_backend = b;
  TORCH_CHECK((b != at::LinalgBackend::Cusolver) || hasCuSOLVER(),
      "Cannot set preferred backend to cuSOLVER if PyTorch has not been compiled with cuSOLVER.");
  TORCH_CHECK((b != at::LinalgBackend::Magma) || hasMAGMA(),
      "Cannot set preferred backend to MAGMA if PyTorch has not been compiled with MAGMA.");
  if (b != at::LinalgBackend::Default) {
    TORCH_WARN_ONCE(
      "torch.backends.cuda.preferred_linalg_library is an experimental feature. "
      "If you see any error or unexpected behavior when this flag is set "
      "please file an issue on GitHub."
    );
  }
}

at::BlasBackend Context::blasPreferredBackend() {
  // Rather than put logic for interpreting what Default means at every
  // call site for blasPreferredBackend(), we set it to an actual value.
  if (blas_preferred_backend == at::BlasBackend::Default) {
    blas_preferred_backend = at::BlasBackend::Cublas;
#ifdef USE_ROCM
    // AMD Instinct targets prefer hipblaslt
    static const bool hipblaslt_preferred = []() {
      static const std::vector<std::string> archs = {
          "gfx90a", "gfx942",
<<<<<<< HEAD
#if ROCM_VERSION >= 60300
=======
#if ROCM_VERSION >= 60400
>>>>>>> 625108ed
          "gfx1200", "gfx1201",
#endif
#if ROCM_VERSION >= 60500
          "gfx950"
#endif
      };
      for (auto index: c10::irange(detail::getCUDAHooks().deviceCount())) {
        if (!detail::getCUDAHooks().isGPUArch(archs, index)) {
          return false;
        }
      }
      return true;
    }();
    if (hipblaslt_preferred) {
      blas_preferred_backend = at::BlasBackend::Cublaslt;
    }
#endif
  }

#ifdef USE_ROCM
  // hipblaslt support for all archs is not as complete as hipblas
  if (blas_preferred_backend == at::BlasBackend::Cublaslt) {
    static const bool hipblaslt_unsupported = []() {
      static const std::vector<std::string> archs = {
          "gfx90a", "gfx942",
#if ROCM_VERSION >= 60300
          "gfx1100", "gfx1101", "gfx1200", "gfx1201", "gfx908",
#endif
#if ROCM_VERSION >= 60500
          "gfx950"
#endif
      };
      for (auto index: c10::irange(detail::getCUDAHooks().deviceCount())) {
        if (!detail::getCUDAHooks().isGPUArch(archs, index)) {
          TORCH_WARN_ONCE(
            "Attempting to use hipBLASLt on an unsupported architecture! "
            "Overriding blas backend to hipblas");
          return true;
        }
      }
      return false;
    }();
    if (hipblaslt_unsupported) blas_preferred_backend = at::BlasBackend::Cublas;
  }
#endif
  return blas_preferred_backend;
}

void Context::setBlasPreferredBackend(at::BlasBackend b) {
#ifdef _MSC_VER
  TORCH_WARN_ONCE(
    "torch.backends.cuda.preferred_blas_library is an experimental feature. "
    "It is not supported on Windows."
  );
#else
  TORCH_CHECK((b != at::BlasBackend::Cublaslt) || hasCuBLASLt(),
      "Cannot set preferred backend to cuBLASLt if PyTorch has not been compiled with cuBLASLt.");
  TORCH_CHECK((b != at::BlasBackend::Ck) || hasROCM(),
      "Cannot set preferred backend to Ck if PyTorch has not been compiled for ROCm.");
  if (b != at::BlasBackend::Default && b != at::BlasBackend::Cublas) {
    TORCH_WARN_ONCE(
      "torch.backends.cuda.preferred_blas_library is an experimental feature. "
      "If you see any error or unexpected behavior when this flag is set "
      "please file an issue on GitHub."
    );
  }
  blas_preferred_backend = b;
#endif
}

at::ROCmFABackend Context::getROCmFAPreferredBackend() const {
  return rocm_fa_preferred_backend;
}

void Context::setROCmFAPreferredBackend(at::ROCmFABackend b) {

  // TODO: add plumbing for hasCK for validity checking
  TORCH_CHECK((b != at::ROCmFABackend::Ck) || hasROCM(),
      "Cannot set preferred flash attention backend to Ck if PyTorch has not been compiled for ROCm.");
#ifdef USE_ROCM
  if(b == at::ROCmFABackend::Ck) {
    static const bool ck_unsupported = []() {
      static const std::vector<std::string> archs = {
          "gfx90a",  "gfx942", "gfx950"
      };
      for (auto index: c10::irange(detail::getCUDAHooks().deviceCount())) {
        if (!detail::getCUDAHooks().isGPUArch(archs, index)) {
          TORCH_WARN_ONCE(
            "Attempting to use CK on an unsupported architecture! Cannot set backend to CK");
          return true;
        }
      }
      return false;
    }();
    if(!ck_unsupported) rocm_fa_preferred_backend = b;
  }
  else {
     rocm_fa_preferred_backend = b;
  }
#endif
  rocm_fa_preferred_backend = b;
}

bool Context::allowFP16ReductionCuBLAS() const {
  return allow_fp16_reduction_cublas;
}

void Context::setAllowFP16ReductionCuBLAS(bool b) {
  allow_fp16_reduction_cublas = b;
}

bool Context::allowBF16ReductionCuBLAS() const {
  return allow_bf16_reduction_cublas;
}

void Context::setAllowBF16ReductionCuBLAS(bool b) {
  allow_bf16_reduction_cublas = b;
}

bool Context::allowFP16AccumulationCuBLAS() const {
  return allow_fp16_accumulation_cublas;
}

void Context::setAllowFP16AccumulationCuBLAS(bool b) {
  allow_fp16_accumulation_cublas = b;
}

std::optional<int32_t> Context::_SMCarveout_EXPERIMENTAL() const {
  return sm_carveout;
}

void Context::_setSMCarveout_EXPERIMENTAL(std::optional<int32_t> c) {
  if (c.has_value()) {
    TORCH_WARN_ONCE(
      "Setting the SM carveout for matmuls is a temporary experimental mitigation for performance issues, "
      "while more robust solutions are developed. It may be removed at any moment without notice.");
  }
  sm_carveout = c;
}

bool Context::hasMKL() {
#if AT_MKL_ENABLED()
  return true;
#else
  return false;
#endif
}

bool Context::hasMKLDNN() {
#if AT_MKLDNN_ENABLED()
  return true;
#else
  return false;
#endif
}

bool Context::hasKleidiAI() {
  return AT_KLEIDIAI_ENABLED();
}

bool Context::hasOpenMP() {
#ifdef _OPENMP
  return true;
#else
  return false;
#endif
}

bool Context::hasLAPACK() {
#if AT_BUILD_WITH_LAPACK()
  return true;
#else
  return false;
#endif
}

at::QEngine Context::qEngine() const {
  static auto _quantized_engine = []() {
    at::QEngine qengine = at::kNoQEngine;
#if defined(C10_MOBILE) && defined(USE_PYTORCH_QNNPACK)
    qengine = at::kQNNPACK;
#endif

#if AT_MKLDNN_ENABLED()
    qengine = at::kONEDNN;
#endif

#ifdef USE_FBGEMM
    if (fbgemm::fbgemmSupportedCPU()) {
      /* X86 is enabled if and only if fbgemm is available.
       * It combines goodness of fbgemm and onednn by dispatching.
       * If onednn not available, always dispatch to fbgemm.
       * Make it default qengine for X86 CPU platforms.
      */
      qengine = at::kX86;
    }
#endif
    return qengine;
  }();
  auto qt_engine = quantized_engine.load();
  return qt_engine == at::QEngine::NoQEngine ? _quantized_engine : qt_engine;
}

void Context::setQEngine(at::QEngine e) {
  const auto& qengines = supportedQEngines();
  if (std::find(qengines.begin(), qengines.end(), e) != qengines.end()) {
    quantized_engine.store(e);
    return;
  }
  TORCH_CHECK(false, "quantized engine ", toString(e), " is not supported");
}

const std::vector<at::QEngine>& Context::supportedQEngines() {
  static auto supported_qengines = []() {
    std::vector<at::QEngine> engines = {};
    // Engines are listed in priority order: later one wins
    // By default we prefer FBGEMM if we're running on server side
    // QNNPACK on server side has some issue, so we disable it by default.
#ifdef USE_PYTORCH_QNNPACK
    engines.push_back(at::kQNNPACK);
#endif

#if AT_MKLDNN_ENABLED()
    engines.push_back(at::kONEDNN);
#endif

#ifdef USE_FBGEMM
    if (fbgemm::fbgemmSupportedCPU()) {
      engines.push_back(at::kX86);
      // The X86 qengine is available if and only if FBGEMM is available
      engines.push_back(at::kFBGEMM);
    }
#endif

    return engines;
  }();
  return supported_qengines;
}

bool Context::isXNNPACKAvailable() {
#ifdef USE_XNNPACK
  return true;
#else
  return false;
#endif
}

void Context::setCheckSparseTensorInvariants(bool e) {
  enable_sparse_tensor_invariant_checks = e;
}

bool Context::checkSparseTensorInvariants() const {
  return enable_sparse_tensor_invariant_checks;
}

bool Context::releaseWeightsWhenPrepacking() const {
  return release_original_weights;
}

void Context::setReleaseWeightsWhenPrepacking(bool e) {
  release_original_weights = e;
}

bool Context::setFlushDenormal(bool on) {
  return at::cpu::set_flush_denormal(on);
}

Allocator* getCPUAllocator() {
  return c10::GetCPUAllocator();
}

// override_allow_tf32_flag = true
//    means the allow_tf32 flags are overridden and tf32 is force disabled
// override_allow_tf32_flag = false
//    means the original allow_tf32 flags are followed
thread_local static bool override_allow_tf32_flag = false;

NoTF32Guard::NoTF32Guard() {
  if (!override_allow_tf32_flag) {
    changed = true;
    override_allow_tf32_flag = true;
  }
}

NoTF32Guard::~NoTF32Guard() {
  if (changed) {
    override_allow_tf32_flag = false;
  }
}

bool NoTF32Guard::should_disable_tf32() {
  return override_allow_tf32_flag;
}

// Ops can query this flag to know they are in the backward pass.
// This information can be used, for example, to select implementations
// with different numerical or performance characteristics.
// See https://pytorch.org/docs/stable/notes/numerical_accuracy.html for details.
thread_local static bool rocm_is_backward_pass;

ROCmBackwardPassGuard::ROCmBackwardPassGuard() {
  rocm_is_backward_pass = true;
}

ROCmBackwardPassGuard::~ROCmBackwardPassGuard() {
  rocm_is_backward_pass = false;
}

bool ROCmBackwardPassGuard::is_backward_pass() {
  return rocm_is_backward_pass;
}

bool Context::areVmapFallbackWarningsEnabled() const {
  return display_vmap_fallback_warnings_;
}

void Context::setDisplayVmapFallbackWarnings(bool enabled) {
  display_vmap_fallback_warnings_ = enabled;
}

bool Context::isDefaultMobileCPUAllocatorSet() {
  return prev_allocator_ptr_ != nullptr;
}

void Context::setDefaultMobileCPUAllocator() {
  TORCH_CHECK(prev_allocator_ptr_ == nullptr,
      "Already within the scope of another non-default cpu allocator."
      "Cannot set another allocator.");
  // Setting the priority high to make sure no other allocator gets used instead of this.
  prev_allocator_ptr_ = c10::GetCPUAllocator();
  c10::SetCPUAllocator(c10::GetDefaultMobileCPUAllocator(), /*priority*/ 100);
}

void Context::unsetDefaultMobileCPUAllocator() {
  TORCH_CHECK(prev_allocator_ptr_ != nullptr,
      "setDefaultMobileCPUAllocator must have been called "
      "before unsetDefaultMobileCPUAllocator.");
  // Setting the priority high to make sure no other allocator gets used instead of this.
  c10::SetCPUAllocator(prev_allocator_ptr_ , /*priority*/ 100);
  prev_allocator_ptr_ = nullptr;
}

bool Context::allowFP16ReductionCPU() const {
  return allow_fp16_reduction_cpu;
}

void Context::setAllowFP16ReductionCPU(bool b) {
  if ( b && !allow_fp16_reduction_cpu) {
    // Check that CPU supports fp16 reductions
#if defined(__aarch64__) && !defined(C10_MOBILE)
    if (!cpuinfo_initialize() || !cpuinfo_has_arm_fp16_arith())
#else
    // NOLINTNEXTLINE(facebook-hte-MissingBraces)
    if (true)
#endif
      TORCH_CHECK(false, "Float16 arithmetic is not supported by the CPU!");
  }
  allow_fp16_reduction_cpu = b;
}
} // namespace at<|MERGE_RESOLUTION|>--- conflicted
+++ resolved
@@ -485,11 +485,7 @@
     static const bool hipblaslt_preferred = []() {
       static const std::vector<std::string> archs = {
           "gfx90a", "gfx942",
-<<<<<<< HEAD
-#if ROCM_VERSION >= 60300
-=======
 #if ROCM_VERSION >= 60400
->>>>>>> 625108ed
           "gfx1200", "gfx1201",
 #endif
 #if ROCM_VERSION >= 60500
