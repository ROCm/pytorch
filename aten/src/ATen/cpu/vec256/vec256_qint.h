#pragma once

#include <ATen/cpu/vec256/intrinsics.h>
#include <ATen/cpu/vec256/vec256_base.h>
#include <ATen/quantized/Quantizer.h>
#include <c10/util/qint8.h>
#include <c10/util/quint8.h>
#include <c10/util/qint32.h>


#include <array>

// This file defines Vec256<> for the quantized types.
//
//
// Currently, we simply use these classes as efficient converters between
// the quantized types and Vec256<float>, usually in bandwidth-bound cases
// where doing the arithmetic in full-precision is acceptable (e.g.
// elementwise operators).
//
//
// Conversions are as follows:
//  Vec256<qint8> -> 4x Vec256<float>
//  Vec256<quint8> -> 4x Vec256<float>
//  Vec256<qint32> -> 1x Vec256<float>
//
// The size of the returned float vector is specified by the special
// constexpr function float_num_vecs. The type of the value returned
// from dequantize (and expected as an argument to quantize) is
// specified by float_vec_return_type.
//
// When writing kernels with these vectors, it is expected that floating-
// point operations will be carried out in a loop over Vec256<T>::float_num_vecs
// iterations.

namespace at {
namespace vec256 {
namespace {

#if defined(__AVX__) && !defined(_MSC_VER)

#if defined(__AVX2__) && defined(__FMA__)
template <typename T>
__m256i pack_saturate_and_clamp(
    __m256i first,
    __m256i second,
    T min_val,
    T max_val);

template <>
__m256i pack_saturate_and_clamp<int8_t>(
    __m256i first,
    __m256i second,
    int8_t min_val,
    int8_t max_val) {
  __m256i packed_and_sat = _mm256_packs_epi16(first, second);
  return _mm256_max_epi8(
      _mm256_set1_epi8(min_val),
      _mm256_min_epi8(packed_and_sat, _mm256_set1_epi8(max_val)));
}

template <>
__m256i pack_saturate_and_clamp<uint8_t>(
    __m256i first,
    __m256i second,
    uint8_t min_val,
    uint8_t max_val) {
  __m256i packed_and_sat = _mm256_packus_epi16(first, second);
  return _mm256_max_epu8(
      _mm256_set1_epi8(min_val),
      _mm256_min_epu8(packed_and_sat, _mm256_set1_epi8(max_val)));
}
#endif

template <typename T>
inline void __attribute__((always_inline)) QuantizeAvx2(
    const float* src,
    typename T::underlying* dst,
    int len,
    float inverse_scale,
    int64_t zero_point) {
#if defined(__AVX2__) && defined(__FMA__)
  constexpr int VLEN = 8;
  constexpr auto min_val = std::numeric_limits<typename T::underlying>::min();
  constexpr auto max_val = std::numeric_limits<typename T::underlying>::max();
  int i = 0;
  __m256 inverse_scale_v = _mm256_set1_ps(inverse_scale);
  __m256i permute_mask_v =
      _mm256_set_epi32(0x07, 0x03, 0x06, 0x02, 0x05, 0x01, 0x04, 0x00);
  int len_aligned = len / (VLEN * 4) * (VLEN * 4);
  for (; i < len_aligned; i += 4 * VLEN) {
    // x
    __m256 x_vals = _mm256_load_ps(src + i);
    __m256 x_transformed_v =
        _mm256_fmadd_ps(x_vals, inverse_scale_v, _mm256_set1_ps(zero_point));
    // y
    __m256 y_vals = _mm256_load_ps(src + i + VLEN);
    __m256 y_transformed_v =
        _mm256_fmadd_ps(y_vals, inverse_scale_v, _mm256_set1_ps(zero_point));
    // z
    __m256 z_vals = _mm256_load_ps(src + i + 2 * VLEN);
    __m256 z_transformed_v =
        _mm256_fmadd_ps(z_vals, inverse_scale_v, _mm256_set1_ps(zero_point));
    // w
    __m256 w_vals = _mm256_load_ps(src + i + 3 * VLEN);
    __m256 w_transformed_v =
        _mm256_fmadd_ps(w_vals, inverse_scale_v, _mm256_set1_ps(zero_point));

    __m256i x_rounded_v = _mm256_cvtps_epi32(x_transformed_v);
    __m256i y_rounded_v = _mm256_cvtps_epi32(y_transformed_v);
    __m256i z_rounded_v = _mm256_cvtps_epi32(z_transformed_v);
    __m256i w_rounded_v = _mm256_cvtps_epi32(w_transformed_v);

    __m256i xy_packed_v = _mm256_packs_epi32(x_rounded_v, y_rounded_v);
    __m256i zw_packed_v = _mm256_packs_epi32(z_rounded_v, w_rounded_v);
    __m256i xyzw_clamped_v = pack_saturate_and_clamp<typename T::underlying>(
        xy_packed_v, zw_packed_v, min_val, max_val);

    xyzw_clamped_v =
        _mm256_permutevar8x32_epi32(xyzw_clamped_v, permute_mask_v);
    _mm256_storeu_si256(reinterpret_cast<__m256i*>(dst + i), xyzw_clamped_v);
  }

  for (; i < len; ++i) {
    float transformed = zero_point + src[i] * inverse_scale;
    float clipped =
        std::min(std::max(transformed, float(min_val)), float(max_val));
    // Not exactly the same behavior as the vectorized code.
    // The vectorized code above always rounds to even in halfway cases
    // (https://software.intel.com/en-us/node/523819), but std::nearbyint
    // does the same only when the current rounding mode is FE_TONEAREST.
    // However, in practice, this should not be a problem because most cases
    // use the default rounding mode FE_TONEAREST.
    // Note that we cannot implement the same behavior as the vectorized code
    // using std::round because it does rounding away from zero in halfway
    // cases.
    dst[i] = nearbyint(clipped);
  }
#else
  at::quantize_vec<T>(
      1.0f / inverse_scale, zero_point, src, reinterpret_cast<T*>(dst), len);
#endif
}

template<>
struct Vec256<c10::qint8> {
    static constexpr int size() {
        return 32;
    }

    static constexpr int float_num_vecs() {
        return 4;
    }

    using float_vec_return_type = std::array<Vec256<float>, 4>;
    using value_type = typename c10::qint8::underlying;

 private:
    __m256i vals __attribute__((aligned(64)));
 public:

    // Broadcast constructor
    Vec256(const c10::qint8& val) {
        value_type uw = val.val_;
        vals = _mm256_set1_epi8(uw);
    }

    // This is needed because the compiler emits awful code for the default
    // constructor for moving the enum
    Vec256(const Vec256<c10::qint8>& other) {
        vals = other.vals;
    }

    void store(void* ptr, int count = size()) const {
        if (count != size()) {
            memcpy(ptr, &vals, count * sizeof(value_type));
        } else {
            _mm256_storeu_si256((__m256i*)ptr, vals);
        }
    }

    static Vec256<c10::qint8> loadu(const void* ptr) {
        return Vec256<c10::qint8>(ptr);
    }

 private:
    __m256i cvtepi8_epi32(__m128i epi8_vals) const {
#ifdef __AVX2__
        return _mm256_cvtepi8_epi32(epi8_vals);
#else  // __AVX2__
        __m128i result_data[2];
        __m128i unpacked1 = _mm_unpacklo_epi8(epi8_vals, epi8_vals);
        __m128i unpacked2 = _mm_unpacklo_epi16(unpacked1, unpacked1);
        __m128i shifted1 = _mm_srli_si128(epi8_vals, 4);
        __m128i shifted2 = _mm_srai_epi32(unpacked2, 24);
        result_data[0] = shifted2;
        __m128i unpacked3 = _mm_unpacklo_epi8(shifted1, shifted1);
        __m128i unpacked4 = _mm_unpacklo_epi16(unpacked3, unpacked3);
        __m128i shifted3 = _mm_srai_epi32(unpacked4, 24);
        result_data[1] = shifted3;
        return _mm256_loadu_si256(reinterpret_cast<__m256i*>(&result_data));
#endif
    }

 public:
  float_vec_return_type dequantize(
      Vec256<float> scale,
      Vec256<float> zero_point,
<<<<<<< HEAD
      Vec256<float> scale_zp_premul) const {
=======
      Vec256<float> scale_neg_zp_premul) const {
>>>>>>> 9b2e2ee2
    __m128i int_val0 = _mm_set1_epi64x(_mm256_extract_epi64(vals, 0));
    __m128i int_val1 = _mm_set1_epi64x(_mm256_extract_epi64(vals, 1));
    __m128i int_val2 = _mm_set1_epi64x(_mm256_extract_epi64(vals, 2));
    __m128i int_val3 = _mm_set1_epi64x(_mm256_extract_epi64(vals, 3));

    __m256 float_val0 = _mm256_cvtepi32_ps(cvtepi8_epi32(int_val0));
    __m256 float_val1 = _mm256_cvtepi32_ps(cvtepi8_epi32(int_val1));
    __m256 float_val2 = _mm256_cvtepi32_ps(cvtepi8_epi32(int_val2));
    __m256 float_val3 = _mm256_cvtepi32_ps(cvtepi8_epi32(int_val3));

#if defined(__AVX2__) && defined(__FMA__)
    auto val0 =
<<<<<<< HEAD
        vec256::fmadd(scale, Vec256<float>(float_val0), scale_zp_premul);
    auto val1 =
        vec256::fmadd(scale, Vec256<float>(float_val1), scale_zp_premul);
    auto val2 =
        vec256::fmadd(scale, Vec256<float>(float_val2), scale_zp_premul);
    auto val3 =
        vec256::fmadd(scale, Vec256<float>(float_val3), scale_zp_premul);
=======
        vec256::fmadd(scale, Vec256<float>(float_val0), scale_neg_zp_premul);
    auto val1 =
        vec256::fmadd(scale, Vec256<float>(float_val1), scale_neg_zp_premul);
    auto val2 =
        vec256::fmadd(scale, Vec256<float>(float_val2), scale_neg_zp_premul);
    auto val3 =
        vec256::fmadd(scale, Vec256<float>(float_val3), scale_neg_zp_premul);
>>>>>>> 9b2e2ee2
#else
    auto val0 = scale * (Vec256<float>(float_val0) - zero_point);
    auto val1 = scale * (Vec256<float>(float_val1) - zero_point);
    auto val2 = scale * (Vec256<float>(float_val2) - zero_point);
    auto val3 = scale * (Vec256<float>(float_val3) - zero_point);
#endif
    return {val0, val1, val2, val3};
  }

  static Vec256<c10::qint8> quantize(
      const float_vec_return_type& rhs,
      float scale,
      int32_t zero_point,
      float inverse_scale) {
    auto* rhs_data = (float*)rhs.data();
    int8_t quantized_values[32];
    QuantizeAvx2<c10::qint8>(
        rhs_data, quantized_values, 32, inverse_scale, zero_point);
    return Vec256<c10::qint8>::loadu(quantized_values);
  }

  Vec256<c10::qint8> maximum(Vec256<c10::qint8> b) const {
#ifdef __AVX2__
      return _mm256_max_epi8(vals, b.vals);
#else
      // Pray the compiler can autovectorize this
      int8_t int_vals[size()];
      _mm256_storeu_si256(reinterpret_cast<__m256i*>(&int_vals), vals);
      int8_t b_vals[size()];
      _mm256_storeu_si256(
          reinterpret_cast<__m256i*>(&b_vals), b.vals);
      int8_t result_vals[size()];
      for (size_t i = 0; i < size(); ++i) {
        result_vals[i] = std::max<int8_t>(int_vals[i], b_vals[i]);
      }
      return _mm256_loadu_si256(reinterpret_cast<__m256i*>(&result_vals));
#endif
    }

    Vec256<c10::qint8> relu(Vec256<c10::qint8> zero_point) const {
        return maximum(zero_point);
    }

    Vec256<c10::qint8> relu6(
        Vec256<c10::qint8> zero_point,
        Vec256<c10::qint8> q_six) {
#ifdef __AVX2__
      return _mm256_min_epi8(
          _mm256_max_epi8(vals, zero_point.vals), q_six.vals);
#else
      // Pray the compiler can autovectorize this
      int8_t int_vals[size()];
      _mm256_storeu_si256(reinterpret_cast<__m256i*>(&int_vals), vals);
      int8_t zero_point_vals[size()];
      _mm256_storeu_si256(
          reinterpret_cast<__m256i*>(&zero_point_vals), zero_point.vals);
      int8_t q_six_vals[size()];
      _mm256_storeu_si256(reinterpret_cast<__m256i*>(&q_six_vals), q_six.vals);
      int8_t result_vals[size()];
      for (size_t i = 0; i < size(); ++i) {
        result_vals[i] = std::min<int8_t>(
            std::max<int8_t>(int_vals[i], zero_point_vals[i]), q_six_vals[i]);
      }
      return _mm256_loadu_si256(reinterpret_cast<__m256i*>(&result_vals));
#endif
    }

    void dump() const {
        for (size_t i = 0; i < size(); ++i) {
            std::cout << (int)((value_type*)&vals)[i] << " ";
        }
        std::cout << std::endl;
    }
 private:
    Vec256() {}

    Vec256(__m256i vals_) : vals(vals_) {}

    // Load from memory constructor
    Vec256(const void* ptr) {
        vals = _mm256_loadu_si256((const __m256i*)ptr);
    }
};

template <>
Vec256<c10::qint8> inline maximum(const Vec256<c10::qint8>& a, const Vec256<c10::qint8>& b) {
  return a.maximum(b);
}

template<>
struct Vec256<c10::quint8> {
    static constexpr int size() {
        return 32;
    }

    static constexpr int float_num_vecs() {
        return 4;
    }

    using float_vec_return_type = std::array<Vec256<float>, 4>;
    using value_type = typename c10::quint8::underlying;

 private:
    __m256i vals __attribute__((aligned(64)));

 public:
    // Broadcast constructor
    Vec256(const c10::quint8& val) {
        value_type uw = val.val_;
        vals = _mm256_set1_epi8(uw);
    }

    Vec256(const Vec256<c10::quint8>& other) {
        vals = other.vals;
    }

    void store(void* ptr, int count = size()) const {
        if (count != size()) {
            memcpy(ptr, &vals, count * sizeof(value_type));
        } else {
            _mm256_storeu_si256((__m256i*)ptr, vals);
        }
    }

    static Vec256<c10::quint8> loadu(const void* ptr) {
        return Vec256<c10::quint8>(ptr);
    }

 private:
    __m256i cvtepu8_epi32(__m128i epu8_vals) const {
#ifdef __AVX2__
        return _mm256_cvtepu8_epi32(epu8_vals);
#else  // __AVX2__
        __m128i result_data[2];
        __m128i zeros = _mm_setzero_si128();
        __m128i unpacked1 = _mm_unpacklo_epi8(epu8_vals, zeros);
        __m128i unpacked2 = _mm_unpacklo_epi16(unpacked1, zeros);
        result_data[0] = unpacked2;
        __m128i shifted = _mm_srli_si128(epu8_vals, 4);
        __m128i unpacked3 = _mm_unpacklo_epi8(shifted, zeros);
        __m128i unpacked4 = _mm_unpacklo_epi16(unpacked3, zeros);
        result_data[1] = unpacked4;
        return _mm256_loadu_si256(reinterpret_cast<__m256i*>(&result_data));
#endif
    }

 public:
  float_vec_return_type dequantize(
      Vec256<float> scale,
      Vec256<float> zero_point,
      Vec256<float> scale_zp_premul) const {
    __m128i int_val0 = _mm_set1_epi64x(_mm256_extract_epi64(vals, 0));
    __m128i int_val1 = _mm_set1_epi64x(_mm256_extract_epi64(vals, 1));
    __m128i int_val2 = _mm_set1_epi64x(_mm256_extract_epi64(vals, 2));
    __m128i int_val3 = _mm_set1_epi64x(_mm256_extract_epi64(vals, 3));

    __m256 float_val0 = _mm256_cvtepi32_ps(cvtepu8_epi32(int_val0));
    __m256 float_val1 = _mm256_cvtepi32_ps(cvtepu8_epi32(int_val1));
    __m256 float_val2 = _mm256_cvtepi32_ps(cvtepu8_epi32(int_val2));
    __m256 float_val3 = _mm256_cvtepi32_ps(cvtepu8_epi32(int_val3));

#if defined(__AVX2__) && defined(__FMA__)
    auto val0 =
        vec256::fmadd(scale, Vec256<float>(float_val0), scale_zp_premul);
    auto val1 =
        vec256::fmadd(scale, Vec256<float>(float_val1), scale_zp_premul);
    auto val2 =
        vec256::fmadd(scale, Vec256<float>(float_val2), scale_zp_premul);
    auto val3 =
        vec256::fmadd(scale, Vec256<float>(float_val3), scale_zp_premul);
#else
    auto val0 = scale * (Vec256<float>(float_val0) - zero_point);
    auto val1 = scale * (Vec256<float>(float_val1) - zero_point);
    auto val2 = scale * (Vec256<float>(float_val2) - zero_point);
    auto val3 = scale * (Vec256<float>(float_val3) - zero_point);
#endif
    return {val0, val1, val2, val3};
  }

  static Vec256<c10::quint8> quantize(
      const float_vec_return_type& rhs,
      float scale,
      int32_t zero_point,
      float inverse_scale) {
    auto* rhs_data = (float*)rhs.data();
    uint8_t quantized_values[32];
    QuantizeAvx2<c10::quint8>(
        rhs_data, quantized_values, 32, inverse_scale, zero_point);
    return Vec256<c10::quint8>::loadu(quantized_values);
  }

  Vec256<c10::quint8> maximum(Vec256<c10::quint8> b) const {
#ifdef __AVX2__
      return _mm256_max_epu8(vals, b.vals);
#else
      // Pray the compiler can autovectorize this
      uint8_t int_vals[size()];
      _mm256_storeu_si256(reinterpret_cast<__m256i*>(&int_vals), vals);
      uint8_t b_vals[size()];
      _mm256_storeu_si256(
          reinterpret_cast<__m256i*>(&b_vals), b.vals);
      uint8_t result_vals[size()];
      for (size_t i = 0; i < size(); ++i) {
        result_vals[i] = std::max<uint8_t>(int_vals[i], b_vals[i]);
      }
      return _mm256_loadu_si256(reinterpret_cast<__m256i*>(&result_vals));
#endif
    }

    Vec256<c10::quint8> relu(Vec256<c10::quint8> zero_point) const {
        return maximum(zero_point);
    }

    Vec256<c10::quint8> relu6(
        Vec256<c10::quint8> zero_point,
        Vec256<c10::quint8> q_six) {
#ifdef __AVX2__
      return _mm256_min_epu8(
          _mm256_max_epu8(vals, zero_point.vals), q_six.vals);
#else
      // Pray the compiler can autovectorize this
      uint8_t int_vals[size()];
      _mm256_storeu_si256(reinterpret_cast<__m256i*>(&int_vals), vals);
      uint8_t zero_point_vals[size()];
      _mm256_storeu_si256(
          reinterpret_cast<__m256i*>(&zero_point_vals), zero_point.vals);
      uint8_t q_six_vals[size()];
      _mm256_storeu_si256(reinterpret_cast<__m256i*>(&q_six_vals), q_six.vals);
      uint8_t result_vals[size()];
      for (size_t i = 0; i < size(); ++i) {
        result_vals[i] = std::min<uint8_t>(
            std::max<uint8_t>(int_vals[i], zero_point_vals[i]), q_six_vals[i]);
      }
      return _mm256_loadu_si256(reinterpret_cast<__m256i*>(&result_vals));
#endif
    }

    void dump() const {
        for (size_t i = 0; i < size(); ++i) {
            std::cout << (int)((value_type*)&vals)[i] << " ";
        }
        std::cout << std::endl;
    }
 private:
    Vec256() {}

    Vec256(__m256i vals_) : vals(vals_) {}

    // Load from memory constructor
    Vec256(const void* ptr) {
        vals = _mm256_loadu_si256((const __m256i*)ptr);
    }
};

template <>
Vec256<c10::quint8> inline maximum(const Vec256<c10::quint8>& a, const Vec256<c10::quint8>& b) {
  return a.maximum(b);
}

template<>
struct Vec256<c10::qint32> {
    static constexpr int size() {
        return 8;
    }

    static constexpr int float_num_vecs() {
        return 1;
    }

    using float_vec_return_type = std::array<Vec256<float>, 1>;
    using value_type = c10::qint32::underlying;

 private:
    __m256i vals __attribute__((aligned(64)));
 public:

    // Broadcast constructor
    Vec256(const c10::qint32& val) {
        value_type uw = val.val_;
        vals = _mm256_set1_epi32(uw);
    }

    void store(void* ptr, int count = size()) const {
      if (count != size()) {
        memcpy(ptr, &vals, count * sizeof(value_type));
      } else {
        _mm256_storeu_si256((__m256i*)ptr, vals);
      }
    }

    static Vec256<c10::qint32> loadu(const void* ptr) {
        return Vec256<c10::qint32>(ptr);
    }

    float_vec_return_type dequantize(
        Vec256<float> scale,
        Vec256<float> zero_point,
        Vec256<float> scale_zp_premul) const {
      __m256 float_vals = _mm256_cvtepi32_ps(vals);
#if defined(__AVX2__) && defined(__FMA__)
      return {vec256::fmadd(scale, Vec256<float>(float_vals), scale_zp_premul)};
#else
      return {scale * (Vec256<float>(float_vals) - zero_point)};
#endif
    }

    static Vec256<c10::qint32> quantize(
        const float_vec_return_type& rhs,
        float scale,
        int32_t zero_point,
        float inverse_scale) {
      Vec256<c10::qint32> retval;
      auto rhs_data = (__m256)rhs[0];
      at::quantize_vec<c10::qint32, /*precision=*/32>(
          scale, zero_point, (float*)&rhs_data, (c10::qint32*)&retval.vals, 8);
      return retval;
    }

    Vec256<c10::qint32> maximum(Vec256<c10::qint32> b) const {
#ifdef __AVX2__
      return _mm256_max_epi32(vals, b.vals);
#else
      // Pray the compiler can autovectorize this
      int32_t int_vals[size()];
      _mm256_storeu_si256(reinterpret_cast<__m256i*>(&int_vals), vals);
      int32_t b_vals[size()];
      _mm256_storeu_si256(
          reinterpret_cast<__m256i*>(&b_vals), b.vals);
      int32_t result_vals[size()];
      for (size_t i = 0; i < size(); ++i) {
        result_vals[i] = std::max<int32_t>(int_vals[i], b_vals[i]);
      }
      return _mm256_loadu_si256(reinterpret_cast<__m256i*>(&result_vals));
#endif
    }

    Vec256<c10::qint32> relu(Vec256<c10::qint32> zero_point) const {
        return maximum(zero_point);
    }

    Vec256<c10::qint32> relu6(
        Vec256<c10::qint32> zero_point,
        Vec256<c10::qint32> q_six) {
#ifdef __AVX2__
      return _mm256_min_epi32(
          _mm256_max_epi32(vals, zero_point.vals), q_six.vals);
#else
      // Pray the compiler can autovectorize this
      int32_t int_vals[size()];
      _mm256_storeu_si256(reinterpret_cast<__m256i*>(&int_vals), vals);
      int32_t zero_point_vals[size()];
      _mm256_storeu_si256(
          reinterpret_cast<__m256i*>(&zero_point_vals), zero_point.vals);
      int32_t q_six_vals[size()];
      _mm256_storeu_si256(reinterpret_cast<__m256i*>(&q_six_vals), q_six.vals);
      int32_t result_vals[size()];
      for (size_t i = 0; i < size(); ++i) {
        result_vals[i] = std::min<int32_t>(
            std::max<int32_t>(int_vals[i], zero_point_vals[i]), q_six_vals[i]);
      }
      return _mm256_loadu_si256(reinterpret_cast<__m256i*>(&result_vals));
#endif
    }

    void dump() const {
        for (size_t i = 0; i < 8; ++i) {
          std::cout << ((int32_t*)&vals)[i] << " ";
        }
        std::cout << std::endl;
    }
 private:
    Vec256() {}

    Vec256(__m256i vals_) : vals(vals_) {}

    // Load from memory constructor
    Vec256(const void* ptr) {
      vals = _mm256_loadu_si256((const __m256i*)ptr);
    }
};

template <>
Vec256<c10::qint32> inline maximum(const Vec256<c10::qint32>& a, const Vec256<c10::qint32>& b) {
  return a.maximum(b);
}

#else

// NOTE: These are low-performance implementations that we fall back on
// if we are not building with AVX2. This may not be an issue, because
// currently for quantization we assume the user has at least AVX512
// installed, so these can simply act as a reference implementation.
//
// If in the future we relax this requirement (AVX2+), we should probably
// revisit these implementations

template <typename T, typename float_vec_return_type_, int size_>
struct Vec256QuantizedConverter {
  static constexpr int size() {
    return size_;
  }

  static constexpr int float_num_vecs() {
    return size() / 8;
  }

  using float_vec_return_type = float_vec_return_type_;

  using value_type = typename T::underlying;
  value_type vals[size()];

  Vec256QuantizedConverter(T val) {
    for (size_t i = 0; i < size(); ++i) {
      vals[i] = val.val_;
    }
  }

  Vec256QuantizedConverter(const void* ptr) {
    memcpy(vals, ptr, sizeof(value_type) * size());
  }

  void store(void* ptr, int count = size()) const {
    memcpy(ptr, vals, count * sizeof(value_type));
  }

  float_vec_return_type dequantize(
      Vec256<float> scale,
      Vec256<float> zero_point,
      Vec256<float> scale_zp_premul) const {
    float_vec_return_type rv;
    for (int i = 0; i < float_num_vecs(); ++i) {
      for (int j = 0; j < 8; ++j) {
        rv[i][j] =
            at::dequantize_val<T>(scale[j], zero_point[j], T(vals[8 * i + j]));
      }
    }
    return rv;
  }

  void dump() const {
      for (int i = 0; i < size(); ++i) {
          std::cout << vals[i] << " ";
      }
      std::cout << std::endl;
  }

 protected:
  Vec256QuantizedConverter() {}
};

template <>
struct Vec256<c10::qint8> : public Vec256QuantizedConverter<
                                c10::qint8,
                                std::array<Vec256<float>, 4>,
                                32> {
  Vec256(c10::qint8 val)
      : Vec256QuantizedConverter<c10::qint8, std::array<Vec256<float>, 4>, 32>(
            val) {}
  Vec256(const void* ptr)
      : Vec256QuantizedConverter<c10::qint8, std::array<Vec256<float>, 4>, 32>(
            ptr) {}

  static Vec256<c10::qint8> loadu(const void* ptr) {
    return Vec256<c10::qint8>(ptr);
  }

  static Vec256<c10::qint8> quantize(
      const float_vec_return_type& rhs,
      float scale,
      int32_t zero_point,
      float inverse_scale) {
    value_type qvals[size()];
    float float_vals[float_num_vecs() * 8];

    for (int i = 0; i < float_num_vecs(); ++i) {
      rhs[i].store(float_vals + i * 8, 8);
    }

    at::quantize_vec<c10::qint8>(
        scale,
        zero_point,
        float_vals,
        (c10::qint8*)qvals,
        8 * float_num_vecs());

    return Vec256<c10::qint8>::loadu(qvals);
  }

  Vec256<c10::qint8> maximum(Vec256<c10::qint8> b) const {
    Vec256<c10::qint8> retval;
    for (size_t i = 0; i < size(); ++i) {
      retval.vals[i] = std::max<value_type>(vals[i], b.vals[i]);
    }
    return retval;
  }

  Vec256<c10::qint8> relu(Vec256<c10::qint8> zero_point) const {
    return maximum(zero_point);
  }

  Vec256<c10::qint8> relu6(
      Vec256<c10::qint8> zero_point,
      Vec256<c10::qint8> q_six) {
    Vec256<c10::qint8> retval;
    for (size_t i = 0; i < size(); ++i) {
      retval.vals[i] = std::min<value_type>(
          std::max<value_type>(vals[i], zero_point.vals[i]), q_six.vals[i]);
    }
    return retval;
  }

 private:
  Vec256() {}
};

template <>
Vec256<c10::qint8> inline maximum(const Vec256<c10::qint8>& a, const Vec256<c10::qint8>& b) {
  return a.maximum(b);
}

template <>
struct Vec256<c10::quint8> : public Vec256QuantizedConverter<
                                 c10::quint8,
                                 std::array<Vec256<float>, 4>,
                                 32> {
  Vec256(c10::quint8 val)
      : Vec256QuantizedConverter<c10::quint8, std::array<Vec256<float>, 4>, 32>(
            val) {}
  Vec256(const void* ptr)
      : Vec256QuantizedConverter<c10::quint8, std::array<Vec256<float>, 4>, 32>(
            ptr) {}

  static Vec256<c10::quint8> loadu(const void* ptr) {
    return Vec256<c10::quint8>(ptr);
  }

  static Vec256<c10::quint8> quantize(
      const float_vec_return_type& rhs,
      float scale,
      int32_t zero_point,
      float inverse_scale) {
    value_type qvals[size()];
    float float_vals[float_num_vecs() * 8];

    for (int i = 0; i < float_num_vecs(); ++i) {
      rhs[i].store(float_vals + i * 8, 8);
    }

    at::quantize_vec<c10::quint8>(
        scale,
        zero_point,
        float_vals,
        (c10::quint8*)qvals,
        8 * float_num_vecs());

    return Vec256<c10::quint8>::loadu(qvals);
  }

  Vec256<c10::quint8> maximum(Vec256<c10::quint8> b) const {
    Vec256<c10::quint8> retval;
    for (size_t i = 0; i < size(); ++i) {
      retval.vals[i] = std::max<value_type>(vals[i], b.vals[i]);
    }
    return retval;
  }

  Vec256<c10::quint8> relu(Vec256<c10::quint8> zero_point) const {
    return maximum(zero_point);
  }


  Vec256<c10::quint8> relu6(
      Vec256<c10::quint8> zero_point,
      Vec256<c10::quint8> q_six) {
    Vec256<c10::quint8> retval;
    for (size_t i = 0; i < size(); ++i) {
      retval.vals[i] = std::min<value_type>(
          std::max<value_type>(vals[i], zero_point.vals[i]), q_six.vals[i]);
    }
    return retval;
  }

 private:
  Vec256() {}
};

template <>
Vec256<c10::quint8> inline maximum(const Vec256<c10::quint8>& a, const Vec256<c10::quint8>& b) {
  return a.maximum(b);
}

template <>
struct Vec256<c10::qint32> : public Vec256QuantizedConverter<
                                 c10::qint32,
                                 std::array<Vec256<float>, 1>,
                                 8> {
  Vec256(c10::qint32 val)
      : Vec256QuantizedConverter<c10::qint32, std::array<Vec256<float>, 1>, 8>(
            val) {}
  Vec256(const void* ptr)
      : Vec256QuantizedConverter<c10::qint32, std::array<Vec256<float>, 1>, 8>(
            ptr) {}

  static Vec256<c10::qint32> loadu(const void* ptr) {
    return Vec256<c10::qint32>(ptr);
  }

  static Vec256<c10::qint32> quantize(
      const float_vec_return_type& rhs,
      float scale,
      int32_t zero_point,
      float inverse_scale) {
    value_type qvals[size()];
    float float_vals[float_num_vecs() * 8];

    for (int i = 0; i < float_num_vecs(); ++i) {
      rhs[i].store(float_vals + i * 8, 8);
    }

    at::quantize_vec<c10::qint32, /*precision=*/32>(
        scale,
        zero_point,
        float_vals,
        (c10::qint32*)qvals,
        8 * float_num_vecs());

    return Vec256<c10::qint32>::loadu(qvals);
  }

  Vec256<c10::qint32> maximum(Vec256<c10::qint32> b) const {
    Vec256<c10::qint32> retval;
    for (size_t i = 0; i < size(); ++i) {
      retval.vals[i] = std::max<value_type>(vals[i], b.vals[i]);
    }
    return retval;
  }

  Vec256<c10::qint32> relu(Vec256<c10::qint32> zero_point) const  {
    return maximum(zero_point);
  }


  Vec256<c10::qint32> relu6(
      Vec256<c10::qint32> zero_point,
      Vec256<c10::qint32> q_six) {
    Vec256<c10::qint32> retval;
    for (size_t i = 0; i < size(); ++i) {
      retval.vals[i] = std::min<value_type>(
          std::max<value_type>(vals[i], zero_point.vals[i]), q_six.vals[i]);
    }
    return retval;
  }

 private:
  Vec256() {}
};

template <>
Vec256<c10::qint32> inline maximum(const Vec256<c10::qint32>& a, const Vec256<c10::qint32>& b) {
  return a.maximum(b);
}

#endif // defined(__AVX__) && !defined(_MSC_VER)

}}}<|MERGE_RESOLUTION|>--- conflicted
+++ resolved
@@ -206,11 +206,7 @@
   float_vec_return_type dequantize(
       Vec256<float> scale,
       Vec256<float> zero_point,
-<<<<<<< HEAD
-      Vec256<float> scale_zp_premul) const {
-=======
       Vec256<float> scale_neg_zp_premul) const {
->>>>>>> 9b2e2ee2
     __m128i int_val0 = _mm_set1_epi64x(_mm256_extract_epi64(vals, 0));
     __m128i int_val1 = _mm_set1_epi64x(_mm256_extract_epi64(vals, 1));
     __m128i int_val2 = _mm_set1_epi64x(_mm256_extract_epi64(vals, 2));
@@ -223,15 +219,6 @@
 
 #if defined(__AVX2__) && defined(__FMA__)
     auto val0 =
-<<<<<<< HEAD
-        vec256::fmadd(scale, Vec256<float>(float_val0), scale_zp_premul);
-    auto val1 =
-        vec256::fmadd(scale, Vec256<float>(float_val1), scale_zp_premul);
-    auto val2 =
-        vec256::fmadd(scale, Vec256<float>(float_val2), scale_zp_premul);
-    auto val3 =
-        vec256::fmadd(scale, Vec256<float>(float_val3), scale_zp_premul);
-=======
         vec256::fmadd(scale, Vec256<float>(float_val0), scale_neg_zp_premul);
     auto val1 =
         vec256::fmadd(scale, Vec256<float>(float_val1), scale_neg_zp_premul);
@@ -239,7 +226,6 @@
         vec256::fmadd(scale, Vec256<float>(float_val2), scale_neg_zp_premul);
     auto val3 =
         vec256::fmadd(scale, Vec256<float>(float_val3), scale_neg_zp_premul);
->>>>>>> 9b2e2ee2
 #else
     auto val0 = scale * (Vec256<float>(float_val0) - zero_point);
     auto val1 = scale * (Vec256<float>(float_val1) - zero_point);
