// Copyright (c) Microsoft Corporation. All rights reserved.
// Licensed under the MIT License.

#pragma once

#include <ATen/cuda/CUDAContext.h>
#include <ATen/cuda/CUDADataType.h>
#include <ATen/cuda/tunable/TunableOp.h>
#include <ATen/cuda/tunable/GemmCommon.h>
#include <c10/cuda/CUDACachingAllocator.h>
#include <c10/util/StringUtil.h>
#include <fmt/printf.h>

#include <hipblaslt/hipblaslt.h>
#include <hipblaslt/hipblaslt-ext.hpp>


#define TORCH_HIPBLASLT_CHECK(EXPR)               \
  do {                                            \
    hipblasStatus_t __err = EXPR;                 \
    TORCH_CHECK(__err == HIPBLAS_STATUS_SUCCESS,  \
                "hipblaslt error: ",              \
                hipblasStatusToString(__err),     \
                " when calling `" #EXPR "`");     \
  } while (0)

namespace at::cuda::tunable {

template <typename T>
constexpr hipDataType HipDataTypeFor();

template <>
constexpr hipDataType HipDataTypeFor<float>() {
  return HIP_R_32F;
}

template <>
constexpr hipDataType HipDataTypeFor<Half>() {
  return HIP_R_16F;
}

template <>
constexpr hipDataType HipDataTypeFor<BFloat16>() {
  return HIP_R_16BF;
}

template <>
constexpr hipDataType HipDataTypeFor<double>() {
  return HIP_R_64F;
}

template <>
constexpr hipDataType HipDataTypeFor<c10::Float8_e4m3fnuz>() {
  return HIP_R_8F_E4M3_FNUZ;
}

template <>
constexpr hipDataType HipDataTypeFor<c10::Float8_e5m2fnuz>() {
  return HIP_R_8F_E5M2_FNUZ;
}

// This code is instantiated regardless of ROCm version.
// Prior to ROCm 6.3, we hard-code the known enum values.
template <>
constexpr hipDataType HipDataTypeFor<c10::Float8_e4m3fn>() {
#if ROCM_VERSION >= 60300
  return HIP_R_8F_E4M3;
#else
  return static_cast<hipDataType>(28);
#endif
}

template <>
constexpr hipDataType HipDataTypeFor<c10::Float8_e5m2>() {
#if ROCM_VERSION >= 60300
  return HIP_R_8F_E5M2;
#else
  return static_cast<hipDataType>(29);
#endif
}

// This type is not intended for matrix types but rather a scale factor.
// Return a dummy value to satisfy linker.
template <>
constexpr hipDataType HipDataTypeFor<c10::Float8_e8m0fnu>() {
  return static_cast<hipDataType>(500);
}

template <>
constexpr hipDataType HipDataTypeFor<c10::Float4_e2m1fn_x2>() {
#if ROCM_VERSION >= 70000
  return HIP_R_4F_E2M1;
#else
  // Return HIP_R_4F_E2M1 enum value for earlier ROCm version.
  return static_cast<hipDataType>(33);
#endif
}

template <typename T>
int GetBatchFromParams(const GemmParams<T>* params) {
  return 1;
}

template <typename T>
int GetBatchFromParams(const GemmAndBiasParams<T>* params) {
  return 1;
}

template <typename T>
int GetBatchFromParams(const GemmStridedBatchedParams<T>* params) {
  return params->batch;
}

template <typename T>
int GetBatchFromParams(const ScaledGemmParams<T>* params) {
  return 1;
}

template <typename T>
int GetStrideAFromParams(const GemmParams<T>* params) {
  return 1;
}

template <typename T>
int GetStrideAFromParams(const GemmAndBiasParams<T>* params) {
  return 1;
}

template <typename T>
int GetStrideAFromParams(const GemmStridedBatchedParams<T>* params) {
  return params->stride_a;
}

template <typename T>
int GetStrideAFromParams(const ScaledGemmParams<T>* params) {
  return 1;
}

template <typename T>
int GetStrideBFromParams(const GemmParams<T>* params) {
  return 1;
}

template <typename T>
int GetStrideBFromParams(const GemmAndBiasParams<T>* params) {
  return 1;
}

template <typename T>
int GetStrideBFromParams(const GemmStridedBatchedParams<T>* params) {
  return params->stride_b;
}

template <typename T>
int GetStrideBFromParams(const ScaledGemmParams<T>* params) {
  return 1;
}

template <typename T>
int GetStrideCFromParams(const GemmParams<T>* params) {
  return 1;
}

template <typename T>
int GetStrideCFromParams(const GemmAndBiasParams<T>* params) {
  return 1;
}

template <typename T>
int GetStrideCFromParams(const GemmStridedBatchedParams<T>* params) {
  return params->stride_c;
}

template <typename T>
int GetStrideCFromParams(const ScaledGemmParams<T>* params) {
  return 1;
}

template <typename T>
float GetAlphaFromParams(const GemmParams<T>* params) {
  return params->alpha;
}

template <typename T>
float GetAlphaFromParams(const GemmAndBiasParams<T>* params) {
  return params->alpha;
}

template <typename T>
float GetAlphaFromParams(const GemmStridedBatchedParams<T>* params) {
  return params->alpha;
}

template <typename T>
float GetAlphaFromParams(const ScaledGemmParams<T>* params) {
  return 1.0;
}

template <typename T>
float GetBetaFromParams(const GemmParams<T>* params) {
  return params->beta;
}

template <typename T>
float GetBetaFromParams(const GemmAndBiasParams<T>* params) {
  return 0.0;
}

template <typename T>
float GetBetaFromParams(const GemmStridedBatchedParams<T>* params) {
  return params->beta;
}

template <typename T>
float GetBetaFromParams(const ScaledGemmParams<T>* params) {
  return 0.0;
}

template <typename T>
ScalingType GetAScalingTypeFromParams(const GemmParams<T>* params) {
  return ScalingType::TensorWise;
}

template <typename T>
ScalingType GetBScalingTypeFromParams(const GemmParams<T>* params) {
  return ScalingType::TensorWise;
}

template <typename T>
ScalingType GetAScalingTypeFromParams(const GemmAndBiasParams<T>* params) {
  return ScalingType::TensorWise;
}

template <typename T>
ScalingType GetBScalingTypeFromParams(const GemmAndBiasParams<T>* params) {
  return ScalingType::TensorWise;
}

template <typename T>
ScalingType GetAScalingTypeFromParams(const GemmStridedBatchedParams<T>* params) {
  return ScalingType::TensorWise;
}

template <typename T>
ScalingType GetBScalingTypeFromParams(const GemmStridedBatchedParams<T>* params) {
  return ScalingType::TensorWise;
}

template <typename T>
ScalingType GetAScalingTypeFromParams(const ScaledGemmParams<T>* params) {
  return params->a_scaling_type;
}

template <typename T>
ScalingType GetBScalingTypeFromParams(const ScaledGemmParams<T>* params) {
  return params->b_scaling_type;
}

template <typename T>
const void* GetAScalePointerFromParams(const GemmParams<T>* params) {
  return nullptr;
}

template <typename T>
const void* GetAScalePointerFromParams(const GemmAndBiasParams<T>* params) {
  return nullptr;
}

template <typename T>
const void* GetAScalePointerFromParams(const GemmStridedBatchedParams<T>* params) {
  return nullptr;
}

template <typename T>
const void* GetAScalePointerFromParams(const ScaledGemmParams<T>* params) {
  return params->a_scale_ptr;
}

template <typename T>
const void* GetBScalePointerFromParams(const GemmParams<T>* params) {
  return nullptr;
}

template <typename T>
const void* GetBScalePointerFromParams(const GemmAndBiasParams<T>* params) {
  return nullptr;
}

template <typename T>
const void* GetBScalePointerFromParams(const GemmStridedBatchedParams<T>* params) {
  return nullptr;
}

template <typename T>
const void* GetBScalePointerFromParams(const ScaledGemmParams<T>* params) {
  return params->b_scale_ptr;
}

template <typename T>
const void* GetDScalePointerFromParams(const GemmParams<T>* params) {
  return nullptr;
}

template <typename T>
const void* GetDScalePointerFromParams(const GemmAndBiasParams<T>* params) {
  return nullptr;
}

template <typename T>
const void* GetDScalePointerFromParams(const GemmStridedBatchedParams<T>* params) {
  return nullptr;
}

template <typename T>
const void* GetDScalePointerFromParams(const ScaledGemmParams<T>* params) {
  return params->c_scale_ptr;
}

template <typename T>
const void* GetBiasPointerFromParams(const GemmParams<T>* params) {
  return nullptr;
}

template <typename T>
const void* GetBiasPointerFromParams(const GemmAndBiasParams<T>* params) {
  return params->bias;
}

template <typename T>
const void* GetBiasPointerFromParams(const GemmStridedBatchedParams<T>* params) {
  return nullptr;
}

template <typename T>
const void* GetBiasPointerFromParams(const ScaledGemmParams<T>* params) {
  return params->bias_ptr;
}

template <typename T>
hipDataType GetBiasTypeFromParams(const GemmParams<T>* params) {
  return HIP_R_32F;
}

template <typename T>
hipDataType GetBiasTypeFromParams(const GemmAndBiasParams<T>* params) {
  return HipDataTypeFor<T>();
}

template <typename T>
hipDataType GetBiasTypeFromParams(const GemmStridedBatchedParams<T>* params) {
  return HIP_R_32F;
}

template <typename T>
hipDataType GetBiasTypeFromParams(const ScaledGemmParams<T>* params) {
  return at::cuda::ScalarTypeToCudaDataType(params->bias_dtype);
}

template <typename T>
at::cuda::blas::GEMMAndBiasActivationEpilogue GetActivationFromParams(const GemmParams<T>* params) {
  return at::cuda::blas::GEMMAndBiasActivationEpilogue::None;
}

template <typename T>
at::cuda::blas::GEMMAndBiasActivationEpilogue GetActivationFromParams(const GemmAndBiasParams<T>* params) {
  return params->activation;
}

template <typename T>
at::cuda::blas::GEMMAndBiasActivationEpilogue GetActivationFromParams(const GemmStridedBatchedParams<T>* params) {
  return at::cuda::blas::GEMMAndBiasActivationEpilogue::None;
}

template <typename T>
at::cuda::blas::GEMMAndBiasActivationEpilogue GetActivationFromParams(const ScaledGemmParams<T>* params) {
  return at::cuda::blas::GEMMAndBiasActivationEpilogue::None;
}

static hipblasOperation_t _hipblasOpFromChar(char op) {
  switch (op) {
    case 'n':
    case 'N':
      return HIPBLAS_OP_N;
    case 't':
    case 'T':
      return HIPBLAS_OP_T;
    case 'c':
    case 'C':
      return HIPBLAS_OP_C;
  }
  TORCH_CHECK(false,
      "_hipblasOpFromChar input should be 't', 'n' or 'c' but got `", op, "`");
}

static char _charFromhipblasOp(hipblasOperation_t op) {
  switch (op) {
    case HIPBLAS_OP_N:
      return 'N';
    case HIPBLAS_OP_T:
      return 'T';
    case HIPBLAS_OP_C:
      return 'C';
  }
  TORCH_CHECK(false,
      "_charFromhipblasOp input should be HIPBLAS_OP_N/T/C but got `", op, "`");
}

static hipblasOperation_t MapLayoutToHipBlasLt(BlasOp layout) {
  if (layout == BlasOp::N) {
    return HIPBLAS_OP_N;
  }
  return HIPBLAS_OP_T;
}

template <typename T, cublasStatus_t (*destructor)(T*)>
struct HipBlasLtDeleter {
  void operator()(T* x) {
    if (x != nullptr) {
      TORCH_CUDABLAS_CHECK(destructor(x));
    }
  }
};

template <typename T, hipblasStatus_t (*destructor)(T*)>
class HipBlasLtDescriptor {
 public:
  T* descriptor() const {
    return descriptor_.get();
  }
  T* descriptor() {
    return descriptor_.get();
  }

 protected:
  std::unique_ptr<T, HipBlasLtDeleter<T, destructor>> descriptor_;
};

class HipBlasLtMatmulDescriptor : public HipBlasLtDescriptor<
                                     hipblasLtMatmulDescOpaque_t,
                                     &hipblasLtMatmulDescDestroy> {
 public:
  HipBlasLtMatmulDescriptor(
      hipblasComputeType_t compute_type,
      hipDataType scale_type) {
    hipblasLtMatmulDesc_t raw_descriptor = nullptr;
    TORCH_HIPBLASLT_CHECK(
        hipblasLtMatmulDescCreate(&raw_descriptor, compute_type, scale_type));
    descriptor_.reset(raw_descriptor);
  }
  template <typename T>
  inline void setAttribute(hipblasLtMatmulDescAttributes_t attr, const T value) {
    TORCH_HIPBLASLT_CHECK(::hipblasLtMatmulDescSetAttribute(descriptor(), attr, &value, sizeof(T)));
  }
};

template <typename AT, typename BT, typename CT, BlasOp ALayout, BlasOp BLayout, typename ParamsT>
class HipblasltGemmOp : public Callable<ParamsT> {
  public:
    HipblasltGemmOp(hipblasLtMatmulAlgo_t algo) : algo_{algo} {}

    TuningStatus Call(const ParamsT* params) override {
      hipblasOperation_t transa_outer = MapLayoutToHipBlasLt(ALayout);
      hipblasOperation_t transb_outer = MapLayoutToHipBlasLt(BLayout);
      auto a_datatype = HipDataTypeFor<AT>();
      auto b_datatype = HipDataTypeFor<BT>();
      auto in_out_datatype = HipDataTypeFor<CT>();
      auto opa = _hipblasOpFromChar(params->transa);
      auto opb = _hipblasOpFromChar(params->transb);

      TORCH_CHECK(transa_outer == opa && transb_outer == opb, "trans mismatch, shouldn't happen");

      float alpha = GetAlphaFromParams<CT>(params);
      float beta = GetBetaFromParams<CT>(params);

      hipblasLtMatrixLayout_t mat_a, mat_b, mat_c;
      if (opa == HIPBLAS_OP_N) {
        TORCH_HIPBLASLT_CHECK(hipblasLtMatrixLayoutCreate(&mat_a, a_datatype, params->m, params->k, params->lda));
      }
      else {
        TORCH_HIPBLASLT_CHECK(hipblasLtMatrixLayoutCreate(&mat_a, a_datatype, params->k, params->m, params->lda));
      }
      if (opb == HIPBLAS_OP_N) {
        TORCH_HIPBLASLT_CHECK(hipblasLtMatrixLayoutCreate(&mat_b, b_datatype, params->k, params->n, params->ldb));
      }
      else {
        TORCH_HIPBLASLT_CHECK(hipblasLtMatrixLayoutCreate(&mat_b, b_datatype, params->n, params->k, params->ldb));
      }
      TORCH_HIPBLASLT_CHECK(hipblasLtMatrixLayoutCreate(&mat_c, in_out_datatype, params->m, params->n, params->ldc));

      // specific to batched gemmm
      int batch = GetBatchFromParams<CT>(params);
      if (batch > 1) {
        int64_t stride_a = GetStrideAFromParams<CT>(params);
        int64_t stride_b = GetStrideBFromParams<CT>(params);
        int64_t stride_c = GetStrideCFromParams<CT>(params);
        TORCH_HIPBLASLT_CHECK(hipblasLtMatrixLayoutSetAttribute(
            mat_a, HIPBLASLT_MATRIX_LAYOUT_BATCH_COUNT, &batch, sizeof(batch)));
        TORCH_HIPBLASLT_CHECK(hipblasLtMatrixLayoutSetAttribute(
            mat_a, HIPBLASLT_MATRIX_LAYOUT_STRIDED_BATCH_OFFSET, &stride_a, sizeof(stride_a)));
        TORCH_HIPBLASLT_CHECK(hipblasLtMatrixLayoutSetAttribute(
            mat_b, HIPBLASLT_MATRIX_LAYOUT_BATCH_COUNT, &batch, sizeof(batch)));
        TORCH_HIPBLASLT_CHECK(hipblasLtMatrixLayoutSetAttribute(
            mat_b, HIPBLASLT_MATRIX_LAYOUT_STRIDED_BATCH_OFFSET, &stride_b, sizeof(stride_b)));
        TORCH_HIPBLASLT_CHECK(hipblasLtMatrixLayoutSetAttribute(
            mat_c, HIPBLASLT_MATRIX_LAYOUT_BATCH_COUNT, &batch, sizeof(batch)));
        TORCH_HIPBLASLT_CHECK(hipblasLtMatrixLayoutSetAttribute(
            mat_c, HIPBLASLT_MATRIX_LAYOUT_STRIDED_BATCH_OFFSET, &stride_c, sizeof(stride_c)));
      }

      hipblasComputeType_t computeType = HIPBLAS_COMPUTE_32F;
      if (at::globalContext().float32Precision("cuda", "matmul") == "tf32") {
        computeType = HIPBLAS_COMPUTE_32F_FAST_TF32;
      }
      HipBlasLtMatmulDescriptor matmul(computeType, HIP_R_32F);
      matmul.setAttribute(HIPBLASLT_MATMUL_DESC_TRANSA, opa);
      matmul.setAttribute(HIPBLASLT_MATMUL_DESC_TRANSB, opb);

      // specific to scaled gemm
      const void* mat1_scale_ptr = GetAScalePointerFromParams<CT>(params);
      const void* mat2_scale_ptr = GetBScalePointerFromParams<CT>(params);
      const void* result_scale_ptr = GetDScalePointerFromParams<CT>(params);
      if (mat1_scale_ptr && mat2_scale_ptr) {
<<<<<<< HEAD
#ifdef HIPBLASLT_VEC_EXT
        if (GetUseRowwiseFromParams<CT>(params)) {
          // Set scale pointers (swapped as before)
          matmul.setAttribute(HIPBLASLT_MATMUL_DESC_A_SCALE_POINTER_VEC_EXT, mat2_scale_ptr);
          matmul.setAttribute(HIPBLASLT_MATMUL_DESC_B_SCALE_POINTER_VEC_EXT, mat1_scale_ptr);
=======
        hipblasLtMatmulDescAttributes_t a_scale_ptr_desc = HIPBLASLT_MATMUL_DESC_A_SCALE_POINTER;
        hipblasLtMatmulDescAttributes_t b_scale_ptr_desc = HIPBLASLT_MATMUL_DESC_B_SCALE_POINTER;
        if (GetAScalingTypeFromParams<CT>(params) == ScalingType::RowWise) {
#if defined(HIPBLASLT_OUTER_VEC)
          matmul.setAttribute(HIPBLASLT_MATMUL_DESC_A_SCALE_MODE, HIPBLASLT_MATMUL_MATRIX_SCALE_OUTER_VEC_32F);
#elif defined(HIPBLASLT_VEC_EXT)
          a_scale_ptr_desc = HIPBLASLT_MATMUL_DESC_A_SCALE_POINTER_VEC_EXT;
#endif
>>>>>>> 625108ed
        }
        if (GetBScalingTypeFromParams<CT>(params) == ScalingType::RowWise) {
#if defined(HIPBLASLT_OUTER_VEC)
          matmul.setAttribute(HIPBLASLT_MATMUL_DESC_B_SCALE_MODE, HIPBLASLT_MATMUL_MATRIX_SCALE_OUTER_VEC_32F);
#elif defined(HIPBLASLT_VEC_EXT)
          b_scale_ptr_desc = HIPBLASLT_MATMUL_DESC_B_SCALE_POINTER_VEC_EXT;
#endif
        }
<<<<<<< HEAD
#ifdef HIPBLASLT_OUTER_VEC
        if (GetUseRowwiseFromParams<CT>(params)) {
          matmul.setAttribute(HIPBLASLT_MATMUL_DESC_A_SCALE_MODE, HIPBLASLT_MATMUL_MATRIX_SCALE_OUTER_VEC_32F);
          matmul.setAttribute(HIPBLASLT_MATMUL_DESC_B_SCALE_MODE, HIPBLASLT_MATMUL_MATRIX_SCALE_OUTER_VEC_32F);
        }
#endif
=======
        matmul.setAttribute(a_scale_ptr_desc, mat1_scale_ptr);
        matmul.setAttribute(b_scale_ptr_desc, mat2_scale_ptr);
>>>>>>> 625108ed
      }
      if (result_scale_ptr) {
        matmul.setAttribute(HIPBLASLT_MATMUL_DESC_D_SCALE_POINTER, result_scale_ptr);
      }

      const void* bias_ptr = GetBiasPointerFromParams<CT>(params);
      auto bias_datatype = GetBiasTypeFromParams<CT>(params);
      if (bias_ptr) {
        matmul.setAttribute(HIPBLASLT_MATMUL_DESC_BIAS_POINTER, bias_ptr);
        matmul.setAttribute(HIPBLASLT_MATMUL_DESC_BIAS_DATA_TYPE, bias_datatype);
        auto activation = GetActivationFromParams<CT>(params);
        if (activation == at::cuda::blas::GEMMAndBiasActivationEpilogue::RELU) {
          matmul.setAttribute(HIPBLASLT_MATMUL_DESC_EPILOGUE, HIPBLASLT_EPILOGUE_RELU_BIAS);
        }
        else if (activation == at::cuda::blas::GEMMAndBiasActivationEpilogue::GELU) {
          matmul.setAttribute(HIPBLASLT_MATMUL_DESC_EPILOGUE, HIPBLASLT_EPILOGUE_GELU_BIAS);
        }
        else {
          matmul.setAttribute(HIPBLASLT_MATMUL_DESC_EPILOGUE, HIPBLASLT_EPILOGUE_BIAS);
        }
      }

      size_t workspace_size = at::cuda::getCUDABlasLtWorkspaceSize();

      auto op_handle = at::cuda::getCurrentCUDABlasLtHandle();

      size_t ret_workspace_size = 0;
      auto status = hipblaslt_ext::matmulIsAlgoSupported(op_handle,
          matmul.descriptor(),
          &alpha,
          mat_a,
          mat_b,
          &beta,
          mat_c,
          mat_c,
          algo_,
          ret_workspace_size);

      if (status == HIPBLAS_STATUS_SUCCESS) {
        if (ret_workspace_size >= workspace_size) {
          return FAIL;
        }
      }
      else {
        return FAIL;
      }

      void* workspace_buffer = at::cuda::getCUDABlasLtWorkspace();

      TORCH_HIPBLASLT_CHECK(hipblasLtMatmul(op_handle,
            matmul.descriptor(),
            &alpha,
            params->a,
            mat_a,
            params->b,
            mat_b,
            &beta,
            params->c,
            mat_c,
            params->c,
            mat_c,
            &algo_,
            workspace_buffer,
            workspace_size,
            at::cuda::getCurrentCUDAStream()));

      //TORCH_HIPBLASLT_CHECK(hipblasLtMatmulDescDestroy(matmul));
      TORCH_HIPBLASLT_CHECK(hipblasLtMatrixLayoutDestroy(mat_a));
      TORCH_HIPBLASLT_CHECK(hipblasLtMatrixLayoutDestroy(mat_b));
      TORCH_HIPBLASLT_CHECK(hipblasLtMatrixLayoutDestroy(mat_c));
      return OK;
    }

  private:
    hipblasLtMatmulAlgo_t algo_;
};

template <typename AT, typename BT, typename CT, BlasOp ALayout, BlasOp BLayout, typename ParamsT>
auto GetHipBlasLtTypeStringAndOps() {
  hipblasOperation_t transa_outer = MapLayoutToHipBlasLt(ALayout);
  hipblasOperation_t transb_outer = MapLayoutToHipBlasLt(BLayout);
  auto a_datatype = HipDataTypeFor<AT>();
  auto b_datatype = HipDataTypeFor<BT>();
  auto in_out_datatype = HipDataTypeFor<CT>();
  std::vector<hipblasLtMatmulHeuristicResult_t> heuristic_result;
#if ROCM_VERSION == 60400
  // hipblaslt TT fp32 regression on ROCm 6.4, cannot use
  if ((a_datatype == HIP_R_32F || b_datatype == HIP_R_32F || in_out_datatype == HIP_R_32F)
          && (transa_outer == HIPBLAS_OP_T && transb_outer == HIPBLAS_OP_T)) {
    std::vector<std::pair<std::string, std::unique_ptr<Callable<ParamsT>>>> ignore;
    return ignore;
  }
#endif

  hipblasComputeType_t computeType = HIPBLAS_COMPUTE_32F;
  if (at::globalContext().allowTF32CuBLAS()) {
    computeType = HIPBLAS_COMPUTE_32F_FAST_TF32;
  }

  hipblasLtHandle_t handle;
  TORCH_HIPBLASLT_CHECK(hipblasLtCreate(&handle));
  TORCH_HIPBLASLT_CHECK(hipblaslt_ext::getAllAlgos(handle,
        hipblaslt_ext::GemmType::HIPBLASLT_GEMM,
        transa_outer,
        transb_outer,
        a_datatype,
        b_datatype,
        in_out_datatype,
        in_out_datatype,
        computeType,
        heuristic_result));
  TORCH_HIPBLASLT_CHECK(hipblasLtDestroy(handle));

  int returned_algo_count = heuristic_result.size();
  std::vector<std::pair<std::string, std::unique_ptr<Callable<ParamsT>>>> ret;
  for (int i = 0; i < returned_algo_count; i++) {
    auto algo = heuristic_result[i].algo;
    int algo_index = hipblaslt_ext::getIndexFromAlgo(algo);
    auto callable = std::make_unique<HipblasltGemmOp<AT, BT, CT, ALayout, BLayout, ParamsT>>(algo);
    std::string type_string = fmt::sprintf("Gemm_Hipblaslt_%d", algo_index);
    ret.emplace_back(type_string, std::move(callable));
  }

  return ret;
}

template <typename T, BlasOp ALayout, BlasOp BLayout>
auto GetHipBlasLtGemmTypeStringAndOps() {
  return GetHipBlasLtTypeStringAndOps<T, T, T, ALayout, BLayout, GemmParams<T>>();
}

template <typename T, BlasOp ALayout, BlasOp BLayout>
auto GetHipBlasLtGemmAndBiasTypeStringAndOps() {
  return GetHipBlasLtTypeStringAndOps<T, T, T, ALayout, BLayout, GemmAndBiasParams<T>>();
}

template <typename T, BlasOp ALayout, BlasOp BLayout>
auto GetHipBlasLtGemmStridedBatchedTypeStringAndOps() {
  return GetHipBlasLtTypeStringAndOps<T, T, T, ALayout, BLayout, GemmStridedBatchedParams<T>>();
}

template <typename AT, typename BT, typename CT, BlasOp ALayout, BlasOp BLayout>
auto GetHipBlasLtScaledGemmTypeStringAndOps() {
  return GetHipBlasLtTypeStringAndOps<AT, BT, CT, ALayout, BLayout, ScaledGemmParams<CT>>();
}

#undef TORCH_HIPBLASLT_CHECK

}  // namespace at::cuda::tunable<|MERGE_RESOLUTION|>--- conflicted
+++ resolved
@@ -520,13 +520,6 @@
       const void* mat2_scale_ptr = GetBScalePointerFromParams<CT>(params);
       const void* result_scale_ptr = GetDScalePointerFromParams<CT>(params);
       if (mat1_scale_ptr && mat2_scale_ptr) {
-<<<<<<< HEAD
-#ifdef HIPBLASLT_VEC_EXT
-        if (GetUseRowwiseFromParams<CT>(params)) {
-          // Set scale pointers (swapped as before)
-          matmul.setAttribute(HIPBLASLT_MATMUL_DESC_A_SCALE_POINTER_VEC_EXT, mat2_scale_ptr);
-          matmul.setAttribute(HIPBLASLT_MATMUL_DESC_B_SCALE_POINTER_VEC_EXT, mat1_scale_ptr);
-=======
         hipblasLtMatmulDescAttributes_t a_scale_ptr_desc = HIPBLASLT_MATMUL_DESC_A_SCALE_POINTER;
         hipblasLtMatmulDescAttributes_t b_scale_ptr_desc = HIPBLASLT_MATMUL_DESC_B_SCALE_POINTER;
         if (GetAScalingTypeFromParams<CT>(params) == ScalingType::RowWise) {
@@ -535,7 +528,6 @@
 #elif defined(HIPBLASLT_VEC_EXT)
           a_scale_ptr_desc = HIPBLASLT_MATMUL_DESC_A_SCALE_POINTER_VEC_EXT;
 #endif
->>>>>>> 625108ed
         }
         if (GetBScalingTypeFromParams<CT>(params) == ScalingType::RowWise) {
 #if defined(HIPBLASLT_OUTER_VEC)
@@ -544,17 +536,8 @@
           b_scale_ptr_desc = HIPBLASLT_MATMUL_DESC_B_SCALE_POINTER_VEC_EXT;
 #endif
         }
-<<<<<<< HEAD
-#ifdef HIPBLASLT_OUTER_VEC
-        if (GetUseRowwiseFromParams<CT>(params)) {
-          matmul.setAttribute(HIPBLASLT_MATMUL_DESC_A_SCALE_MODE, HIPBLASLT_MATMUL_MATRIX_SCALE_OUTER_VEC_32F);
-          matmul.setAttribute(HIPBLASLT_MATMUL_DESC_B_SCALE_MODE, HIPBLASLT_MATMUL_MATRIX_SCALE_OUTER_VEC_32F);
-        }
-#endif
-=======
         matmul.setAttribute(a_scale_ptr_desc, mat1_scale_ptr);
         matmul.setAttribute(b_scale_ptr_desc, mat2_scale_ptr);
->>>>>>> 625108ed
       }
       if (result_scale_ptr) {
         matmul.setAttribute(HIPBLASLT_MATMUL_DESC_D_SCALE_POINTER, result_scale_ptr);
