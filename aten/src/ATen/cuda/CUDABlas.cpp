/*
  Provides the implementations of CUDA BLAS function templates.
 */

#include <ATen/ATen.h>
#include <ATen/cuda/CUDAContextLight.h>
#include <ATen/cuda/CUDABlas.h>
#include <ATen/cuda/Exceptions.h>
#include <ATen/cuda/CUDADataType.h>
#include <ATen/cuda/tunable/Tunable.h>
#include <ATen/cuda/tunable/TunableGemm.h>
#include <c10/cuda/CUDACachingAllocator.h>
#include <c10/cuda/CUDAFunctions.h>
#include <c10/macros/Export.h>
#include <c10/util/env.h>
#include <c10/util/irange.h>
#include <c10/core/ScalarType.h>

#ifdef USE_ROCM
#include <c10/cuda/CUDAStream.h>
#include <hipblaslt/hipblaslt-ext.hpp>
// until hipblas has an API to accept flags, we must use rocblas here
#include <hipblas/hipblas.h>
#include <rocblas/rocblas.h>
#include <ATen/native/hip/ck_gemm.h>
#include <ATen/native/hip/ck_bgemm.h>
#define PYTORCH_ROCBLAS_VERSION_DECIMAL (ROCBLAS_VERSION_MAJOR * 100 + ROCBLAS_VERSION_MINOR)
#define USE_GEMM_FLAGS_FP16_ALT_IMPL (PYTORCH_ROCBLAS_VERSION_DECIMAL >= 242)
// needed to work around calling rocblas API instead of hipblas API
static rocblas_operation hipOperationToRocOperation(hipblasOperation_t op)
{
    switch(op)
    {
    case HIPBLAS_OP_N:
        return rocblas_operation_none;
    case HIPBLAS_OP_T:
        return rocblas_operation_transpose;
    case HIPBLAS_OP_C:
        return rocblas_operation_conjugate_transpose;
    }
    TORCH_CHECK(false, "HIPBLAS_STATUS_INVALID_ENUM");
}
static hipblasStatus_t rocBLASStatusToHIPStatus(rocblas_status error)
{
    switch(error)
    {
    case rocblas_status_size_unchanged:
    case rocblas_status_size_increased:
    case rocblas_status_success:
        return HIPBLAS_STATUS_SUCCESS;
    case rocblas_status_invalid_handle:
        return HIPBLAS_STATUS_NOT_INITIALIZED;
    case rocblas_status_not_implemented:
        return HIPBLAS_STATUS_NOT_SUPPORTED;
    case rocblas_status_invalid_pointer:
    case rocblas_status_invalid_size:
    case rocblas_status_invalid_value:
        return HIPBLAS_STATUS_INVALID_VALUE;
    case rocblas_status_memory_error:
        return HIPBLAS_STATUS_ALLOC_FAILED;
    case rocblas_status_internal_error:
        return HIPBLAS_STATUS_INTERNAL_ERROR;
    }
    TORCH_CHECK(false, "HIPBLAS_STATUS_INVALID_ENUM");
}
// hipblas does not have hipblasSetMathMode
#define hipblasSetMathMode(handle, flags) HIPBLAS_STATUS_SUCCESS
// until we use hiblas v2
// hipify correctly maps things like CUDA_R_16F to HIP_R_16F,
// however hipblas v1 is still using its custom type
#ifndef HIPBLAS_V2
#define HIP_R_16F  HIPBLAS_R_16F
#define HIP_R_32F  HIPBLAS_R_32F
#define HIP_R_64F  HIPBLAS_R_64F
#define HIP_C_16F  HIPBLAS_C_16F
#define HIP_C_32F  HIPBLAS_C_32F
#define HIP_C_64F  HIPBLAS_C_64F
#define HIP_R_8I   HIPBLAS_R_8I
#define HIP_R_8U   HIPBLAS_R_8U
#define HIP_R_32I  HIPBLAS_R_32I
#define HIP_R_32U  HIPBLAS_R_32U
#define HIP_C_8I   HIPBLAS_C_8I
#define HIP_C_8U   HIPBLAS_C_8U
#define HIP_C_32I  HIPBLAS_C_32I
#define HIP_C_32U  HIPBLAS_C_32U
#define HIP_R_16BF HIPBLAS_R_16B
#define HIP_C_16BF HIPBLAS_C_16B
#endif
#endif

#define CUDABLAS_POSINT_CHECK(FD, X)         \
  TORCH_CHECK(                               \
      (X > 0 && X <= INT_MAX),               \
      "at::cuda::blas::" #FD " argument " #X \
      " must be positive and less than ",    \
      INT_MAX,                               \
      " but got ",                           \
      X)

#define CUDABLAS_NONNEGINT_CHECK(FD, X)       \
  TORCH_CHECK(                                \
      (X >= 0 && X <= INT_MAX),               \
      "at::cuda::blas::" #FD " argument " #X  \
      " must be non-negative and less than ", \
      INT_MAX,                                \
      " but got ",                            \
      X)

namespace {

static cublasOperation_t _cublasOpFromChar(char op) {
  // NOLINTNEXTLINE(bugprone-switch-missing-default-case)
  switch (op) {
    case 'n':
      [[fallthrough]];
    case 'N':
      return CUBLAS_OP_N;
    case 't':
      [[fallthrough]];
    case 'T':
      return CUBLAS_OP_T;
    case 'c':
      [[fallthrough]];
    case 'C':
      return CUBLAS_OP_C;
  }
  TORCH_CHECK(false,
      "_cublasOpFromChar input should be 't', 'n' or 'c' but got `", op, "`");
}

static void _cublasAdjustLdLevel2(int64_t m, int64_t n, int64_t* lda) {
  // Note: leading dimensions generally are checked that they are > 0
  // and at least as big the result requires (even if the value won't
  // be used).

  // Q: Why does Level3 check trans but this doesn't?
  // A: In level 2, the sizes (m, n) specify the size of A
  // (independent of trans value). In level 3. the sizes (m, n, k)
  // specify the sizes of op(A), op(B) where op depend on trans
  // values.
  if (n <= 1)
    *lda = std::max<int64_t>(m, 1);
}

static void _cublasAdjustLdLevel3(
    char transa,
    char transb,
    int64_t m,
    int64_t n,
    int64_t k,
    int64_t* lda,
    int64_t* ldb,
    int64_t* ldc) {
  bool transa_ = ((transa != 'n') && (transa != 'N'));
  bool transb_ = ((transb != 'n') && (transb != 'N'));

  // Note: leading dimensions generally are checked that they are > 0
  // and at least as big the result requires (even if the value won't
  // be used).
  if (n <= 1)
    *ldc = std::max<int64_t>(m, 1);

  if (transa_) {
    if (m <= 1)
      *lda = std::max<int64_t>(k, 1);
  } else {
    if (k <= 1)
      *lda = std::max<int64_t>(m, 1);
  }

  if (transb_) {
    if (k <= 1)
      *ldb = std::max<int64_t>(n, 1);
  } else {
    if (n <= 1)
      *ldb = std::max<int64_t>(k, 1);
  }
}

#ifndef USE_ROCM
uint32_t _getAlignment(uintptr_t address) {
  // alignment are in bytes
  uint32_t alignment = 256;
  for (; ; alignment /= 2) {
    if (!(address % alignment)) {
      return alignment;
    }
  }
}
#endif

<<<<<<< HEAD
#ifdef USE_ROCM
static c10::cuda::CUDAStream _getCarveoutStream(int32_t value) {
  static int32_t last_value = 0;
  static hipStream_t stream;
  if (last_value == 0) {
    // first request, do nothing for this case
  }
  else if (last_value == value) {
    // stream was created previously and value hasn't changed
    return c10::cuda::getStreamFromExternal(stream, c10::cuda::current_device());
  }
  else {
    // need a new stream and a previous stream exists, delete it
    AT_CUDA_CHECK(hipStreamDestroy(stream));
  }

  // if we got here, we need to create a new stream
  int32_t CUs = at::cuda::getCurrentDeviceProperties()->multiProcessorCount;
  // how many uint32_t do we need to cover all CUs, fill bitmask with 1
  uint32_t mask_size = static_cast<uint32_t>((CUs + 32 - 1) / 32);
  std::vector<uint32_t> mask(mask_size, uint32_t{0xffffffff});
  // starting from lowest order bits, in 32-bit chunks
  // set bits to 0 based on how many CUs to carve out
  int32_t full_shifts = value / 32;
  int32_t remainder = value % 32;
  for (int32_t i = 0; i < full_shifts; i++) {
    mask[i] = uint32_t{0x00000000};
  }
  mask[full_shifts] = uint32_t{0xffffffff} << remainder;

  // finally, create masked stream
  AT_CUDA_CHECK(hipExtStreamCreateWithCUMask(&stream, mask_size, &mask[0]));

  last_value = value;
  return c10::cuda::getStreamFromExternal(stream, c10::cuda::current_device());
}

static void _syncCurrentWithCarveoutStream(hipStream_t stream, bool presync) {
  hipEvent_t event;
  AT_CUDA_CHECK(hipEventCreateWithFlags(&event, hipEventDisableTiming));

  auto current_stream = at::cuda::getCurrentCUDAStream();

  if (presync) {
    AT_CUDA_CHECK(hipEventRecord(event, current_stream));
    AT_CUDA_CHECK(hipStreamWaitEvent(stream, event, 0));
  }
  else {
    AT_CUDA_CHECK(hipEventRecord(event, stream));
    AT_CUDA_CHECK(hipStreamWaitEvent(current_stream, event, 0));
  }
}
#endif

static size_t _parseChosenWorkspaceSize() {
  auto val = c10::utils::get_env("CUBLASLT_WORKSPACE_SIZE");
#ifdef USE_ROCM
  if (!val.has_value()) {
    // accept either env var
    val = c10::utils::get_env("HIPBLASLT_WORKSPACE_SIZE");
  }
  size_t workspace_size = 76*1024; /* Use 76 MB for hipBLASLt */
#else
  size_t workspace_size = 1024; /* default size in KiB according to #73328 */
#endif

  if (val.has_value()) {
    try {
      workspace_size = std::stoi(val.value());
    } catch (std::invalid_argument const&) {
      TORCH_WARN(
          "invalid CUBLASLT_WORKSPACE_SIZE,",
          " using default workspace size of ",
          workspace_size,
          " KiB.");
    } catch (std::out_of_range const&) {
      TORCH_WARN(
          "CUBLASLT_WORKSPACE_SIZE out of range,",
          " using default workspace size of ",
          workspace_size,
          " KiB.");
    }
  }
  return workspace_size * 1024;
}

static size_t _getWorkspaceSize() {
  static size_t workspace_size = _parseChosenWorkspaceSize();
  return workspace_size;
}

void* _getUnifiedWorkspaceWithoutHandle() {
  cublasHandle_t handle = at::cuda::getCurrentCUDABlasHandle();
  auto stream = c10::cuda::getCurrentCUDAStream();
  cudaStream_t _stream = stream;
  auto key = std::make_tuple(static_cast<void *>(handle), static_cast<void *>(_stream));
  auto workspace_it = at::cuda::cublas_handle_stream_to_workspace().find(key);
  TORCH_INTERNAL_ASSERT(workspace_it != at::cuda::cublas_handle_stream_to_workspace().end());
  return workspace_it->second.mutable_get();
}

=======
>>>>>>> c7b6c98d
struct CublasLtWorkspace {
  CublasLtWorkspace() {
    size = at::cuda::getCUDABlasLtWorkspaceSize();
    ptr = at::cuda::getCUDABlasLtWorkspace();
  }
  void * ptr;
  size_t size;
};
} // anonymous namespace

namespace at::cuda::blas {

/* LEVEL 3 BLAS FUNCTIONS */

#define GEMM_CHECK_ARGVALUES(Dtype)           \
  do {                                        \
    CUDABLAS_NONNEGINT_CHECK(gemm<Dtype>, m); \
    CUDABLAS_NONNEGINT_CHECK(gemm<Dtype>, n); \
    CUDABLAS_NONNEGINT_CHECK(gemm<Dtype>, k); \
    CUDABLAS_POSINT_CHECK(gemm<Dtype>, lda);  \
    CUDABLAS_POSINT_CHECK(gemm<Dtype>, ldb);  \
    CUDABLAS_POSINT_CHECK(gemm<Dtype>, ldc);  \
  } while (0)

#define BGEMM_CHECK_ARGVALUES(Dtype)           \
  do {                                        \
    CUDABLAS_NONNEGINT_CHECK(bgemm<Dtype>, m); \
    CUDABLAS_NONNEGINT_CHECK(bgemm<Dtype>, n); \
    CUDABLAS_NONNEGINT_CHECK(bgemm<Dtype>, k); \
    CUDABLAS_POSINT_CHECK(bgemm<Dtype>, lda);  \
    CUDABLAS_POSINT_CHECK(bgemm<Dtype>, ldb);  \
    CUDABLAS_POSINT_CHECK(bgemm<Dtype>, ldc);  \
    CUDABLAS_NONNEGINT_CHECK(bgemm<Dtype>, num_batches);  \
  } while (0)

namespace {
// Following the pattern of CuSparseDescriptor
// Defined here for now because this is the only place cublas_lt interface is
// used but can be moved to a header once cublas_lt interface is used in
// multiple places.
template <typename T, cublasStatus_t (*destructor)(T*)>
struct CuBlasLtDeleter {
  void operator()(T* x) {
    if (x != nullptr) {
      TORCH_CUDABLAS_CHECK(destructor(x));
    }
  }
};

template <typename T, cublasStatus_t (*destructor)(T*)>
class CuBlasLtDescriptor {
 public:
  T* descriptor() const {
    return descriptor_.get();
  }
  T* descriptor() {
    return descriptor_.get();
  }

 protected:
  std::unique_ptr<T, CuBlasLtDeleter<T, destructor>> descriptor_;
};

class CuBlasLtMatmulDescriptor : public CuBlasLtDescriptor<
                                     cublasLtMatmulDescOpaque_t,
                                     &cublasLtMatmulDescDestroy> {
 public:
  CuBlasLtMatmulDescriptor(
      cublasComputeType_t compute_type,
      cudaDataType_t scale_type) {
    cublasLtMatmulDesc_t raw_descriptor = nullptr;
    TORCH_CUDABLAS_CHECK(
        cublasLtMatmulDescCreate(&raw_descriptor, compute_type, scale_type));
    descriptor_.reset(raw_descriptor);
  }
  template <typename T>
  inline void setAttribute(cublasLtMatmulDescAttributes_t attr, const T value) {
    // NOLINTNEXTLINE(bugprone-sizeof-expression)
    TORCH_CUDABLAS_CHECK(::cublasLtMatmulDescSetAttribute(descriptor(), attr, &value, sizeof(value)));
  }
};

class CuBlasLtMatrixLayout : public CuBlasLtDescriptor<
                                 cublasLtMatrixLayoutOpaque_t,
                                 &cublasLtMatrixLayoutDestroy> {
 public:
  CuBlasLtMatrixLayout(
      cudaDataType_t type,
      uint64_t rows,
      uint64_t cols,
      int64_t ld,
      bool t = false) {
    cublasLtMatrixLayout_t raw_descriptor = nullptr;
    TORCH_CUDABLAS_CHECK(
        cublasLtMatrixLayoutCreate(&raw_descriptor, type, t ? cols : rows, t ? rows : cols, ld));
    descriptor_.reset(raw_descriptor);
  }
  template <typename T>
  inline void setAttribute(cublasLtMatrixLayoutAttribute_t attr, const T value) {
    TORCH_CUDABLAS_CHECK(::cublasLtMatrixLayoutSetAttribute(descriptor(), attr, &value, sizeof(T)));
  }
};

class CuBlasLtMatmulPreference : public CuBlasLtDescriptor<
                                     cublasLtMatmulPreferenceOpaque_t,
                                     &cublasLtMatmulPreferenceDestroy> {
 public:
  CuBlasLtMatmulPreference() {
    cublasLtMatmulPreference_t raw_descriptor = nullptr;
    TORCH_CUDABLAS_CHECK(cublasLtMatmulPreferenceCreate(&raw_descriptor));
    descriptor_.reset(raw_descriptor);
  }
  template <typename T>
  inline void setAttribute(cublasLtMatmulPreferenceAttributes_t attr, const T value) {
    TORCH_CUDABLAS_CHECK(::cublasLtMatmulPreferenceSetAttribute(descriptor(), attr, &value, sizeof(T)));
  }
};
} // namespace


template <typename Dtype, typename C_Dtype = Dtype>
static inline bool bgemm_internal_cublaslt(CUDABLAS_BGEMM_ARGTYPES_AND_C_DTYPE(Dtype, C_Dtype)) {
#if defined(USE_ROCM) && ROCM_VERSION == 60400
  // regression in ROCm 6.4, planned fixed in 6.4.1, hipblaslt TT fp32 calculation errors
  // best to disallow hipblaslt for this specific case
  if constexpr (std::is_same_v<Dtype, float>) {
    if (_cublasOpFromChar(transa) == CUBLAS_OP_T && _cublasOpFromChar(transb) == CUBLAS_OP_T) {
        return false;
    }
  }
#endif
  cudaDataType_t abType = CUDA_R_32F;
  cudaDataType_t cType = CUDA_R_32F;
  cublasComputeType_t computeType = CUBLAS_COMPUTE_32F;
  cudaDataType_t scaleType = CUDA_R_32F;
  CuBlasLtMatmulPreference preference;
#ifndef USE_ROCM
  at::Half halpha;
  at::Half hbeta;
#endif
  void * alpha_ptr = &alpha;
  void * beta_ptr = &beta;
  if constexpr (std::is_same_v<Dtype, double>) {
    abType = CUDA_R_64F;
    cType = CUDA_R_64F;
    computeType = CUBLAS_COMPUTE_64F;
    scaleType = CUDA_R_64F;
  } else if constexpr (std::is_same_v<Dtype, float>) {
    if (at::globalContext().float32Precision("cuda", "matmul") == "tf32") {
      computeType = CUBLAS_COMPUTE_32F_FAST_TF32;
    }
  } else if constexpr (std::is_same_v<Dtype, c10::complex<double>>) {
    abType = CUDA_C_64F;
    cType = CUDA_C_64F;
    computeType = CUBLAS_COMPUTE_64F;
    scaleType = CUDA_C_64F;
  } else if constexpr (std::is_same_v<Dtype, c10::complex<float>>) {
    abType = CUDA_C_32F;
    cType = CUDA_C_32F;
    scaleType = CUDA_C_32F;
  } else if constexpr (std::is_same_v<Dtype, at::Half>) {
#ifndef USE_ROCM
    cudaDeviceProp* prop = at::cuda::getCurrentDeviceProperties();
    if (prop->major >= 7 && at::globalContext().allowFP16AccumulationCuBLAS()) {
      computeType = CUBLAS_COMPUTE_16F;
      scaleType = CUDA_R_16F;
      halpha = alpha;
      hbeta = beta;
      alpha_ptr = &halpha;
      beta_ptr = &hbeta;
    }
#endif
    abType = CUDA_R_16F;
    cType = (std::is_same_v<C_Dtype, float>) ? CUDA_R_32F : CUDA_R_16F;
#ifndef USE_ROCM
    if (!at::globalContext().allowFP16ReductionCuBLAS()) {
      preference.setAttribute(CUBLASLT_MATMUL_PREF_REDUCTION_SCHEME_MASK,
        CUBLASLT_REDUCTION_SCHEME_COMPUTE_TYPE | CUBLASLT_REDUCTION_SCHEME_NONE);
    }
#endif
  } else if constexpr (std::is_same_v<Dtype, at::BFloat16>) {
    abType = CUDA_R_16BF;
    cType = (std::is_same_v<C_Dtype, float>) ? CUDA_R_32F : CUDA_R_16BF;
#ifndef USE_ROCM
    if (!at::globalContext().allowBF16ReductionCuBLAS()) {
      preference.setAttribute(CUBLASLT_MATMUL_PREF_REDUCTION_SCHEME_MASK,
        CUBLASLT_REDUCTION_SCHEME_COMPUTE_TYPE | CUBLASLT_REDUCTION_SCHEME_NONE);
    }
#endif
  } else {
    static_assert(false && sizeof(Dtype), "at::cuda::blas::bgemm_internal_cublaslt: not implemented");
  }

  globalContext().alertCuBLASConfigNotDeterministic();
  cublasLtHandle_t ltHandle = at::cuda::getCurrentCUDABlasLtHandle();
  cublasOperation_t opa = _cublasOpFromChar(transa);
  cublasOperation_t opb = _cublasOpFromChar(transb);
  _cublasAdjustLdLevel3(transa, transb, m, n, k, &lda, &ldb, &ldc);

  CuBlasLtMatmulDescriptor computeDesc(computeType, scaleType);
  computeDesc.setAttribute(CUBLASLT_MATMUL_DESC_TRANSA, opa);
  computeDesc.setAttribute(CUBLASLT_MATMUL_DESC_TRANSB, opb);
  auto stream = at::cuda::getCurrentCUDAStream();
#ifndef USE_ROCM
  if (at::globalContext()._SMCarveout_EXPERIMENTAL().has_value()) {
    computeDesc.setAttribute<int32_t>(
        CUBLASLT_MATMUL_DESC_SM_COUNT_TARGET,
        at::cuda::getCurrentDeviceProperties()->multiProcessorCount -
            at::globalContext()._SMCarveout_EXPERIMENTAL().value());
  }
#else
  if (at::globalContext()._SMCarveout_EXPERIMENTAL().has_value()) {
    stream = _getCarveoutStream(
        at::globalContext()._SMCarveout_EXPERIMENTAL().value());
    _syncCurrentWithCarveoutStream(stream, true);
  }
#endif
  CuBlasLtMatrixLayout Adesc(abType, m, k, lda, opa == CUBLAS_OP_T);
  CuBlasLtMatrixLayout Bdesc(abType, k, n, ldb, opb == CUBLAS_OP_T);
  CuBlasLtMatrixLayout Cdesc(cType, m, n, ldc);

  if (num_batches > 1) {
    int num_batches_as_int = static_cast<int>(num_batches);
    Adesc.setAttribute(CUBLASLT_MATRIX_LAYOUT_BATCH_COUNT, num_batches_as_int);
    Bdesc.setAttribute(CUBLASLT_MATRIX_LAYOUT_BATCH_COUNT, num_batches_as_int);
    Cdesc.setAttribute(CUBLASLT_MATRIX_LAYOUT_BATCH_COUNT, num_batches_as_int);
    Adesc.setAttribute(CUBLASLT_MATRIX_LAYOUT_STRIDED_BATCH_OFFSET, stridea);
    Bdesc.setAttribute(CUBLASLT_MATRIX_LAYOUT_STRIDED_BATCH_OFFSET, strideb);
    Cdesc.setAttribute(CUBLASLT_MATRIX_LAYOUT_STRIDED_BATCH_OFFSET, stridec);
  }

#ifndef USE_ROCM
  uint32_t a_alignment = _getAlignment(reinterpret_cast<uintptr_t>(a));
  uint32_t b_alignment = _getAlignment(reinterpret_cast<uintptr_t>(b));
  uint32_t c_alignment = _getAlignment(reinterpret_cast<uintptr_t>(c));
  preference.setAttribute(CUBLASLT_MATMUL_PREF_MIN_ALIGNMENT_A_BYTES, a_alignment);
  preference.setAttribute(CUBLASLT_MATMUL_PREF_MIN_ALIGNMENT_B_BYTES, b_alignment);
  preference.setAttribute(CUBLASLT_MATMUL_PREF_MIN_ALIGNMENT_C_BYTES, c_alignment);
#endif

  auto ltworkspace = CublasLtWorkspace();
  TORCH_CHECK(ltworkspace.ptr != nullptr, "OOM trying to allocate workspace for cublaslt");
  preference.setAttribute(CUBLASLT_MATMUL_PREF_MAX_WORKSPACE_BYTES, ltworkspace.size);

  cublasStatus_t cublasStatus = CUBLAS_STATUS_SUCCESS;
  cublasLtMatmulHeuristicResult_t heuristicResult = {};
  int returnedResult = 0;
  TORCH_CUDABLAS_CHECK(cublasLtMatmulAlgoGetHeuristic(
      ltHandle,
      computeDesc.descriptor(),
      Adesc.descriptor(),
      Bdesc.descriptor(),
      Cdesc.descriptor(),
      Cdesc.descriptor(),
      preference.descriptor(),
      1,
      &heuristicResult,
      &returnedResult));
  if (returnedResult == 0) {
    cublasStatus = CUBLAS_STATUS_NOT_SUPPORTED;
  }
  else {
    cublasStatus = cublasLtMatmul(
      ltHandle,
      computeDesc.descriptor(),
      alpha_ptr,
      a,
      Adesc.descriptor(),
      b,
      Bdesc.descriptor(),
      beta_ptr,
      c,
      Cdesc.descriptor(),
      c,
      Cdesc.descriptor(),
      &heuristicResult.algo,
      ltworkspace.ptr,
      ltworkspace.size,
      stream);
#ifdef USE_ROCM
    if (at::globalContext()._SMCarveout_EXPERIMENTAL().has_value()) {
      _syncCurrentWithCarveoutStream(stream, false);
    }
#endif
  }
  if (cublasStatus != CUBLAS_STATUS_SUCCESS) {
    TORCH_WARN(
      "bgemm_internal_cublaslt error: ",
      at::cuda::blas::_cublasGetErrorEnum(cublasStatus),
      " when calling cublasLtMatmul with transpose_mat1 ",
      (opa == CUBLAS_OP_T),
      " transpose_mat2 ",
      (opb == CUBLAS_OP_T),
      " m ",
      m,
      " n ",
      n,
      " k ",
      k,
      " lda ",
      lda,
      " ldb ",
      ldb,
      " ldc ",
      ldc,
      " abType ",
      abType,
      " cType ",
      cType,
      " computeType ",
      computeType,
      " scaleType ",
      scaleType,
      ". Will attempt to recover by calling cublas instead.");
    return false;
  }
  return true;
}


template <typename Dtype, typename C_Dtype = Dtype>
inline void bgemm_internal_cublas(CUDABLAS_BGEMM_ARGTYPES_AND_C_DTYPE(Dtype, C_Dtype)) {
  TORCH_CHECK(false, "at::cuda::blas::bgemm: not implemented for input type ", typeid(Dtype).name(), " and output type ", typeid(C_Dtype).name());
}

template <>
void bgemm_internal_cublas<double>(CUDABLAS_BGEMM_ARGTYPES(double)) {
  // See Note [Writing Nondeterministic Operations]
  globalContext().alertCuBLASConfigNotDeterministic();
  cublasHandle_t handle = at::cuda::getCurrentCUDABlasHandle();
  cublasOperation_t opa = _cublasOpFromChar(transa);
  cublasOperation_t opb = _cublasOpFromChar(transb);
  _cublasAdjustLdLevel3(transa, transb, m, n, k, &lda, &ldb, &ldc);
  BGEMM_CHECK_ARGVALUES(double);
  TORCH_CUDABLAS_CHECK(cublasDgemmStridedBatched(
      handle, opa, opb, m, n, k, &alpha, a, lda, stridea, b, ldb, strideb, &beta, c, ldc, stridec, num_batches));
}

template <>
void bgemm_internal_cublas<float>(CUDABLAS_BGEMM_ARGTYPES(float)) {
  // See Note [Writing Nondeterministic Operations]
  globalContext().alertCuBLASConfigNotDeterministic();
  cublasHandle_t handle = at::cuda::getCurrentCUDABlasHandle();
  cublasOperation_t opa = _cublasOpFromChar(transa);
  cublasOperation_t opb = _cublasOpFromChar(transb);
  _cublasAdjustLdLevel3(transa, transb, m, n, k, &lda, &ldb, &ldc);
  BGEMM_CHECK_ARGVALUES(float);
  TORCH_CUDABLAS_CHECK(cublasSgemmStridedBatched(
      handle, opa, opb, m, n, k, &alpha, a, lda, stridea, b, ldb, strideb, &beta, c, ldc, stridec, num_batches));
}

template <>
void bgemm_internal_cublas<c10::complex<double>>(CUDABLAS_BGEMM_ARGTYPES(c10::complex<double>)) {
  // See Note [Writing Nondeterministic Operations]
  globalContext().alertCuBLASConfigNotDeterministic();
  cublasHandle_t handle = at::cuda::getCurrentCUDABlasHandle();
  cublasOperation_t opa = _cublasOpFromChar(transa);
  cublasOperation_t opb = _cublasOpFromChar(transb);
  _cublasAdjustLdLevel3(transa, transb, m, n, k, &lda, &ldb, &ldc);
  BGEMM_CHECK_ARGVALUES(c10::complex<double>);
  TORCH_CUDABLAS_CHECK(cublasZgemmStridedBatched(
      handle, opa, opb, m, n, k, reinterpret_cast<const cuDoubleComplex*>(&alpha), reinterpret_cast<const cuDoubleComplex*>(a),
      lda, stridea, reinterpret_cast<const cuDoubleComplex*>(b), ldb, strideb, reinterpret_cast<const cuDoubleComplex*>(&beta),
      reinterpret_cast<cuDoubleComplex*>(c), ldc, stridec, num_batches));
}

template <>
void bgemm_internal_cublas<c10::complex<float>>(CUDABLAS_BGEMM_ARGTYPES(c10::complex<float>)) {
  // See Note [Writing Nondeterministic Operations]
  globalContext().alertCuBLASConfigNotDeterministic();
  cublasHandle_t handle = at::cuda::getCurrentCUDABlasHandle();
  cublasOperation_t opa = _cublasOpFromChar(transa);
  cublasOperation_t opb = _cublasOpFromChar(transb);
  _cublasAdjustLdLevel3(transa, transb, m, n, k, &lda, &ldb, &ldc);
  BGEMM_CHECK_ARGVALUES(c10::complex<float>);
  TORCH_CUDABLAS_CHECK(cublasCgemmStridedBatched(
      handle, opa, opb, m, n, k, reinterpret_cast<const cuComplex*>(&alpha), reinterpret_cast<const cuComplex*>(a),
      lda, stridea, reinterpret_cast<const cuComplex*>(b), ldb, strideb, reinterpret_cast<const cuComplex*>(&beta),
      reinterpret_cast<cuComplex*>(c), ldc, stridec, num_batches));
}

template <typename C_Dtype>
inline void bgemm_internal_cublas_half_helper(CUDABLAS_BGEMM_ARGTYPES_AND_C_DTYPE(at::Half, C_Dtype)) {
  // See Note [Writing Nondeterministic Operations]
  globalContext().alertCuBLASConfigNotDeterministic();
  cublasHandle_t handle = at::cuda::getCurrentCUDABlasHandle();
  cublasOperation_t opa = _cublasOpFromChar(transa);
  cublasOperation_t opb = _cublasOpFromChar(transb);
  _cublasAdjustLdLevel3(transa, transb, m, n, k, &lda, &ldb, &ldc);
  BGEMM_CHECK_ARGVALUES(at::Half);
  float falpha = alpha;
  float fbeta = beta;
#ifndef USE_ROCM
  at::Half halpha;
  at::Half hbeta;
  auto compute_type = CUDA_R_32F;
#endif
  void * alpha_ptr = &falpha;
  void * beta_ptr = &fbeta;
#ifdef USE_ROCM
  int flag = 0;
#if USE_GEMM_FLAGS_FP16_ALT_IMPL
  flag = at::ROCmBackwardPassGuard::is_backward_pass() ? rocblas_gemm_flags_fp16_alt_impl : 0;
#endif
  TORCH_CUDABLAS_CHECK(rocBLASStatusToHIPStatus(rocblas_gemm_strided_batched_ex((rocblas_handle)handle,
                                   hipOperationToRocOperation(opa),
                                   hipOperationToRocOperation(opb), (int)m, (int)n, (int)k,
                                   (void*)alpha_ptr, a, rocblas_datatype_f16_r, (int)lda, stridea,
                                   b, rocblas_datatype_f16_r, (int)ldb, strideb,
                                   (void*)beta_ptr, c, rocblas_datatype_f16_r, (int)ldc, stridec,
                                   c, rocblas_datatype_f16_r, (int)ldc, stridec,
                                   (int) num_batches, rocblas_datatype_f32_r, rocblas_gemm_algo_standard,
                                   0, flag)));
#else
  cudaDeviceProp* prop = at::cuda::getCurrentDeviceProperties();
  if (prop->major >= 7 && at::globalContext().allowFP16AccumulationCuBLAS()) {
    halpha = alpha;
    hbeta = beta;
    compute_type = CUDA_R_16F;
    alpha_ptr = &halpha;
    beta_ptr = &hbeta;
  }
  if (prop->major >= 5){
    TORCH_CUDABLAS_CHECK(cublasGemmStridedBatchedEx(
      handle, opa, opb, m, n, k,
      alpha_ptr, a, CUDA_R_16F, lda, stridea,
      b, CUDA_R_16F, ldb, strideb, beta_ptr,
      c, std::is_same_v<C_Dtype, float> ? CUDA_R_32F : CUDA_R_16F, ldc, stridec,
      num_batches, compute_type, CUBLAS_GEMM_DEFAULT_TENSOR_OP));
  } else {
    for (const auto i : c10::irange(num_batches)) {
      if (std::is_same_v<C_Dtype, float>) {
        float* c_ptr = (float*)(c + i * stridec);
        at::cuda::blas::gemm<at::Half, float>(
            transa, transb,
            m, n, k,
            alpha, (a + i * stridea), lda,
            (b + i * strideb), ldb, beta,
            c_ptr, ldc);
      } else {
        at::cuda::blas::gemm<at::Half>(
            transa, transb,
            m, n, k,
            alpha, (a + i * stridea), lda,
            (b + i * strideb), ldb, beta,
            (c + i * stridec), ldc);
      }
    }
  }
#endif // USE_ROCM
}

template <typename C_Dtype>
inline void bgemm_internal_cublas_bfloat16_helper(CUDABLAS_BGEMM_ARGTYPES_AND_C_DTYPE(at::BFloat16, C_Dtype)) {
  // See Note [Writing Nondeterministic Operations]
  globalContext().alertCuBLASConfigNotDeterministic();
  BGEMM_CHECK_ARGVALUES(at::BFloat16);
  cublasHandle_t handle = at::cuda::getCurrentCUDABlasHandle();
  cublasOperation_t opa = _cublasOpFromChar(transa);
  cublasOperation_t opb = _cublasOpFromChar(transb);
  const float falpha = alpha;
  const float fbeta = beta;
  _cublasAdjustLdLevel3(transa, transb, m, n, k, &lda, &ldb, &ldc);

#if defined(USE_ROCM)
  auto compute_type = CUBLAS_COMPUTE_32F;
#else
  auto compute_type = CUDA_R_32F;
#endif
  TORCH_CUDABLAS_CHECK(cublasGemmStridedBatchedEx(handle,
                              opa, opb, (int)m, (int)n, (int)k,
                              (void*)&falpha, a, CUDA_R_16BF, (int)lda, stridea,
                              b, CUDA_R_16BF, (int)ldb, strideb,
                              (void*)&fbeta, c, std::is_same_v<C_Dtype, float> ? CUDA_R_32F : CUDA_R_16BF,
                              (int)ldc, stridec, (int)num_batches,
                              compute_type,
                              CUBLAS_GEMM_DEFAULT_TENSOR_OP));
}

template <>
void bgemm_internal_cublas<at::Half>(CUDABLAS_BGEMM_ARGTYPES(at::Half)) {
  bgemm_internal_cublas_half_helper<at::Half>(CUDABLAS_BGEMM_ARGS(at::Half));
}

template <>
void bgemm_internal_cublas<at::Half, float>(CUDABLAS_BGEMM_ARGTYPES_AND_C_DTYPE(at::Half, float)) {
  bgemm_internal_cublas_half_helper<float>(CUDABLAS_BGEMM_ARGS(at::Half));
}

template <>
void bgemm_internal_cublas<at::BFloat16>(CUDABLAS_BGEMM_ARGTYPES(at::BFloat16)) {
  bgemm_internal_cublas_bfloat16_helper<at::BFloat16>(CUDABLAS_BGEMM_ARGS(at::BFloat16));
}


template <>
void bgemm_internal_cublas<at::BFloat16, float>(CUDABLAS_BGEMM_ARGTYPES_AND_C_DTYPE(at::BFloat16, float)) {
  bgemm_internal_cublas_bfloat16_helper<float>(CUDABLAS_BGEMM_ARGS(at::BFloat16));
}


template <>
void bgemm_internal<double>(CUDABLAS_BGEMM_ARGTYPES(double))
{
  if (at::globalContext().blasPreferredBackend() == BlasBackend::Cublaslt) {
#ifdef USE_ROCM
    // hipblaslt does not support double gemm yet
    bgemm_internal_cublas<double>(CUDABLAS_BGEMM_ARGS(double));
#else
    if (!bgemm_internal_cublaslt<double>(CUDABLAS_BGEMM_ARGS(double))) {
      bgemm_internal_cublas<double>(CUDABLAS_BGEMM_ARGS(double));
    }
#endif
  }
  else {
    bgemm_internal_cublas<double>(CUDABLAS_BGEMM_ARGS(double));
  }
}

template <>
void bgemm_internal<float>(CUDABLAS_BGEMM_ARGTYPES(float))
{
  if (at::globalContext().blasPreferredBackend() == BlasBackend::Cublaslt) {
    if (!bgemm_internal_cublaslt<float>(CUDABLAS_BGEMM_ARGS(float))) {
      bgemm_internal_cublas<float>(CUDABLAS_BGEMM_ARGS(float));
    }
  }
  else {
    bgemm_internal_cublas<float>(CUDABLAS_BGEMM_ARGS(float));
  }
}

template <>
void bgemm_internal<c10::complex<double>>(CUDABLAS_BGEMM_ARGTYPES(c10::complex<double>))
{
  if (at::globalContext().blasPreferredBackend() == BlasBackend::Cublaslt) {
#ifdef USE_ROCM
    // hipblaslt does not support complex<double> gemm yet
    bgemm_internal_cublas<c10::complex<double>>(CUDABLAS_BGEMM_ARGS(c10::complex<double>));
#else
    if (!bgemm_internal_cublaslt<c10::complex<double>>(CUDABLAS_BGEMM_ARGS(c10::complex<double>))) {
      bgemm_internal_cublas<c10::complex<double>>(CUDABLAS_BGEMM_ARGS(c10::complex<double>));
    }
#endif
  }
  else {
    bgemm_internal_cublas<c10::complex<double>>(CUDABLAS_BGEMM_ARGS(c10::complex<double>));
  }
}

template <>
void bgemm_internal<c10::complex<float>>(CUDABLAS_BGEMM_ARGTYPES(c10::complex<float>))
{
  if (at::globalContext().blasPreferredBackend() == BlasBackend::Cublaslt) {
#ifdef USE_ROCM
    // hipblaslt does not support complex<float> gemm yet
    bgemm_internal_cublas<c10::complex<float>>(CUDABLAS_BGEMM_ARGS(c10::complex<float>));
#else
    if (!bgemm_internal_cublaslt<c10::complex<float>>(CUDABLAS_BGEMM_ARGS(c10::complex<float>))) {
      bgemm_internal_cublas<c10::complex<float>>(CUDABLAS_BGEMM_ARGS(c10::complex<float>));
    }
#endif
  }
  else {
    bgemm_internal_cublas<c10::complex<float>>(CUDABLAS_BGEMM_ARGS(c10::complex<float>));
  }
}

template <>
void bgemm_internal<at::Half>(CUDABLAS_BGEMM_ARGTYPES(at::Half))
{
  if (at::globalContext().blasPreferredBackend() == BlasBackend::Cublaslt) {
    if (!bgemm_internal_cublaslt<at::Half>(CUDABLAS_BGEMM_ARGS(at::Half))) {
      bgemm_internal_cublas<at::Half>(CUDABLAS_BGEMM_ARGS(at::Half));
    }
  }
  else {
    bgemm_internal_cublas<at::Half>(CUDABLAS_BGEMM_ARGS(at::Half));
  }
}

template <>
void bgemm_internal<at::BFloat16>(CUDABLAS_BGEMM_ARGTYPES(at::BFloat16))
{
  if (at::globalContext().blasPreferredBackend() == BlasBackend::Cublaslt) {
    if (!bgemm_internal_cublaslt<at::BFloat16>(CUDABLAS_BGEMM_ARGS(at::BFloat16))) {
      bgemm_internal_cublas<at::BFloat16>(CUDABLAS_BGEMM_ARGS(at::BFloat16));
    }
  }
#if defined(USE_ROCM) && !defined(_MSC_VER)
  else if (at::globalContext().blasPreferredBackend() == BlasBackend::Ck) {
    at::native::bgemm_internal_ck<at::BFloat16>(CUDABLAS_BGEMM_ARGS(at::BFloat16));
  }
#endif
  else {
    bgemm_internal_cublas<at::BFloat16>(CUDABLAS_BGEMM_ARGS(at::BFloat16));
  }
}

template<>
void bgemm_internal<at::Half, float>(CUDABLAS_BGEMM_ARGTYPES_AND_C_DTYPE(at::Half, float))
{
  if (at::globalContext().allowFP16AccumulationCuBLAS()) {
    // Do not allow fp16 reductions with fp32 output
    TORCH_CHECK(false, "bgemm input type at::Half and output type float is not supported with allowFP16AccumulationCuBLAS");
  }

  if (at::globalContext().blasPreferredBackend() == BlasBackend::Cublaslt) {
    if (!bgemm_internal_cublaslt<at::Half, float>(CUDABLAS_BGEMM_ARGS(at::Half))) {
      bgemm_internal_cublas<at::Half, float>(CUDABLAS_BGEMM_ARGS(at::Half));
    }
  }
#if defined(USE_ROCM) && !defined(_MSC_VER)
  else if (at::globalContext().blasPreferredBackend() == BlasBackend::Ck) {
    TORCH_CHECK(false, "gemm input type at::Half and output type float is not supported for ROCm");
  }
#endif
  else {
    bgemm_internal_cublas<at::Half, float>(CUDABLAS_BGEMM_ARGS(at::Half));
  }
}

template<>
void bgemm_internal<at::BFloat16, float>(CUDABLAS_BGEMM_ARGTYPES_AND_C_DTYPE(at::BFloat16, float))
{
  if (at::globalContext().blasPreferredBackend() == BlasBackend::Cublaslt) {
    if (!bgemm_internal_cublaslt<at::BFloat16, float>(CUDABLAS_BGEMM_ARGS(at::BFloat16))) {
      bgemm_internal_cublas<at::BFloat16, float>(CUDABLAS_BGEMM_ARGS(at::BFloat16));
    }
  }
#if defined(USE_ROCM) && !defined(_MSC_VER)
  else if (at::globalContext().blasPreferredBackend() == BlasBackend::Ck) {
    TORCH_CHECK(false, "gemm input type at::BFloat16 and output type float is not supported for ROCm");
  }
#endif
  else {
    bgemm_internal_cublas<at::BFloat16, float>(CUDABLAS_BGEMM_ARGS(at::BFloat16));
  }
}

template <typename Dtype, typename C_Dtype = Dtype>
inline void bgemm_tunable(CUDABLAS_BGEMM_ARGTYPES_AND_C_DTYPE(Dtype, C_Dtype)) {
  tunable::GemmStridedBatchedParams<Dtype> params;
  params.transa = transa;
  params.transb = transb;
  params.m = m;
  params.n = n;
  params.k = k;
  params.alpha = alpha;
  params.a = a;
  params.lda = lda;
  params.stride_a = stridea;
  params.b = b;
  params.ldb = ldb;
  params.stride_b = strideb;
  params.beta = beta;
  params.c = c;
  params.ldc = ldc;
  params.stride_c = stridec;
  params.batch = num_batches;

  bool transa_ = ((transa != 'n') && (transa != 'N'));
  bool transb_ = ((transb != 'n') && (transb != 'N'));

  if (transa_ && transb_) {
    static tunable::GemmStridedBatchedTunableOp<Dtype, tunable::BlasOp::T, tunable::BlasOp::T> bgemm{};
    bgemm(&params);
  }
  else if (transa_ && !transb_) {
    static tunable::GemmStridedBatchedTunableOp<Dtype, tunable::BlasOp::T, tunable::BlasOp::N> bgemm{};
    bgemm(&params);
  }
  else if (!transa_ && transb_) {
    static tunable::GemmStridedBatchedTunableOp<Dtype, tunable::BlasOp::N, tunable::BlasOp::T> bgemm{};
    bgemm(&params);
  }
  else if (!transa_ && !transb_) {
    static tunable::GemmStridedBatchedTunableOp<Dtype, tunable::BlasOp::N, tunable::BlasOp::N> bgemm{};
    bgemm(&params);
  }
  else {
    TORCH_CHECK(false, "unreachable");
  }
}

template <>
void bgemm<double>(CUDABLAS_BGEMM_ARGTYPES(double)) {
  auto tuning_ctx = at::cuda::tunable::getTuningContext();
  if (tuning_ctx->IsTunableOpEnabled()) {
    bgemm_tunable<double>(CUDABLAS_BGEMM_ARGS(double));
  }
  else {
    bgemm_internal<double>(CUDABLAS_BGEMM_ARGS(double));
  }
}

template <>
void bgemm<float>(CUDABLAS_BGEMM_ARGTYPES(float)) {
  auto tuning_ctx = at::cuda::tunable::getTuningContext();
  if (tuning_ctx->IsTunableOpEnabled()) {
    bgemm_tunable<float>(CUDABLAS_BGEMM_ARGS(float));
  }
  else {
    bgemm_internal<float>(CUDABLAS_BGEMM_ARGS(float));
  }
}

template <>
void bgemm<c10::complex<double>>(CUDABLAS_BGEMM_ARGTYPES(c10::complex<double>)) {
  auto tuning_ctx = at::cuda::tunable::getTuningContext();
  if (tuning_ctx->IsTunableOpEnabled()) {
    bgemm_tunable<c10::complex<double>>(CUDABLAS_BGEMM_ARGS(c10::complex<double>));
  }
  else {
    bgemm_internal<c10::complex<double>>(CUDABLAS_BGEMM_ARGS(c10::complex<double>));
  }
}

template <>
void bgemm<c10::complex<float>>(CUDABLAS_BGEMM_ARGTYPES(c10::complex<float>)) {
  auto tuning_ctx = at::cuda::tunable::getTuningContext();
  if (tuning_ctx->IsTunableOpEnabled()) {
    bgemm_tunable<c10::complex<float>>(CUDABLAS_BGEMM_ARGS(c10::complex<float>));
  }
  else {
    bgemm_internal<c10::complex<float>>(CUDABLAS_BGEMM_ARGS(c10::complex<float>));
  }
}

template <>
void bgemm<at::Half>(CUDABLAS_BGEMM_ARGTYPES(at::Half)) {
  auto tuning_ctx = at::cuda::tunable::getTuningContext();
  if (tuning_ctx->IsTunableOpEnabled()) {
    bgemm_tunable<at::Half>(CUDABLAS_BGEMM_ARGS(at::Half));
  }
  else {
    bgemm_internal<at::Half>(CUDABLAS_BGEMM_ARGS(at::Half));
  }
}

template <>
void bgemm<at::BFloat16>(CUDABLAS_BGEMM_ARGTYPES(at::BFloat16)) {
  auto tuning_ctx = at::cuda::tunable::getTuningContext();
  if (tuning_ctx->IsTunableOpEnabled()) {
    bgemm_tunable<at::BFloat16>(CUDABLAS_BGEMM_ARGS(at::BFloat16));
  }
  else {
    bgemm_internal<at::BFloat16>(CUDABLAS_BGEMM_ARGS(at::BFloat16));
  }
}

template <>
void bgemm<at::Half, float>(CUDABLAS_BGEMM_ARGTYPES_AND_C_DTYPE(at::Half, float)) {
  #ifdef USE_ROCM
  TORCH_CHECK(false, "bgemm input type at::Half and output type float is not supported for ROCm");
  #endif
  // TODO: Support tuning for Half inputs and FP32 output
  bgemm_internal<at::Half, float>(CUDABLAS_BGEMM_ARGS(at::Half));
}


template <>
void bgemm<at::BFloat16, float>(CUDABLAS_BGEMM_ARGTYPES_AND_C_DTYPE(at::BFloat16, float)) {
  #ifdef USE_ROCM
  TORCH_CHECK(false, "bgemm input type at::BFloat16 and output type float is not supported for ROCm");
  #else
    cudaDeviceProp* prop = at::cuda::getCurrentDeviceProperties();

    if (prop->major < 8)
      TORCH_CHECK(false, "bgemm input type at::BFloat16 and output type float is only supported for CUDA devices with compute capability 8.0 or higher");
  #endif
  // TODO: Support tuning for BFloat16 inputs and FP32 output
  bgemm_internal<at::BFloat16, float>(CUDABLAS_BGEMM_ARGS(at::BFloat16));
}



template <typename Dtype, typename C_Dtype = Dtype>
inline void gemm_internal_cublas(CUDABLAS_GEMM_ARGTYPES_AND_C_DTYPE(Dtype, C_Dtype)) {
  TORCH_CHECK(false, "at::cuda::blas::gemm: not implemented for input type ", typeid(Dtype).name(), " and output type ", typeid(C_Dtype).name());
}

template <>
void gemm_internal_cublas<double>(CUDABLAS_GEMM_ARGTYPES(double)) {
  // See Note [Writing Nondeterministic Operations]
  globalContext().alertCuBLASConfigNotDeterministic();
  cublasHandle_t handle = at::cuda::getCurrentCUDABlasHandle();
  cublasOperation_t opa = _cublasOpFromChar(transa);
  cublasOperation_t opb = _cublasOpFromChar(transb);
  _cublasAdjustLdLevel3(transa, transb, m, n, k, &lda, &ldb, &ldc);
  GEMM_CHECK_ARGVALUES(double);
  TORCH_CUDABLAS_CHECK(cublasDgemm(
      handle, opa, opb, m, n, k, &alpha, a, lda, b, ldb, &beta, c, ldc));
}

template <>
void gemm_internal_cublas<float>(CUDABLAS_GEMM_ARGTYPES(float)) {
  // See Note [Writing Nondeterministic Operations]
  globalContext().alertCuBLASConfigNotDeterministic();
  cublasHandle_t handle = at::cuda::getCurrentCUDABlasHandle();
  cublasOperation_t opa = _cublasOpFromChar(transa);
  cublasOperation_t opb = _cublasOpFromChar(transb);
  _cublasAdjustLdLevel3(transa, transb, m, n, k, &lda, &ldb, &ldc);
  GEMM_CHECK_ARGVALUES(float);
  TORCH_CUDABLAS_CHECK(cublasSgemm(
      handle, opa, opb, m, n, k, &alpha, a, lda, b, ldb, &beta, c, ldc));
}

template <>
void gemm_internal_cublas<c10::complex<double>>(CUDABLAS_GEMM_ARGTYPES(c10::complex<double>)) {
  // See Note [Writing Nondeterministic Operations]
  globalContext().alertCuBLASConfigNotDeterministic();
  cublasHandle_t handle = at::cuda::getCurrentCUDABlasHandle();
  cublasOperation_t opa = _cublasOpFromChar(transa);
  cublasOperation_t opb = _cublasOpFromChar(transb);
  _cublasAdjustLdLevel3(transa, transb, m, n, k, &lda, &ldb, &ldc);
  GEMM_CHECK_ARGVALUES(c10::complex<double>);
  TORCH_CUDABLAS_CHECK(cublasZgemm(
      handle, opa, opb, m, n, k, reinterpret_cast<const cuDoubleComplex*>(&alpha), reinterpret_cast<const cuDoubleComplex*>(a),
      lda, reinterpret_cast<const cuDoubleComplex*>(b), ldb, reinterpret_cast<const cuDoubleComplex*>(&beta),
      reinterpret_cast<cuDoubleComplex*>(c), ldc));
}

template <>
void gemm_internal_cublas<c10::complex<float>>(CUDABLAS_GEMM_ARGTYPES(c10::complex<float>)) {
  // See Note [Writing Nondeterministic Operations]
  globalContext().alertCuBLASConfigNotDeterministic();
  cublasHandle_t handle = at::cuda::getCurrentCUDABlasHandle();
  cublasOperation_t opa = _cublasOpFromChar(transa);
  cublasOperation_t opb = _cublasOpFromChar(transb);
  _cublasAdjustLdLevel3(transa, transb, m, n, k, &lda, &ldb, &ldc);
  GEMM_CHECK_ARGVALUES(c10::complex<float>);
  TORCH_CUDABLAS_CHECK(cublasCgemm(
      handle, opa, opb, m, n, k, reinterpret_cast<const cuComplex*>(&alpha), reinterpret_cast<const cuComplex*>(a),
      lda, reinterpret_cast<const cuComplex*>(b), ldb, reinterpret_cast<const cuComplex*>(&beta),
      reinterpret_cast<cuComplex*>(c), ldc));
}

template <typename C_Dtype>
inline void gemm_internal_cublas_half_helper(CUDABLAS_GEMM_ARGTYPES_AND_C_DTYPE(at::Half, C_Dtype)) {
  // See Note [Writing Nondeterministic Operations]
  globalContext().alertCuBLASConfigNotDeterministic();
  cublasHandle_t handle = at::cuda::getCurrentCUDABlasHandle();
  cublasOperation_t opa = _cublasOpFromChar(transa);
  cublasOperation_t opb = _cublasOpFromChar(transb);
  float falpha = alpha;
  float fbeta = beta;
#ifndef USE_ROCM
  at::Half halpha;
  at::Half hbeta;
  auto compute_type = CUDA_R_32F;
#endif
  void * alpha_ptr = &falpha;
  void * beta_ptr = &fbeta;
  _cublasAdjustLdLevel3(transa, transb, m, n, k, &lda, &ldb, &ldc);
  GEMM_CHECK_ARGVALUES(at::Half);
#ifdef USE_ROCM
  int flag = 0;
#if USE_GEMM_FLAGS_FP16_ALT_IMPL
  flag = at::ROCmBackwardPassGuard::is_backward_pass() ? rocblas_gemm_flags_fp16_alt_impl : 0;
#endif
  TORCH_CUDABLAS_CHECK(rocBLASStatusToHIPStatus(rocblas_gemm_ex(
      (rocblas_handle)handle,
      hipOperationToRocOperation(opa),
      hipOperationToRocOperation(opb),
      m,
      n,
      k,
      alpha_ptr,
      a,
      rocblas_datatype_f16_r,
      lda,
      b,
      rocblas_datatype_f16_r,
      ldb,
      beta_ptr,
      c,
      rocblas_datatype_f16_r,
      ldc,
      c,
      rocblas_datatype_f16_r,
      ldc,
      rocblas_datatype_f32_r,
      rocblas_gemm_algo_standard,
      0,
      flag)));
#else
  cudaDeviceProp* prop = at::cuda::getCurrentDeviceProperties();
  if (prop->major >= 7 && at::globalContext().allowFP16AccumulationCuBLAS()) {
    compute_type = CUDA_R_16F;
    halpha = alpha;
    hbeta = beta;
    alpha_ptr = &halpha;
    beta_ptr = &hbeta;
  }
  if (prop->major >= 5) {
    cublasMath_t cublas_flags = CUBLAS_DEFAULT_MATH;
    if (!at::globalContext().allowFP16ReductionCuBLAS()) {
      cublas_flags = static_cast<cublasMath_t>(cublas_flags | CUBLAS_MATH_DISALLOW_REDUCED_PRECISION_REDUCTION);
    }
    // Disallow fp16 reductions that could lead to unexpected overflow issues.
    TORCH_CUDABLAS_CHECK(cublasSetMathMode(handle, cublas_flags));
    TORCH_CUDABLAS_CHECK(cublasGemmEx(
        handle,
        opa,
        opb,
        m,
        n,
        k,
        alpha_ptr,
        a,
        CUDA_R_16F,
        lda,
        b,
        CUDA_R_16F,
        ldb,
        beta_ptr,
        c,
        std::is_same_v<C_Dtype, float> ? CUDA_R_32F : CUDA_R_16F,
        ldc,
        compute_type,
        CUBLAS_GEMM_DEFAULT_TENSOR_OP));
    TORCH_CUDABLAS_CHECK(cublasSetMathMode(handle, CUBLAS_DEFAULT_MATH));
  } else {
    TORCH_CUDABLAS_CHECK(cublasSgemmEx(
        handle,
        opa,
        opb,
        m,
        n,
        k,
        &falpha,
        a,
        CUDA_R_16F,
        lda,
        b,
        CUDA_R_16F,
        ldb,
        &fbeta,
        c,
        std::is_same_v<C_Dtype, float> ? CUDA_R_32F : CUDA_R_16F,
        ldc));
  }
#endif
}

template <typename C_Dtype>
inline void gemm_internal_cublas_bfloat16_helper(CUDABLAS_GEMM_ARGTYPES_AND_C_DTYPE(at::BFloat16, C_Dtype)) {
  globalContext().alertCuBLASConfigNotDeterministic();
  cublasHandle_t handle = at::cuda::getCurrentCUDABlasHandle();
  cublasOperation_t opa = _cublasOpFromChar(transa);
  cublasOperation_t opb = _cublasOpFromChar(transb);
  float falpha = alpha;
  float fbeta = beta;
  _cublasAdjustLdLevel3(transa, transb, m, n, k, &lda, &ldb, &ldc);
  GEMM_CHECK_ARGVALUES(at::BFloat16);
#ifndef USE_ROCM
  cublasMath_t cublas_flags = CUBLAS_DEFAULT_MATH;
  if (!at::globalContext().allowBF16ReductionCuBLAS()) {
    cublas_flags = static_cast<cublasMath_t>(cublas_flags | CUBLAS_MATH_DISALLOW_REDUCED_PRECISION_REDUCTION);
  }
#endif
#if defined(USE_ROCM)
  auto compute_type = CUBLAS_COMPUTE_32F;
#else
  auto compute_type = CUDA_R_32F;
#endif
  TORCH_CUDABLAS_CHECK(cublasSetMathMode(handle, cublas_flags));
  TORCH_CUDABLAS_CHECK(cublasGemmEx(
      handle,
      opa,
      opb,
      m,
      n,
      k,
      &falpha,
      a,
      CUDA_R_16BF,
      lda,
      b,
      CUDA_R_16BF,
      ldb,
      &fbeta,
      c,
      std::is_same_v<C_Dtype, float> ? CUDA_R_32F : CUDA_R_16BF,
      ldc,
      compute_type,
      CUBLAS_GEMM_DEFAULT_TENSOR_OP));
  TORCH_CUDABLAS_CHECK(cublasSetMathMode(handle, CUBLAS_DEFAULT_MATH));
}

template <>
void gemm_internal_cublas<at::Half>(CUDABLAS_GEMM_ARGTYPES(at::Half)) {
  gemm_internal_cublas_half_helper<at::Half>(CUDABLAS_GEMM_ARGS(at::Half));
}

template <>
void gemm_internal_cublas<at::Half, float>(CUDABLAS_GEMM_ARGTYPES_AND_C_DTYPE(at::Half, float)) {
  gemm_internal_cublas_half_helper<float>(CUDABLAS_GEMM_ARGS(at::Half));
}

template <>
void gemm_internal_cublas<at::BFloat16>(CUDABLAS_GEMM_ARGTYPES(at::BFloat16)) {
  gemm_internal_cublas_bfloat16_helper<at::BFloat16>(CUDABLAS_GEMM_ARGS(at::BFloat16));
}

template <>
void gemm_internal_cublas<at::BFloat16, float>(CUDABLAS_GEMM_ARGTYPES_AND_C_DTYPE(at::BFloat16, float)) {
  gemm_internal_cublas_bfloat16_helper<float>(CUDABLAS_GEMM_ARGS(at::BFloat16));
}

template <typename Dtype, typename C_Dtype = Dtype>
inline void gemm_internal_cublaslt(CUDABLAS_GEMM_ARGTYPES_AND_C_DTYPE(Dtype, C_Dtype)) {
  // forward to bgemm implementation but set strides and batches to 0
  if (!bgemm_internal_cublaslt(transa, transb, m, n, k, alpha, a, lda, 0, b, ldb, 0, beta, c, ldc, 0, 0)) {
    gemm_internal_cublas(CUDABLAS_GEMM_ARGS(Dtype));
  }
}

template <>
void gemm_internal<double>(CUDABLAS_GEMM_ARGTYPES(double))
{
  if (at::globalContext().blasPreferredBackend() == BlasBackend::Cublaslt) {
#ifdef USE_ROCM
    // hipblaslt does not support double gemm yet
    gemm_internal_cublas<double>(CUDABLAS_GEMM_ARGS(double));
#else
    gemm_internal_cublaslt<double>(CUDABLAS_GEMM_ARGS(double));
#endif
  }
#if defined(USE_ROCM) && !defined(_MSC_VER)
  else if (at::globalContext().blasPreferredBackend() == BlasBackend::Ck) {
    at::native::gemm_internal_ck<double>(CUDABLAS_GEMM_ARGS(double));
  }
#endif
  else {
    gemm_internal_cublas<double>(CUDABLAS_GEMM_ARGS(double));
  }
}

template <>
void gemm_internal<float>(CUDABLAS_GEMM_ARGTYPES(float))
{
  if (at::globalContext().blasPreferredBackend() == BlasBackend::Cublaslt) {
    gemm_internal_cublaslt<float>(CUDABLAS_GEMM_ARGS(float));
  }
#if defined(USE_ROCM) && !defined(_MSC_VER)
  else if (at::globalContext().blasPreferredBackend() == BlasBackend::Ck) {
    if (at::detail::getCUDAHooks().isGPUArch({"gfx1100"})) { //no CK GEMM version for gfx1100
      gemm_internal_cublaslt<float>(CUDABLAS_GEMM_ARGS(float));
    } else{
      at::native::gemm_internal_ck<float>(CUDABLAS_GEMM_ARGS(float));
    }
  }
#endif
  else {
    gemm_internal_cublas<float>(CUDABLAS_GEMM_ARGS(float));
  }
}

template <>
void gemm_internal<c10::complex<double>>(CUDABLAS_GEMM_ARGTYPES(c10::complex<double>))
{
  if (at::globalContext().blasPreferredBackend() == BlasBackend::Cublaslt) {
#ifdef USE_ROCM
    // hipblaslt does not support complex gemm yet
    gemm_internal_cublas<c10::complex<double>>(CUDABLAS_GEMM_ARGS(c10::complex<double>));
#else
    gemm_internal_cublaslt<c10::complex<double>>(CUDABLAS_GEMM_ARGS(c10::complex<double>));
#endif
  }
  else {
    gemm_internal_cublas<c10::complex<double>>(CUDABLAS_GEMM_ARGS(c10::complex<double>));
  }
}

template <>
void gemm_internal<c10::complex<float>>(CUDABLAS_GEMM_ARGTYPES(c10::complex<float>))
{
  if (at::globalContext().blasPreferredBackend() == BlasBackend::Cublaslt) {
#ifdef USE_ROCM
    // hipblaslt does not support complex gemm yet
    gemm_internal_cublas<c10::complex<float>>(CUDABLAS_GEMM_ARGS(c10::complex<float>));
#else
    gemm_internal_cublaslt<c10::complex<float>>(CUDABLAS_GEMM_ARGS(c10::complex<float>));
#endif
  }
  else {
    gemm_internal_cublas<c10::complex<float>>(CUDABLAS_GEMM_ARGS(c10::complex<float>));
  }
}

template <>
void gemm_internal<at::Half>(CUDABLAS_GEMM_ARGTYPES(at::Half))
{
  if (at::globalContext().blasPreferredBackend() == BlasBackend::Cublaslt) {
    gemm_internal_cublaslt<at::Half>(CUDABLAS_GEMM_ARGS(at::Half));
  }
#if defined(USE_ROCM) && !defined(_MSC_VER)
  else if (at::globalContext().blasPreferredBackend() == BlasBackend::Ck) {
    at::native::gemm_internal_ck<at::Half>(CUDABLAS_GEMM_ARGS(at::Half));
  }
#endif
  else {
    gemm_internal_cublas<at::Half>(CUDABLAS_GEMM_ARGS(at::Half));
  }
}

template <>
void gemm_internal<at::BFloat16>(CUDABLAS_GEMM_ARGTYPES(at::BFloat16))
{
  if (at::globalContext().blasPreferredBackend() == BlasBackend::Cublaslt) {
    gemm_internal_cublaslt<at::BFloat16>(CUDABLAS_GEMM_ARGS(at::BFloat16));
  }
#if defined(USE_ROCM) && !defined(_MSC_VER)
  else if (at::globalContext().blasPreferredBackend() == BlasBackend::Ck) {
    at::native::gemm_internal_ck<at::BFloat16>(CUDABLAS_GEMM_ARGS(at::BFloat16));
  }
#endif
  else {
    gemm_internal_cublas<at::BFloat16>(CUDABLAS_GEMM_ARGS(at::BFloat16));
  }
}

template<>
void gemm_internal<at::Half, float>(CUDABLAS_GEMM_ARGTYPES_AND_C_DTYPE(at::Half, float))
{
  if (at::globalContext().allowFP16AccumulationCuBLAS()) {
    // Do not allow fp16 reductions with fp32 output
    TORCH_CHECK(false, "gemm input type at::Half and output type float is not supported with allowFP16AccumulationCuBLAS");
  }

  if (at::globalContext().blasPreferredBackend() == BlasBackend::Cublaslt) {
    gemm_internal_cublaslt<at::Half, float>(CUDABLAS_GEMM_ARGS(at::Half));
  }
#if defined(USE_ROCM) && !defined(_MSC_VER)
  else if (at::globalContext().blasPreferredBackend() == BlasBackend::Ck) {
    TORCH_CHECK(false, "gemm input type at::Half and output type float is not supported for ROCm");
  }
#endif
  else {
    gemm_internal_cublas<at::Half, float>(CUDABLAS_GEMM_ARGS(at::Half));
  }
}

template<>
void gemm_internal<at::BFloat16, float>(CUDABLAS_GEMM_ARGTYPES_AND_C_DTYPE(at::BFloat16, float))
{
  if (at::globalContext().blasPreferredBackend() == BlasBackend::Cublaslt) {
    gemm_internal_cublaslt<at::BFloat16, float>(CUDABLAS_GEMM_ARGS(at::BFloat16));
  }
#if defined(USE_ROCM) && !defined(_MSC_VER)
  else if (at::globalContext().blasPreferredBackend() == BlasBackend::Ck) {
    TORCH_CHECK(false, "gemm input type at::Half and output type float is not supported for ROCm");
  }
#endif
  else {
    gemm_internal_cublas<at::BFloat16, float>(CUDABLAS_GEMM_ARGS(at::BFloat16));
  }
}

template <typename DType, typename C_Dtype>
inline void gemm_tunable(CUDABLAS_GEMM_ARGTYPES_AND_C_DTYPE(DType, C_Dtype)) {
  tunable::GemmParams<DType> params;
  params.transa = transa;
  params.transb = transb;
  params.m = m;
  params.n = n;
  params.k = k;
  params.alpha = alpha;
  params.a = a;
  params.lda = lda;
  params.b = b;
  params.ldb = ldb;
  params.beta = beta;
  params.c = c;
  params.ldc = ldc;

  bool transa_ = ((transa != 'n') && (transa != 'N'));
  bool transb_ = ((transb != 'n') && (transb != 'N'));

  if (transa_ && transb_) {
    static tunable::GemmTunableOp<DType, tunable::BlasOp::T, tunable::BlasOp::T> gemm{};
    gemm(&params);
  }
  else if (transa_ && !transb_) {
    static tunable::GemmTunableOp<DType, tunable::BlasOp::T, tunable::BlasOp::N> gemm{};
    gemm(&params);
  }
  else if (!transa_ && transb_) {
    static tunable::GemmTunableOp<DType, tunable::BlasOp::N, tunable::BlasOp::T> gemm{};
    gemm(&params);
  }
  else if (!transa_ && !transb_) {
    static tunable::GemmTunableOp<DType, tunable::BlasOp::N, tunable::BlasOp::N> gemm{};
    gemm(&params);
  }
  else {
    TORCH_CHECK(false, "unreachable");
  }
}

template <>
void gemm<double>(CUDABLAS_GEMM_ARGTYPES(double)) {
  auto tuning_ctx = at::cuda::tunable::getTuningContext();
  if (tuning_ctx->IsTunableOpEnabled()) {
    gemm_tunable<double>(CUDABLAS_GEMM_ARGS(double));
  }
  else {
    gemm_internal<double>(CUDABLAS_GEMM_ARGS(double));
  }
}

template <>
void gemm<float>(CUDABLAS_GEMM_ARGTYPES(float)) {
  auto tuning_ctx = at::cuda::tunable::getTuningContext();
  if (tuning_ctx->IsTunableOpEnabled()) {
    gemm_tunable<float>(CUDABLAS_GEMM_ARGS(float));
  }
  else {
    gemm_internal<float>(CUDABLAS_GEMM_ARGS(float));
  }
}

template <>
void gemm<c10::complex<double>>(CUDABLAS_GEMM_ARGTYPES(c10::complex<double>)) {
  auto tuning_ctx = at::cuda::tunable::getTuningContext();
  if (tuning_ctx->IsTunableOpEnabled()) {
    gemm_tunable<c10::complex<double>>(CUDABLAS_GEMM_ARGS(c10::complex<double>));
  }
  else {
    gemm_internal<c10::complex<double>>(CUDABLAS_GEMM_ARGS(c10::complex<double>));
  }
}

template <>
void gemm<c10::complex<float>>(CUDABLAS_GEMM_ARGTYPES(c10::complex<float>)) {
  auto tuning_ctx = at::cuda::tunable::getTuningContext();
  if (tuning_ctx->IsTunableOpEnabled()) {
    gemm_tunable<c10::complex<float>>(CUDABLAS_GEMM_ARGS(c10::complex<float>));
  }
  else {
    gemm_internal<c10::complex<float>>(CUDABLAS_GEMM_ARGS(c10::complex<float>));
  }
}

template <>
void gemm<at::Half>(CUDABLAS_GEMM_ARGTYPES(at::Half)) {
  auto tuning_ctx = at::cuda::tunable::getTuningContext();
  if (tuning_ctx->IsTunableOpEnabled()) {
    gemm_tunable<at::Half>(CUDABLAS_GEMM_ARGS(at::Half));
  }
  else {
    gemm_internal<at::Half>(CUDABLAS_GEMM_ARGS(at::Half));
  }
}

template <>
void gemm<at::BFloat16>(CUDABLAS_GEMM_ARGTYPES(at::BFloat16)) {
  auto tuning_ctx = at::cuda::tunable::getTuningContext();
  if (tuning_ctx->IsTunableOpEnabled()) {
    gemm_tunable<at::BFloat16>(CUDABLAS_GEMM_ARGS(at::BFloat16));
  }
  else {
    gemm_internal<at::BFloat16>(CUDABLAS_GEMM_ARGS(at::BFloat16));
  }
}

template <>
void gemm<at::Half, float>(CUDABLAS_GEMM_ARGTYPES_AND_C_DTYPE(at::Half, float)) {
  #ifdef USE_ROCM
  TORCH_CHECK(false, "gemm input type at::Half and output type float is not supported for ROCm");
  #endif
  // TODO: Support Tuning for fp16-fp32 gemm
  gemm_internal<at::Half, float>(CUDABLAS_GEMM_ARGS(at::Half));
}


template <>
void gemm<at::BFloat16, float>(CUDABLAS_GEMM_ARGTYPES_AND_C_DTYPE(at::BFloat16, float)) {
  #ifdef USE_ROCM
  TORCH_CHECK(false, "gemm input type at::BFloat16 and output type float is not supported for ROCm");
  #else
    cudaDeviceProp* prop = at::cuda::getCurrentDeviceProperties();

    if (prop->major < 8)
      TORCH_CHECK(false, "gemm input type at::BFloat16 and output type float is only supported for CUDA devices with compute capability 8.0 or higher");
  #endif
  // TODO: Support Tuning for bf16-fp32 gemm
  gemm_internal<at::BFloat16, float>(CUDABLAS_GEMM_ARGS(at::BFloat16));
}


template <typename Dtype, typename C_Dtype>
bool gemm_and_bias(
    bool transpose_mat1,
    bool transpose_mat2,
    int64_t m,
    int64_t n,
    int64_t k,
    at::opmath_type<Dtype> alpha_val,
    const Dtype* mat1_ptr,
    int64_t mat1_ld,
    const Dtype* mat2_ptr,
    int64_t mat2_ld,
    const Dtype* bias,
    C_Dtype* result_ptr,
    int64_t result_ld,
    GEMMAndBiasActivationEpilogue activation) {

  if (std::is_same_v<C_Dtype, float> && std::is_same_v<Dtype, at::BFloat16>) {
    #ifdef USE_ROCM
    TORCH_CHECK(false, "gemm input type at::BFloat16 and output type float is not supported for ROCm");
    #endif
  } else if (std::is_same_v<C_Dtype, float> && std::is_same_v<Dtype, at::Half>) {
    #ifdef USE_ROCM
    TORCH_CHECK(false, "gemm input type at::Half and output type float is not supported for ROCm");
    #endif
    if (at::globalContext().allowFP16AccumulationCuBLAS())
      TORCH_CHECK(false, "gemm input type at::Half and output type float is not supported with allowFP16AccumulationCuBLAS");
  }

  using opmath_t = at::opmath_type<Dtype>;
  opmath_t beta_val = 0; // bias is added in epilogue

  cudaDataType_t abType = CUDA_R_32F;
  cudaDataType_t cType = CUDA_R_32F;
  cublasComputeType_t computeType = CUBLAS_COMPUTE_32F;
  cudaDataType_t scaleType = CUDA_R_32F;
  CuBlasLtMatmulPreference preference;
  void * alpha_ptr = &alpha_val;
  void * beta_ptr = &beta_val;
#ifndef USE_ROCM
  at::Half halpha_val;
  at::Half hbeta_val;
#endif
  if constexpr (std::is_same_v<Dtype, double>) {
    abType = CUDA_R_64F;
    cType = CUDA_R_64F;
    computeType = CUBLAS_COMPUTE_64F;
    scaleType = CUDA_R_64F;
  } else if constexpr (std::is_same_v<Dtype, float>) {
    if (at::globalContext().float32Precision("cuda", "matmul") == "tf32") {
      computeType = CUBLAS_COMPUTE_32F_FAST_TF32;
    }
  } else if constexpr (std::is_same_v<Dtype, at::Half>) {
#ifndef USE_ROCM
    cudaDeviceProp* prop = at::cuda::getCurrentDeviceProperties();
    if (prop->major >= 7 && at::globalContext().allowFP16AccumulationCuBLAS()) {
      computeType = CUBLAS_COMPUTE_16F;
      scaleType = CUDA_R_16F;
      halpha_val = alpha_val;
      hbeta_val = beta_val;
      alpha_ptr = &halpha_val;
      beta_ptr = &hbeta_val;
    }
#endif
    abType = CUDA_R_16F;
    cType = (std::is_same_v<C_Dtype, float>) ? CUDA_R_32F : CUDA_R_16F;
#ifndef USE_ROCM
    if (!at::globalContext().allowFP16ReductionCuBLAS()) {
      preference.setAttribute(CUBLASLT_MATMUL_PREF_REDUCTION_SCHEME_MASK,
        CUBLASLT_REDUCTION_SCHEME_COMPUTE_TYPE | CUBLASLT_REDUCTION_SCHEME_NONE);
    }
#endif
  } else if constexpr (std::is_same_v<Dtype, at::BFloat16>) {
    abType = CUDA_R_16BF;
    cType = (std::is_same_v<C_Dtype, float>) ? CUDA_R_32F : CUDA_R_16BF;
#ifndef USE_ROCM
    if (!at::globalContext().allowBF16ReductionCuBLAS()) {
      preference.setAttribute(CUBLASLT_MATMUL_PREF_REDUCTION_SCHEME_MASK,
        CUBLASLT_REDUCTION_SCHEME_COMPUTE_TYPE | CUBLASLT_REDUCTION_SCHEME_NONE);
    }
#endif
  }

  CuBlasLtMatmulDescriptor computeDesc(computeType, scaleType);
  cublasOperation_t transa = transpose_mat1 ? CUBLAS_OP_T : CUBLAS_OP_N;
  computeDesc.setAttribute(CUBLASLT_MATMUL_DESC_TRANSA, transa);
  cublasOperation_t transb = transpose_mat2 ? CUBLAS_OP_T : CUBLAS_OP_N;
  computeDesc.setAttribute(CUBLASLT_MATMUL_DESC_TRANSB, transb);
  auto stream = at::cuda::getCurrentCUDAStream();
#ifndef USE_ROCM
  if (at::globalContext()._SMCarveout_EXPERIMENTAL().has_value()) {
    computeDesc.setAttribute<int32_t>(
        CUBLASLT_MATMUL_DESC_SM_COUNT_TARGET,
        at::cuda::getCurrentDeviceProperties()->multiProcessorCount -
            at::globalContext()._SMCarveout_EXPERIMENTAL().value());
  }
#else
  if (at::globalContext()._SMCarveout_EXPERIMENTAL().has_value()) {
    stream = _getCarveoutStream(
        at::globalContext()._SMCarveout_EXPERIMENTAL().value());
    _syncCurrentWithCarveoutStream(stream, true);
  }
#endif
  cublasLtEpilogue_t epilogue = CUBLASLT_EPILOGUE_BIAS;
  if (activation == GEMMAndBiasActivationEpilogue::RELU) {
    epilogue = CUBLASLT_EPILOGUE_RELU_BIAS;
  } else if (activation == GEMMAndBiasActivationEpilogue::GELU) {
#if CUDA_VERSION >= 11040 || defined(USE_ROCM)
    epilogue = CUBLASLT_EPILOGUE_GELU_BIAS;
#endif
  }

  if (bias != nullptr) {
    computeDesc.setAttribute(CUBLASLT_MATMUL_DESC_EPILOGUE, epilogue);
    computeDesc.setAttribute(CUBLASLT_MATMUL_DESC_BIAS_POINTER, bias);
  }

  CuBlasLtMatrixLayout Adesc(abType, m, k, mat1_ld, transpose_mat1);
  CuBlasLtMatrixLayout Bdesc(abType, k, n, mat2_ld, transpose_mat2);
  CuBlasLtMatrixLayout Cdesc(cType, m, n, result_ld);

  auto ltworkspace = CublasLtWorkspace();
  preference.setAttribute(CUBLASLT_MATMUL_PREF_MAX_WORKSPACE_BYTES, ltworkspace.size);

#ifndef USE_ROCM
  uint32_t a_alignment = _getAlignment(reinterpret_cast<uintptr_t>(mat1_ptr));
  uint32_t b_alignment = _getAlignment(reinterpret_cast<uintptr_t>(mat2_ptr));
  uint32_t c_alignment = _getAlignment(reinterpret_cast<uintptr_t>(result_ptr));
  uint32_t d_alignment = _getAlignment(reinterpret_cast<uintptr_t>(bias));
  preference.setAttribute(CUBLASLT_MATMUL_PREF_MIN_ALIGNMENT_A_BYTES, a_alignment);
  preference.setAttribute(CUBLASLT_MATMUL_PREF_MIN_ALIGNMENT_B_BYTES, b_alignment);
  preference.setAttribute(CUBLASLT_MATMUL_PREF_MIN_ALIGNMENT_C_BYTES, c_alignment);
  preference.setAttribute(CUBLASLT_MATMUL_PREF_MIN_ALIGNMENT_D_BYTES, d_alignment);
#endif

  cublasLtMatmulHeuristicResult_t heuristicResult = {};
  int returnedResult = 0;
  cublasLtHandle_t ltHandle = at::cuda::getCurrentCUDABlasLtHandle();
  TORCH_CUDABLAS_CHECK(cublasLtMatmulAlgoGetHeuristic(
      ltHandle,
      computeDesc.descriptor(),
      Adesc.descriptor(),
      Bdesc.descriptor(),
      Cdesc.descriptor(),
      Cdesc.descriptor(),
      preference.descriptor(),
      1,
      &heuristicResult,
      &returnedResult));
  cublasStatus_t cublasStatus = CUBLAS_STATUS_SUCCESS;
  if (returnedResult == 0) {
    cublasStatus = CUBLAS_STATUS_NOT_SUPPORTED;
  }
  else {
    cublasStatus = cublasLtMatmul(
      ltHandle,
      computeDesc.descriptor(),
      alpha_ptr,
      mat1_ptr,
      Adesc.descriptor(),
      mat2_ptr,
      Bdesc.descriptor(),
      beta_ptr,
      result_ptr,
      Cdesc.descriptor(),
      result_ptr,
      Cdesc.descriptor(),
      &heuristicResult.algo,
      ltworkspace.ptr,
      ltworkspace.size,
      stream);
#ifdef USE_ROCM
    if (at::globalContext()._SMCarveout_EXPERIMENTAL().has_value()) {
      _syncCurrentWithCarveoutStream(stream, false);
    }
#endif
  }
  if (cublasStatus != CUBLAS_STATUS_SUCCESS) {
    TORCH_WARN(
      "gemm_and_bias error: ",
      at::cuda::blas::_cublasGetErrorEnum(cublasStatus),
      " when calling cublasLtMatmul with transpose_mat1 ",
      transpose_mat1,
      " transpose_mat2 ",
      transpose_mat2,
      " m ",
      m,
      " n ",
      n,
      " k ",
      k,
      " mat1_ld ",
      mat1_ld,
      " mat2_ld ",
      mat2_ld,
      " result_ld ",
      result_ld,
      " abType ",
      abType,
      " cType ",
      cType,
      " computeType ",
      computeType,
      " scaleType ",
      scaleType,
      ". Will attempt to recover by calling unfused cublas path.");
    return false;
  }
  return true;
}

template bool gemm_and_bias(
    bool transpose_mat1,
    bool transpose_mat2,
    int64_t m,
    int64_t n,
    int64_t k,
    at::opmath_type<double> alpha_val,
    const double* mat1_ptr,
    int64_t mat1_ld,
    const double* mat2_ptr,
    int64_t mat2_ld,
    const double* bias,
    double* result_ptr,
    int64_t result_ld,
    GEMMAndBiasActivationEpilogue activation);

template bool gemm_and_bias(
    bool transpose_mat1,
    bool transpose_mat2,
    int64_t m,
    int64_t n,
    int64_t k,
    at::opmath_type<float> alpha_val,
    const float* mat1_ptr,
    int64_t mat1_ld,
    const float* mat2_ptr,
    int64_t mat2_ld,
    const float* bias,
    float* result_ptr,
    int64_t result_ld,
    GEMMAndBiasActivationEpilogue activation);

template bool gemm_and_bias(
    bool transpose_mat1,
    bool transpose_mat2,
    int64_t m,
    int64_t n,
    int64_t k,
    at::opmath_type<at::Half> alpha_val,
    const at::Half* mat1_ptr,
    int64_t mat1_ld,
    const at::Half* mat2_ptr,
    int64_t mat2_ld,
    const at::Half* bias,
    at::Half* result_ptr,
    int64_t result_ld,
    GEMMAndBiasActivationEpilogue activation);

template bool gemm_and_bias(
    bool transpose_mat1,
    bool transpose_mat2,
    int64_t m,
    int64_t n,
    int64_t k,
    at::opmath_type<at::Half> alpha_val,
    const at::Half* mat1_ptr,
    int64_t mat1_ld,
    const at::Half* mat2_ptr,
    int64_t mat2_ld,
    const at::Half* bias,
    float* result_ptr,
    int64_t result_ld,
    GEMMAndBiasActivationEpilogue activation);

template bool gemm_and_bias(
    bool transpose_mat1,
    bool transpose_mat2,
    int64_t m,
    int64_t n,
    int64_t k,
    at::opmath_type<at::BFloat16> alpha_val,
    const at::BFloat16* mat1_ptr,
    int64_t mat1_ld,
    const at::BFloat16* mat2_ptr,
    int64_t mat2_ld,
    const at::BFloat16* bias,
    at::BFloat16* result_ptr,
    int64_t result_ld,
    GEMMAndBiasActivationEpilogue activation);

template bool gemm_and_bias(
    bool transpose_mat1,
    bool transpose_mat2,
    int64_t m,
    int64_t n,
    int64_t k,
    at::opmath_type<at::BFloat16> alpha_val,
    const at::BFloat16* mat1_ptr,
    int64_t mat1_ld,
    const at::BFloat16* mat2_ptr,
    int64_t mat2_ld,
    const at::BFloat16* bias,
    float* result_ptr,
    int64_t result_ld,
    GEMMAndBiasActivationEpilogue activation);

void scaled_gemm(
    char transa,
    char transb,
    int64_t m,
    int64_t n,
    int64_t k,
    const void* mat1_ptr,
    const void* mat1_scale_ptr,
    int64_t mat1_ld,
    ScalarType mat1_dtype,
    ScalarType mat1_scale_dtype,
    const void* mat2_ptr,
    const void* mat2_scale_ptr,
    int64_t mat2_ld,
    ScalarType mat2_dtype,
    ScalarType mat2_scale_dtype,
    const void* bias_ptr,
    ScalarType bias_dtype,
    void* result_ptr,
    const void *result_scale_ptr,
    int64_t result_ld,
    ScalarType result_dtype,
    bool use_fast_accum,
    bool use_rowwise) {
  // Note: see `cublasCommonArgs` for various non-intuitive manupulations
  // of input arguments to this function.
#if CUDA_VERSION >= 11080 || defined(USE_ROCM)
  const auto computeType = CUBLAS_COMPUTE_32F;
  const auto scaleType = CUDA_R_32F;
  const float alpha_val = 1.0;
  const float beta_val = 0.0;
  CuBlasLtMatmulDescriptor computeDesc(computeType, scaleType);
  computeDesc.setAttribute(CUBLASLT_MATMUL_DESC_TRANSA, _cublasOpFromChar(transa));
  computeDesc.setAttribute(CUBLASLT_MATMUL_DESC_TRANSB, _cublasOpFromChar(transb));
  cublasLtMatmulDescAttributes_t matmulDescA = CUBLASLT_MATMUL_DESC_A_SCALE_POINTER;
  cublasLtMatmulDescAttributes_t matmulDescB = CUBLASLT_MATMUL_DESC_B_SCALE_POINTER;
#if defined(USE_ROCM)
#if defined(HIPBLASLT_OUTER_VEC)
  // this case is handled later as hipified CUBLASLT_MATMUL_MATRIX_SCALE_OUTER_VEC_32F
#elif defined(HIPBLASLT_VEC_EXT)
  if (use_rowwise) {
    matmulDescA = HIPBLASLT_MATMUL_DESC_A_SCALE_POINTER_VEC_EXT;
    matmulDescB = HIPBLASLT_MATMUL_DESC_B_SCALE_POINTER_VEC_EXT;
  }
#else
  // rowwise isn't supported using older hipblaslt
  TORCH_INTERNAL_ASSERT(use_rowwise == false, "rowwise scaled_gemm not supported with older hipblaslt");
#endif
#endif // defined(USE_ROCM)
  computeDesc.setAttribute(matmulDescA, mat1_scale_ptr);
  computeDesc.setAttribute(matmulDescB, mat2_scale_ptr);
  if (result_scale_ptr != nullptr) {
    computeDesc.setAttribute(CUBLASLT_MATMUL_DESC_D_SCALE_POINTER, result_scale_ptr);
  }
  auto stream = at::cuda::getCurrentCUDAStream();
#ifndef USE_ROCM
  if (at::globalContext()._SMCarveout_EXPERIMENTAL().has_value()) {
    computeDesc.setAttribute<int32_t>(
        CUBLASLT_MATMUL_DESC_SM_COUNT_TARGET,
        at::cuda::getCurrentDeviceProperties()->multiProcessorCount -
            at::globalContext()._SMCarveout_EXPERIMENTAL().value());
  }
#else
  if (at::globalContext()._SMCarveout_EXPERIMENTAL().has_value()) {
    stream = _getCarveoutStream(
        at::globalContext()._SMCarveout_EXPERIMENTAL().value());
    _syncCurrentWithCarveoutStream(stream, true);
  }
#endif // ifndef USE_ROCM
#ifndef USE_ROCM
  const int8_t fastAccuMode = use_fast_accum ? 1 : 0;
  computeDesc.setAttribute(CUBLASLT_MATMUL_DESC_FAST_ACCUM, fastAccuMode);
#endif // ifndef USE_ROCM
  CuBlasLtMatrixLayout Adesc(ScalarTypeToCudaDataType(mat1_dtype), m, k, mat1_ld, transa == 't');
  CuBlasLtMatrixLayout Bdesc(ScalarTypeToCudaDataType(mat2_dtype), k, n, mat2_ld, transb == 't');
#ifdef USE_ROCM
  // Cdesc is unused, beta is 0. But hipblaslt needs this set to something reasonable.
  CuBlasLtMatrixLayout Cdesc(ScalarTypeToCudaDataType(result_dtype), m, n, result_ld);
#else
  CuBlasLtMatrixLayout Cdesc(ScalarTypeToCudaDataType(bias_dtype), m, n, result_ld);
#endif // ifdef USE_ROCM
  CuBlasLtMatrixLayout Ddesc(ScalarTypeToCudaDataType(result_dtype), m, n, result_ld);
  if (bias_ptr) {
    computeDesc.setAttribute(CUBLASLT_MATMUL_DESC_BIAS_POINTER, bias_ptr);
    computeDesc.setAttribute(CUBLASLT_MATMUL_DESC_EPILOGUE, CUBLASLT_EPILOGUE_BIAS);
    computeDesc.setAttribute(CUBLASLT_MATMUL_DESC_BIAS_DATA_TYPE, ScalarTypeToCudaDataType(bias_dtype));
  }

  if (mat1_scale_dtype == kFloat8_e8m0fnu && mat2_scale_dtype == kFloat8_e8m0fnu) {
#if CUDA_VERSION >= 12080
    computeDesc.setAttribute(CUBLASLT_MATMUL_DESC_A_SCALE_MODE, CUBLASLT_MATMUL_MATRIX_SCALE_VEC32_UE8M0);
    computeDesc.setAttribute(CUBLASLT_MATMUL_DESC_B_SCALE_MODE, CUBLASLT_MATMUL_MATRIX_SCALE_VEC32_UE8M0);
#else
    TORCH_CHECK(false, "scaled_gemm with `torch.float8_e8m0fnu` scales is only supported for CUDA 12.8 and above");
#endif // if CUDA_VERSION >= 12080
  } else if (mat1_scale_dtype == kFloat8_e4m3fn && mat2_scale_dtype == kFloat8_e4m3fn) {
#if CUDA_VERSION >= 12080
    computeDesc.setAttribute(CUBLASLT_MATMUL_DESC_A_SCALE_MODE, CUBLASLT_MATMUL_MATRIX_SCALE_VEC16_UE4M3);
    computeDesc.setAttribute(CUBLASLT_MATMUL_DESC_B_SCALE_MODE, CUBLASLT_MATMUL_MATRIX_SCALE_VEC16_UE4M3);
#else
    TORCH_CHECK(false, "scaled_gemm with `torch.float8_e4m3fn` scales is only supported for CUDA 12.8 and above");
#endif // if CUDA_VERSION >= 12080
  } else if (mat1_scale_dtype == kFloat && mat2_scale_dtype == kFloat && use_rowwise) {
#if CUDA_VERSION >= 12090 || (defined(USE_ROCM) && defined(HIPBLASLT_OUTER_VEC))
    computeDesc.setAttribute(CUBLASLT_MATMUL_DESC_A_SCALE_MODE, CUBLASLT_MATMUL_MATRIX_SCALE_OUTER_VEC_32F);
    computeDesc.setAttribute(CUBLASLT_MATMUL_DESC_B_SCALE_MODE, CUBLASLT_MATMUL_MATRIX_SCALE_OUTER_VEC_32F);
#elif defined(USE_ROCM) && defined(HIPBLASLT_VEC_EXT)
    // no-op here for older hipblaslt ext enums, to avoid TORCH_CHECK below
#else
    TORCH_CHECK(false, "scaled_gemm with `torch.float` outer vector scaling is only supported for CUDA 12.9 and above");
#endif // if CUDA_VERSION >= 12090
  }

  CuBlasLtMatmulPreference preference;
  auto ltworkspace = CublasLtWorkspace();
  preference.setAttribute(CUBLASLT_MATMUL_PREF_MAX_WORKSPACE_BYTES, ltworkspace.size);
  cublasLtMatmulHeuristicResult_t heuristicResult = {};
  int returnedResult = 0;
  cublasLtHandle_t ltHandle = at::cuda::getCurrentCUDABlasLtHandle();
  TORCH_CUDABLAS_CHECK(cublasLtMatmulAlgoGetHeuristic(
      ltHandle,
      computeDesc.descriptor(),
      Adesc.descriptor(),
      Bdesc.descriptor(),
      Cdesc.descriptor(),
      Ddesc.descriptor(),
      preference.descriptor(),
      1,
      &heuristicResult,
      &returnedResult));
  if (returnedResult == 0) {
#ifndef USE_ROCM
    TORCH_CUDABLAS_CHECK(CUBLAS_STATUS_NOT_SUPPORTED);
#else
    // hipblaslt might be able to recover by returning all algos
    std::vector<hipblasLtMatmulHeuristicResult_t> all_algos;
    TORCH_CUDABLAS_CHECK(hipblaslt_ext::getAllAlgos(
        ltHandle,
        hipblaslt_ext::GemmType::HIPBLASLT_GEMM,
        _cublasOpFromChar(transa),
        _cublasOpFromChar(transb),
        ScalarTypeToCudaDataType(mat1_dtype),
        ScalarTypeToCudaDataType(mat2_dtype),
        // C is nullptr and beta=0, so set to something reasonable. See above.
        //ScalarTypeToCudaDataType(bias_dtype),
        ScalarTypeToCudaDataType(result_dtype),
        ScalarTypeToCudaDataType(result_dtype),
        CUBLAS_COMPUTE_32F,
        all_algos));
    if (all_algos.size() == 0) {
      TORCH_CUDABLAS_CHECK(CUBLAS_STATUS_NOT_SUPPORTED);
    }
    // pick first valid solution
    bool found = false;
    for (size_t i = 0; i < all_algos.size(); i++) {
        size_t ret_workspace_size = 0;
        auto is_valid_status = hipblaslt_ext::matmulIsAlgoSupported(
                ltHandle,
                computeDesc.descriptor(),
                &alpha_val,
                Adesc.descriptor(),
                Bdesc.descriptor(),
                &beta_val,
                Cdesc.descriptor(),
                Ddesc.descriptor(),
                all_algos[i].algo,
                ret_workspace_size);
        if (is_valid_status == HIPBLAS_STATUS_SUCCESS) {
            if (ret_workspace_size <= ltworkspace.size) {
                heuristicResult = all_algos[i];
                found = true;
                break;
            }
        }
    }
    TORCH_CHECK(found, "could not find valid hipblaslt solution");
#endif // ifndef USE_ROCM
  }
  cublasStatus_t cublasStatus = cublasLtMatmul(
      ltHandle,
      computeDesc.descriptor(),
      &alpha_val,
      mat1_ptr,
      Adesc.descriptor(),
      mat2_ptr,
      Bdesc.descriptor(),
      &beta_val,
#ifdef USE_ROCM
      result_ptr, // unused, since beta_val is 0, but hipblaslt can't handle nullptr
#else
      nullptr,
#endif // ifdef USE_ROCM
      Cdesc.descriptor(),
      result_ptr,
      Ddesc.descriptor(),
      &heuristicResult.algo,
      ltworkspace.ptr,
      ltworkspace.size,
      stream);
#ifdef USE_ROCM
  if (at::globalContext()._SMCarveout_EXPERIMENTAL().has_value()) {
    _syncCurrentWithCarveoutStream(stream, false);
  }
#endif
  TORCH_CHECK(
      cublasStatus == CUBLAS_STATUS_SUCCESS,
      "CUDA error: ",
      at::cuda::blas::_cublasGetErrorEnum(cublasStatus),
      " when calling cublasLtMatmul with transpose_mat1 ",
      transa,
      " transpose_mat2 ",
      transb,
      " m ",
      m,
      " n ",
      n,
      " k ",
      k,
      " mat1_ld ",
      mat1_ld,
      " mat2_ld ",
      mat2_ld,
      " result_ld ",
      result_ld,
      " computeType ",
      computeType,
      " scaleType ",
      scaleType);
  return;
#endif // if CUDA_VERSION >= 11080 || defined(USE_ROCM)
  TORCH_CHECK(false, "scaled_gemm is only supported for CUDA 11.8 and above");
}

void int8_gemm(
    bool transpose_mat1,
    bool transpose_mat2,
    int64_t m,
    int64_t n,
    int64_t k,
    const int8_t* mat1_ptr,
    int64_t mat1_ld,
    const int8_t* mat2_ptr,
    int64_t mat2_ld,
    int32_t* result_ptr,
    int64_t result_ld) {

  cublasComputeType_t computeType = CUBLAS_COMPUTE_32I;
  cudaDataType_t scaleType = CUDA_R_32I;

  cudaDataType_t abType = CUDA_R_8I;
  cudaDataType_t cType = CUDA_R_32I;

  CuBlasLtMatmulDescriptor computeDesc(computeType, scaleType);
  cublasOperation_t transa = transpose_mat1 ? CUBLAS_OP_T : CUBLAS_OP_N;
  computeDesc.setAttribute(CUBLASLT_MATMUL_DESC_TRANSA, transa);
  cublasOperation_t transb = transpose_mat2 ? CUBLAS_OP_T : CUBLAS_OP_N;
  computeDesc.setAttribute(CUBLASLT_MATMUL_DESC_TRANSB, transb);
  auto stream = at::cuda::getCurrentCUDAStream();
#ifndef USE_ROCM
  if (at::globalContext()._SMCarveout_EXPERIMENTAL().has_value()) {
    computeDesc.setAttribute<int32_t>(
        CUBLASLT_MATMUL_DESC_SM_COUNT_TARGET,
        at::cuda::getCurrentDeviceProperties()->multiProcessorCount -
            at::globalContext()._SMCarveout_EXPERIMENTAL().value());
  }
#else
  if (at::globalContext()._SMCarveout_EXPERIMENTAL().has_value()) {
    stream = _getCarveoutStream(
        at::globalContext()._SMCarveout_EXPERIMENTAL().value());
    _syncCurrentWithCarveoutStream(stream, true);
  }
#endif

  CuBlasLtMatrixLayout Adesc(abType, m, k, mat1_ld, transpose_mat1);
  CuBlasLtMatrixLayout Bdesc(abType, k, n, mat2_ld, transpose_mat2);
  CuBlasLtMatrixLayout Cdesc(cType, m, n, result_ld);

  // cublas team: alpha and beta need to be the same dtype as of scaleType
  at::opmath_type<int32_t> alpha_val = 1;
  int32_t beta_val = 0;
  cublasLtHandle_t ltHandle = at::cuda::getCurrentCUDABlasLtHandle();

#ifdef USE_ROCM
  CuBlasLtMatmulPreference preference;
  auto ltworkspace = CublasLtWorkspace();
  preference.setAttribute(CUBLASLT_MATMUL_PREF_MAX_WORKSPACE_BYTES, ltworkspace.size);
  cublasLtMatmulHeuristicResult_t heuristicResult = {};
  int returnedResult = 0;
  TORCH_CUDABLAS_CHECK(cublasLtMatmulAlgoGetHeuristic(
      ltHandle,
      computeDesc.descriptor(),
      Adesc.descriptor(),
      Bdesc.descriptor(),
      Cdesc.descriptor(),
      Cdesc.descriptor(),
      preference.descriptor(),
      1,
      &heuristicResult,
      &returnedResult));
  if (returnedResult == 0) {
    TORCH_CUDABLAS_CHECK(CUBLAS_STATUS_NOT_SUPPORTED);
  }
#endif

  cublasStatus_t cublasStatus = cublasLtMatmul(
      ltHandle,
      computeDesc.descriptor(),
      &alpha_val,
      mat1_ptr,
      Adesc.descriptor(),
      mat2_ptr,
      Bdesc.descriptor(),
      &beta_val,
      result_ptr,
      Cdesc.descriptor(),
      result_ptr,
      Cdesc.descriptor(),
#ifdef USE_ROCM
      &heuristicResult.algo,
#else
      nullptr, // Heuristics don't seem to work for int8
#endif
#ifdef USE_ROCM
      ltworkspace.ptr,
#else
      nullptr, // Non-zero workspace doesn't seem to work.
#endif
#ifdef USE_ROCM
      ltworkspace.size,
#else
      0,
#endif
      stream);
  TORCH_CHECK(
      cublasStatus == CUBLAS_STATUS_SUCCESS,
      "CUDA error: ",
      at::cuda::blas::_cublasGetErrorEnum(cublasStatus),
      " when calling cublasLtMatmul with transpose_mat1 ",
      transpose_mat1,
      " transpose_mat2 ",
      transpose_mat2,
      " m ",
      m,
      " n ",
      n,
      " k ",
      k,
      " mat1_ld ",
      mat1_ld,
      " mat2_ld ",
      mat2_ld,
      " result_ld ",
      result_ld,
      " abType ",
      abType,
      " cType ",
      cType,
      " computeType ",
      computeType,
      " scaleType ",
      scaleType);
#ifdef USE_ROCM
  if (at::globalContext()._SMCarveout_EXPERIMENTAL().has_value()) {
    _syncCurrentWithCarveoutStream(stream, false);
  }
#endif
}

template <>
void trsm<float>(CUDABLAS_TRSM_ARGTYPES(float)) {
  TORCH_CUDABLAS_CHECK(cublasStrsm(
      handle, side, uplo, trans, diag, m, n, alpha, A, lda, B, ldb));
}

template <>
void trsm<double>(CUDABLAS_TRSM_ARGTYPES(double)) {
  TORCH_CUDABLAS_CHECK(cublasDtrsm(
      handle, side, uplo, trans, diag, m, n, alpha, A, lda, B, ldb));
}

template <>
void trsm<c10::complex<float>>(CUDABLAS_TRSM_ARGTYPES(c10::complex<float>)) {
  TORCH_CUDABLAS_CHECK(cublasCtrsm(
      handle,
      side,
      uplo,
      trans,
      diag,
      m,
      n,
      reinterpret_cast<const cuComplex*>(alpha),
      reinterpret_cast<const cuComplex*>(A),
      lda,
      reinterpret_cast<cuComplex*>(B),
      ldb));
}

template <>
void trsm<c10::complex<double>>(CUDABLAS_TRSM_ARGTYPES(c10::complex<double>)) {
  TORCH_CUDABLAS_CHECK(cublasZtrsm(
      handle,
      side,
      uplo,
      trans,
      diag,
      m,
      n,
      reinterpret_cast<const cuDoubleComplex*>(alpha),
      reinterpret_cast<const cuDoubleComplex*>(A),
      lda,
      reinterpret_cast<cuDoubleComplex*>(B),
      ldb));
}

template <>
// NOLINTNEXTLINE(*array*)
void trsmBatched<float>(CUDABLAS_TRSM_BATCHED_ARGTYPES(float)) {
  TORCH_CUDABLAS_CHECK(cublasStrsmBatched(
      handle,
      side,
      uplo,
      trans,
      diag,
      m,
      n,
      alpha,
      A,
      lda,
      B,
      ldb,
      batchCount));
}

template <>
// NOLINTNEXTLINE(*array*)
void trsmBatched<double>(CUDABLAS_TRSM_BATCHED_ARGTYPES(double)) {
  TORCH_CUDABLAS_CHECK(cublasDtrsmBatched(
      handle,
      side,
      uplo,
      trans,
      diag,
      m,
      n,
      alpha,
      A,
      lda,
      B,
      ldb,
      batchCount));
}

template <>
void trsmBatched<c10::complex<float>>(
// NOLINTNEXTLINE(*array*)
    CUDABLAS_TRSM_BATCHED_ARGTYPES(c10::complex<float>)) {
  TORCH_CUDABLAS_CHECK(cublasCtrsmBatched(
      handle,
      side,
      uplo,
      trans,
      diag,
      m,
      n,
      reinterpret_cast<const cuComplex*>(alpha),
      reinterpret_cast<cuComplex**>(A),
      lda,
      reinterpret_cast<cuComplex**>(B),
      ldb,
      batchCount));
}

template <>
void trsmBatched<c10::complex<double>>(
// NOLINTNEXTLINE(*array*)
    CUDABLAS_TRSM_BATCHED_ARGTYPES(c10::complex<double>)) {
  TORCH_CUDABLAS_CHECK(cublasZtrsmBatched(
      handle,
      side,
      uplo,
      trans,
      diag,
      m,
      n,
      reinterpret_cast<const cuDoubleComplex*>(alpha),
      reinterpret_cast<cuDoubleComplex**>(A),
      lda,
      reinterpret_cast<cuDoubleComplex**>(B),
      ldb,
      batchCount));
}

/* LEVEL 2 BLAS FUNCTIONS */

#define GEMV_CHECK_ARGVALUES(Dtype)           \
  do {                                        \
    CUDABLAS_NONNEGINT_CHECK(gemv<Dtype>, m); \
    CUDABLAS_NONNEGINT_CHECK(gemv<Dtype>, n); \
    CUDABLAS_POSINT_CHECK(gemv<Dtype>, lda);  \
    CUDABLAS_POSINT_CHECK(gemv<Dtype>, incx); \
    CUDABLAS_POSINT_CHECK(gemv<Dtype>, incy); \
  } while (0)

template <>
void gemv<c10::complex<double>>(CUDABLAS_GEMV_ARGTYPES(c10::complex<double>)) {
  // See Note [Writing Nondeterministic Operations]
  globalContext().alertCuBLASConfigNotDeterministic();
  cublasHandle_t handle = at::cuda::getCurrentCUDABlasHandle();
  cublasOperation_t op = _cublasOpFromChar(trans);
  _cublasAdjustLdLevel2(m, n, &lda);
  GEMV_CHECK_ARGVALUES(c10::complex<double>);
  TORCH_CUDABLAS_CHECK(
      cublasZgemv(handle, op, m, n, reinterpret_cast<const cuDoubleComplex*>(&alpha), reinterpret_cast<const cuDoubleComplex*>(a),
      lda, reinterpret_cast<const cuDoubleComplex*>(x), incx, reinterpret_cast<const cuDoubleComplex*>(&beta),
      reinterpret_cast<cuDoubleComplex*>(y), incy));
}

template <>
void gemv<c10::complex<float>>(CUDABLAS_GEMV_ARGTYPES(c10::complex<float>)) {
  // gemv is bw bound, and does not benefit from TF32. But the precision
  // loss still happens on TF32. So we disable it here.
  NoTF32Guard disable_tf32;
  // See Note [Writing Nondeterministic Operations]
  globalContext().alertCuBLASConfigNotDeterministic();
  cublasHandle_t handle = at::cuda::getCurrentCUDABlasHandle();
  cublasOperation_t op = _cublasOpFromChar(trans);
  _cublasAdjustLdLevel2(m, n, &lda);
  GEMV_CHECK_ARGVALUES(c10::complex<float>);
  TORCH_CUDABLAS_CHECK(
      cublasCgemv(handle, op, m, n, reinterpret_cast<const cuComplex*>(&alpha), reinterpret_cast<const cuComplex*>(a),
      lda, reinterpret_cast<const cuComplex*>(x), incx, reinterpret_cast<const cuComplex*>(&beta),
      reinterpret_cast<cuComplex*>(y), incy));
}

template <>
void gemv<double>(CUDABLAS_GEMV_ARGTYPES(double)) {
  // See Note [Writing Nondeterministic Operations]
  globalContext().alertCuBLASConfigNotDeterministic();
  cublasHandle_t handle = at::cuda::getCurrentCUDABlasHandle();
  cublasOperation_t op = _cublasOpFromChar(trans);
  _cublasAdjustLdLevel2(m, n, &lda);
  GEMV_CHECK_ARGVALUES(double);
  TORCH_CUDABLAS_CHECK(
      cublasDgemv(handle, op, m, n, &alpha, a, lda, x, incx, &beta, y, incy));
}

template <>
void gemv<float>(CUDABLAS_GEMV_ARGTYPES(float)) {
  // gemv is bw bound, and does not benefit from TF32. But the precision
  // loss still happens on TF32. So we disable it here.
  NoTF32Guard disable_tf32;
  // See Note [Writing Nondeterministic Operations]
  globalContext().alertCuBLASConfigNotDeterministic();
  cublasHandle_t handle = at::cuda::getCurrentCUDABlasHandle();
  cublasOperation_t op = _cublasOpFromChar(trans);
  _cublasAdjustLdLevel2(m, n, &lda);
  GEMV_CHECK_ARGVALUES(float);
  TORCH_CUDABLAS_CHECK(
      cublasSgemv(handle, op, m, n, &alpha, a, lda, x, incx, &beta, y, incy));
}

template <>
void gemv<at::Half>(CUDABLAS_GEMV_ARGTYPES(at::Half)) {
  // In general, cublas regards matrices as column-major.
  // The cublasS/Dgemv usages in cuda::blas::gemv<float>/<double> above
  // require that external blas::gemv callers obey the following convention:
  //
  // If "a" is row-major with shape (output, summed) in blas::gemv's caller,
  // caller interprets it as column-major with shape (summed, output), passes
  // summed and output respectively to our local vars m, n, and requests that cublas
  // internally transpose ("trans") the column-major interpretation of a.
  //
  // There's no such thing as "cublasHalfgemv", so here we hack gemv with a gemm.
  // However, we must allow the same calling convention, because the caller shouldn't
  // have to swap args based on whether it's calling blas::gemv<at::Half> or <float>.

  bool trans_bool = (_cublasOpFromChar(trans) != CUBLAS_OP_N);
  if (trans_bool) {
    std::swap(m, n);
  }
  // After swap, local vars m, n contain the output and summed sizes respectively,
  // regardless of whether "a" was row-major or column-major in gemv<>'s caller.

  // To handle the possibility incy > 1, interprets vector y as column-major matrix with one row
  // (shape (1, output)) and leading dim incy.
  // trans(a)*x would compute a matrix with one column (shape (output, 1)) which wouldn't match y.
  // So instead, we interpret x similarly to y, as a column-major matrix with one row
  // (shape (1, summed)) and leading dim incx.  The gemm then carries out x*transpose(trans(a)) to
  // produce a matrix with one row (shape (1, output)), matching y.
  char trans_flipped = (trans_bool ? 'n' : 't');
  gemm<at::Half>(
      'n', trans_flipped, 1, m, n, alpha, x, incx, a, lda, beta, y, incy);
}

template <>
void gemv<at::BFloat16>(CUDABLAS_GEMV_ARGTYPES(at::BFloat16)) {
  bool trans_bool = (_cublasOpFromChar(trans) != CUBLAS_OP_N);
  if (trans_bool) {
    std::swap(m, n);
  }
  char trans_flipped = (trans_bool ? 'n' : 't');
  gemm<at::BFloat16>(
      'n', trans_flipped, 1, m, n, alpha, x, incx, a, lda, beta, y, incy);
}

/* LEVEL 1 BLAS FUNCTIONS */

template <>
void dot<double>(CUDABLAS_DOT_ARGTYPES(double)) {
  TORCH_CUDABLAS_CHECK(cublasDdot(handle, n, x, incx, y, incy, result));
}

template <>
void dot<float>(CUDABLAS_DOT_ARGTYPES(float)) {
  TORCH_CUDABLAS_CHECK(cublasSdot(handle, n, x, incx, y, incy, result));
}

template <>
void dot<c10::complex<double>>(CUDABLAS_DOT_ARGTYPES(c10::complex<double>)) {
  TORCH_CUDABLAS_CHECK(cublasZdotu(handle, n, reinterpret_cast<const cuDoubleComplex*>(x),
                                   incx, reinterpret_cast<const cuDoubleComplex*>(y), incy,
                                   reinterpret_cast<cuDoubleComplex*>(result)));
}

template <>
void dot<c10::complex<float>>(CUDABLAS_DOT_ARGTYPES(c10::complex<float>)) {
  TORCH_CUDABLAS_CHECK(cublasCdotu(handle, n, reinterpret_cast<const cuComplex*>(x),
                                   incx, reinterpret_cast<const cuComplex*>(y), incy,
                                   reinterpret_cast<cuComplex*>(result)));
}

template <>
void dot<at::Half>(CUDABLAS_DOT_ARGTYPES(at::Half)) {
  TORCH_CUDABLAS_CHECK(cublasDotEx(
      handle,
      n,
      x,
      CUDA_R_16F,
      incx,
      y,
      CUDA_R_16F,
      incy,
      result,
      CUDA_R_16F,
      CUDA_R_32F));
}

template <>
void dot<at::BFloat16>(CUDABLAS_DOT_ARGTYPES(at::BFloat16)) {
  TORCH_CUDABLAS_CHECK(cublasDotEx(
      handle,
      n,
      x,
      CUDA_R_16BF,
      incx,
      y,
      CUDA_R_16BF,
      incy,
      result,
      CUDA_R_16BF,
      CUDA_R_32F));
}

template <>
void vdot<c10::complex<float>>(CUDABLAS_DOT_ARGTYPES(c10::complex<float>)) {
  TORCH_CUDABLAS_CHECK(cublasCdotc(handle, n, reinterpret_cast<const cuComplex*>(x),
                                   incx, reinterpret_cast<const cuComplex*>(y), incy,
                                   reinterpret_cast<cuComplex*>(result)));
}

template <>
void vdot<c10::complex<double>>(CUDABLAS_DOT_ARGTYPES(c10::complex<double>)) {
  TORCH_CUDABLAS_CHECK(cublasZdotc(handle, n, reinterpret_cast<const cuDoubleComplex*>(x),
                                   incx, reinterpret_cast<const cuDoubleComplex*>(y), incy,
                                   reinterpret_cast<cuDoubleComplex*>(result)));
}

// HIP on Windows does not support
#if !(defined(USE_ROCM) && defined(_MSC_VER))
template <>
void getrsBatched<float>(CUDABLAS_GETRS_ARGTYPES(float)) {
  TORCH_CUDABLAS_CHECK(cublasSgetrsBatched(
      handle,
      trans,
      n,
      nrhs,
      dA_array,
      lda,
      ipiv_array,
      dB_array,
      ldb,
      info_array,
      batchsize));
}

template <>
void getrsBatched<double>(CUDABLAS_GETRS_ARGTYPES(double)) {
  TORCH_CUDABLAS_CHECK(cublasDgetrsBatched(
      handle,
      trans,
      n,
      nrhs,
      dA_array,
      lda,
      ipiv_array,
      dB_array,
      ldb,
      info_array,
      batchsize));
}

template <>
void getrsBatched<c10::complex<float>>(CUDABLAS_GETRS_ARGTYPES(c10::complex<float>)) {
  TORCH_CUDABLAS_CHECK(cublasCgetrsBatched(
      handle,
      trans,
      n,
      nrhs,
      reinterpret_cast<cuComplex**>(dA_array),
      lda,
      ipiv_array,
      reinterpret_cast<cuComplex**>(dB_array),
      ldb,
      info_array,
      batchsize));
}

template <>
void getrsBatched<c10::complex<double>>(CUDABLAS_GETRS_ARGTYPES(c10::complex<double>)) {
  TORCH_CUDABLAS_CHECK(cublasZgetrsBatched(
      handle,
      trans,
      n,
      nrhs,
      reinterpret_cast<cuDoubleComplex**>(dA_array),
      lda,
      ipiv_array,
      reinterpret_cast<cuDoubleComplex**>(dB_array),
      ldb,
      info_array,
      batchsize));
}

template <>
void geqrfBatched<float>(CUDABLAS_GEQRF_BATCHED_ARGTYPES(float)) {
  TORCH_CUDABLAS_CHECK(cublasSgeqrfBatched(
      handle, m, n, A_array, lda, tau_array, info, batchsize));
}

template <>
void geqrfBatched<double>(CUDABLAS_GEQRF_BATCHED_ARGTYPES(double)) {
  TORCH_CUDABLAS_CHECK(cublasDgeqrfBatched(
      handle, m, n, A_array, lda, tau_array, info, batchsize));
}

template <>
void geqrfBatched<c10::complex<float>>(
    CUDABLAS_GEQRF_BATCHED_ARGTYPES(c10::complex<float>)) {
  TORCH_CUDABLAS_CHECK(cublasCgeqrfBatched(
      handle,
      m,
      n,
      reinterpret_cast<cuComplex**>(A_array),
      lda,
      reinterpret_cast<cuComplex**>(tau_array),
      info,
      batchsize));
}

template <>
void geqrfBatched<c10::complex<double>>(
    CUDABLAS_GEQRF_BATCHED_ARGTYPES(c10::complex<double>)) {
  TORCH_CUDABLAS_CHECK(cublasZgeqrfBatched(
      handle,
      m,
      n,
      reinterpret_cast<cuDoubleComplex**>(A_array),
      lda,
      reinterpret_cast<cuDoubleComplex**>(tau_array),
      info,
      batchsize));
}

template <>
void getrfBatched<double>(
    int n, double** dA_array, int ldda, int* ipiv_array, int* info_array, int batchsize) {
  auto handle = at::cuda::getCurrentCUDABlasHandle();
  TORCH_CUDABLAS_CHECK(cublasDgetrfBatched(
      handle, n, dA_array, ldda, ipiv_array, info_array, batchsize));
}

template <>
void getrfBatched<float>(
    int n, float** dA_array, int ldda, int* ipiv_array, int* info_array, int batchsize) {
  auto handle = at::cuda::getCurrentCUDABlasHandle();
  TORCH_CUDABLAS_CHECK(cublasSgetrfBatched(
      handle, n, dA_array, ldda, ipiv_array, info_array, batchsize));
}

template <>
void getrfBatched<c10::complex<double>>(
    int n,
    c10::complex<double>** dA_array,
    int ldda,
    int* ipiv_array,
    int* info_array,
    int batchsize) {
  auto handle = at::cuda::getCurrentCUDABlasHandle();
  TORCH_CUDABLAS_CHECK(cublasZgetrfBatched(
      handle,
      n,
      reinterpret_cast<cuDoubleComplex**>(dA_array),
      ldda,
      ipiv_array,
      info_array,
      batchsize));
}

template <>
void getrfBatched<c10::complex<float>>(
    int n,
    c10::complex<float>** dA_array,
    int ldda,
    int* ipiv_array,
    int* info_array,
    int batchsize) {
  auto handle = at::cuda::getCurrentCUDABlasHandle();
  TORCH_CUDABLAS_CHECK(cublasCgetrfBatched(
      handle,
      n,
      reinterpret_cast<cuComplex**>(dA_array),
      ldda,
      ipiv_array,
      info_array,
      batchsize));
}


template <>
void gelsBatched<double>(CUDABLAS_GELS_BATCHED_ARGTYPES(double)) {
  TORCH_CUDABLAS_CHECK(cublasDgelsBatched(
      handle, trans, m, n, nrhs, dA_array, ldda, dC_array, lddc, info, devInfoArray, batchSize));
}

template <>
void gelsBatched<float>(CUDABLAS_GELS_BATCHED_ARGTYPES(float)) {
  TORCH_CUDABLAS_CHECK(cublasSgelsBatched(
      handle, trans, m, n, nrhs, dA_array, ldda, dC_array, lddc, info, devInfoArray, batchSize));
}

template <>
void gelsBatched<c10::complex<double>>(CUDABLAS_GELS_BATCHED_ARGTYPES(c10::complex<double>)) {
  TORCH_CUDABLAS_CHECK(cublasZgelsBatched(
      handle, trans,
      m, n, nrhs,
      reinterpret_cast<cuDoubleComplex**>(dA_array),
      ldda,
      reinterpret_cast<cuDoubleComplex**>(dC_array),
      lddc,
      info,
      devInfoArray,
      batchSize));
}

template <>
void gelsBatched<c10::complex<float>>(CUDABLAS_GELS_BATCHED_ARGTYPES(c10::complex<float>)) {
  TORCH_CUDABLAS_CHECK(cublasCgelsBatched(
      handle, trans,
      m, n, nrhs,
      reinterpret_cast<cuComplex**>(dA_array),
      ldda,
      reinterpret_cast<cuComplex**>(dC_array),
      lddc,
      info,
      devInfoArray,
      batchSize));
}
#endif // !(defined(USE_ROCM) && defined(_MSC_VER))

} // namespace at::cuda::blas<|MERGE_RESOLUTION|>--- conflicted
+++ resolved
@@ -189,7 +189,6 @@
 }
 #endif
 
-<<<<<<< HEAD
 #ifdef USE_ROCM
 static c10::cuda::CUDAStream _getCarveoutStream(int32_t value) {
   static int32_t last_value = 0;
@@ -244,55 +243,6 @@
 }
 #endif
 
-static size_t _parseChosenWorkspaceSize() {
-  auto val = c10::utils::get_env("CUBLASLT_WORKSPACE_SIZE");
-#ifdef USE_ROCM
-  if (!val.has_value()) {
-    // accept either env var
-    val = c10::utils::get_env("HIPBLASLT_WORKSPACE_SIZE");
-  }
-  size_t workspace_size = 76*1024; /* Use 76 MB for hipBLASLt */
-#else
-  size_t workspace_size = 1024; /* default size in KiB according to #73328 */
-#endif
-
-  if (val.has_value()) {
-    try {
-      workspace_size = std::stoi(val.value());
-    } catch (std::invalid_argument const&) {
-      TORCH_WARN(
-          "invalid CUBLASLT_WORKSPACE_SIZE,",
-          " using default workspace size of ",
-          workspace_size,
-          " KiB.");
-    } catch (std::out_of_range const&) {
-      TORCH_WARN(
-          "CUBLASLT_WORKSPACE_SIZE out of range,",
-          " using default workspace size of ",
-          workspace_size,
-          " KiB.");
-    }
-  }
-  return workspace_size * 1024;
-}
-
-static size_t _getWorkspaceSize() {
-  static size_t workspace_size = _parseChosenWorkspaceSize();
-  return workspace_size;
-}
-
-void* _getUnifiedWorkspaceWithoutHandle() {
-  cublasHandle_t handle = at::cuda::getCurrentCUDABlasHandle();
-  auto stream = c10::cuda::getCurrentCUDAStream();
-  cudaStream_t _stream = stream;
-  auto key = std::make_tuple(static_cast<void *>(handle), static_cast<void *>(_stream));
-  auto workspace_it = at::cuda::cublas_handle_stream_to_workspace().find(key);
-  TORCH_INTERNAL_ASSERT(workspace_it != at::cuda::cublas_handle_stream_to_workspace().end());
-  return workspace_it->second.mutable_get();
-}
-
-=======
->>>>>>> c7b6c98d
 struct CublasLtWorkspace {
   CublasLtWorkspace() {
     size = at::cuda::getCUDABlasLtWorkspaceSize();
