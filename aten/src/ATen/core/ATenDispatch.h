--- conflicted
+++ resolved
@@ -6,12 +6,9 @@
 #include <unordered_map>
 #include <unordered_set>
 #include <ATen/core/OpsAlreadyMovedToC10.h>
-<<<<<<< HEAD
-=======
 #include <ATen/core/Variadic.h>
 #include <ATen/core/TensorBody.h>
 #include <ATen/core/EnableNamedTensor.h>
->>>>>>> 9b2e2ee2
 #include <c10/util/C++17.h>
 #include <memory>
 #include <mutex>
@@ -48,8 +45,6 @@
 
 }
 
-<<<<<<< HEAD
-=======
 namespace detail {
   struct MultiDispatchTensorTypeSet : IterArgs<MultiDispatchTensorTypeSet> {
     TensorTypeSet ts;
@@ -110,7 +105,6 @@
     not_ok_to_box<guts::decay_t<Args>>...
   >>;
 
->>>>>>> 9b2e2ee2
 // ATenOpTable stores the implementations for each backend, in addition to
 // an implementation for variables.
 class CAFFE2_API ATenOpTable {
@@ -118,12 +112,12 @@
   ATenOpTable(std::string schema)
     : schema_(std::move(schema)) {}
 
-<<<<<<< HEAD
-  template<class FuncType>
-  FuncType* getOp(TensorTypeSet ts) const {
-    return reinterpret_cast<FuncType*>(getOp(impl::dispatchTypeId(ts)));
-  }
+  // NB: No universal forwarding
+  template<class Result, class... Args>
+  Result callUnboxed(Args... args) const;
+
  private:
+
   void registerOp(TensorTypeId tid, void* fn) {
     TORCH_CHECK(function_table_[static_cast<int64_t>(tid)] == nullptr,
         "Attempting to register function for schema ", schema_,
@@ -132,36 +126,7 @@
     function_table_[static_cast<int64_t>(tid)] = fn;
   }
 
-  void* getFallbackOp(TensorTypeId tid) const;
-
-  void* getOp(TensorTypeId tid) const {
-    // You might think we can minorly optimize this further by maintaining a
-    // bitmask of registered operator keys, so we don't select dispatch ids
-    // which don't have implementations here.  But the net effect is that if you
-    // get a Variable CPUTensor, if there is no variable registration, you'll
-    // fall back to the CPU implementation.  Is this what you want?  Unlikely...
-    if (function_table_[static_cast<int64_t>(tid)] == nullptr) {
-      return getFallbackOp(tid);
-    }
-    return function_table_[static_cast<int64_t>(tid)];
-  }
-=======
-  // NB: No universal forwarding
-  template<class Result, class... Args>
-  Result callUnboxed(Args... args) const;
-
- private:
-
-  void registerOp(TensorTypeId tid, void* fn) {
-    TORCH_CHECK(function_table_[static_cast<int64_t>(tid)] == nullptr,
-        "Attempting to register function for schema ", schema_,
-        " and tensor type ", toString(tid),
-        " but there is already a function registered");
-    function_table_[static_cast<int64_t>(tid)] = fn;
-  }
-
   C10_NORETURN void reportError(TensorTypeId tid) const;
->>>>>>> 9b2e2ee2
 
   friend class ATenDispatch;
 
@@ -181,16 +146,10 @@
     return *this;
   }
 
-<<<<<<< HEAD
-  template<class FuncType>
-  ATenDispatch& registerOp(Backend b, const char* schema, FuncType* fn) {
-    return registerOp(backendToTensorTypeId(b), schema, fn);
-=======
   ATenDispatch& registerFallbackBoxedOp(TensorTypeId id, FallbackBoxedFunction* fn) {
     std::lock_guard<std::mutex> lock(mutex_);
     boxed_fallback_table_[static_cast<size_t>(id)] = fn;
     return *this;
->>>>>>> 9b2e2ee2
   }
 
   const ATenOpTable* getOpTable(const char* schema) const {
