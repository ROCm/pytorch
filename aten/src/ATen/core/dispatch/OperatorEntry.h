#pragma once

#include <ATen/core/dispatch/DispatchTable.h>
#include <ATen/core/dispatch/OperatorOptions.h>
#include <ATen/core/dispatch/RegistrationHandleRAII.h>
#include <list>

namespace c10 {
namespace impl {
  class OperatorEntry;
}

<<<<<<< HEAD
/**
 * This class represents an operator kernel, i.e. an operator *after* it was
 * dispatched to a certain device. You can use it to call the kernel.
 *
 * You can keep this OpKernel instance around to avoid future dispatch
 * when you know it'd dispatch to the same kernel anyhow.
 *
 * Also, keeping around the OpKernel instance will keep around a local cache
 * that is used by some kernels to get better performance when they're called
 * multiple times (mostly Caffe2 kernels do that).
 *
 * OpKernel is only threadsafe if the kernel is threadsafe. There are no mutexes
 * protecting the kernel cache, so if the kernel uses the cache and doesn't have
 * mutexes for it, it will likely not be threadsafe.
 */
class CAFFE2_API OpKernel final {
public:
  OpKernel(OpKernel&&) noexcept = default;
  OpKernel& operator=(OpKernel&&) noexcept = default;
  OpKernel(const OpKernel&) = delete;
  OpKernel& operator=(const OpKernel&) = delete;

  /**
   * Call the operator kernel with the given arguments.
   */
  void call(Stack* stack) const {
    // TODO Make boxed kernels mandatory and remove this check
    TORCH_CHECK(nullptr != kernel_, "Tried to call OpKernel::call() for a kernel that doesn't have an boxed version.");

    return (*kernel_)(stack, cache_.get());
  }

  template<class Result, class... Args>
  Result callUnboxed(Args... args) const {
    // TODO Should we box and call the boxed kernel instead of failing?
    TORCH_CHECK(nullptr != unboxed_kernel_, "Tried to call OpKernel::callUnboxed() for a kernel that doesn't have an unboxed version.");

    using OpSignature = Result (c10::KernelCache*, Args...);
    OpSignature* kernel = reinterpret_cast<OpSignature*>(unboxed_kernel_);
    return (*kernel)(cache_.get(), std::forward<Args>(args)...);
  }

private:
  explicit OpKernel(KernelFunction* kernel, const KernelCacheCreatorFunction& cache_creator, void* unboxed_kernel)
  : kernel_(kernel), cache_(cache_creator ? cache_creator() : c10::guts::make_unique<c10::KernelCache>()), unboxed_kernel_(unboxed_kernel) {}
  friend class impl::OperatorEntry;

  // All of these fields may be nullptr, but at least one of
  // kernel_ or unboxed_kernel_ should be non-NULL
  KernelFunction* kernel_;
  std::unique_ptr<c10::KernelCache> cache_;
  void* unboxed_kernel_;
};

=======
>>>>>>> 9b2e2ee2
namespace impl {

// This is a private class used inside the Dispatcher to represent an operator
// and its dispatch table. This is not part of the public API.
class OperatorEntry final {
public:
  explicit OperatorEntry(FunctionSchema&& schema, OperatorOptions&& options);

  OperatorEntry(const OperatorEntry&) = delete;
  OperatorEntry(OperatorEntry&&) noexcept = delete;
  OperatorEntry& operator=(const OperatorEntry&) = delete;
  OperatorEntry& operator=(OperatorEntry&&) noexcept = delete;

  const FunctionSchema& schema() const {
    return schema_;
  }

  template<class Return, class... Args>
  Return callUnboxed(TensorTypeId dispatchKey, Args... args) const {
    // TODO Remove dispatchKey argument and instead infer dispatchKey from args...
    #if !defined(__clang__) && !defined(_MSC_VER) && defined(__GNUC__) && __GNUC__ < 5
      // GCC 4 has issues with parameter packs inside lambdas, let's instead
      // return the KernelFunction from the lambda. Note: This copies the
      // KernelFunction and is slow, but it's the only way to make it work for
      // GCC 4.
      KernelFunction func = dispatchTable_.read([&] (const DispatchTable& dispatchTable) -> KernelFunction {
          return dispatchTable.lookup(dispatchKey);
      });
      return func.callUnboxed<Return, Args...>(std::forward<Args>(args)...);
    #else
      // For all other compilers and newer GCC, let's do it right
      return dispatchTable_.read([&] (const DispatchTable& dispatchTable) -> Return {
          return dispatchTable.lookup(dispatchKey)
              .callUnboxed<Return, Args...>(std::forward<Args>(args)...);
      });
    #endif
  }

  template<class Return, class... Args>
  Return callUnboxedOnly(TensorTypeId dispatchKey, Args... args) const {
    // TODO Remove dispatchKey argument and instead infer dispatchKey from args...
    #if !defined(__clang__) && !defined(_MSC_VER) && defined(__GNUC__) && __GNUC__ < 5
      // GCC 4 has issues with parameter packs inside lambdas, let's instead
      // return the KernelFunction from the lambda. Note: This copies the
      // KernelFunction and is slow, but it's the only way to make it work for
      // GCC 4.
      KernelFunction func = dispatchTable_.read([&] (const DispatchTable& dispatchTable) -> KernelFunction {
          return dispatchTable.lookup(dispatchKey);
      });
      return func.callUnboxedOnly<Return, Args...>(std::forward<Args>(args)...);
    #else
      // For all other compilers and newer GCC, let's do it right
      return dispatchTable_.read([&] (const DispatchTable& dispatchTable) -> Return {
          return dispatchTable.lookup(dispatchKey)
              .callUnboxedOnly<Return, Args...>(std::forward<Args>(args)...);
      });
    #endif
  }

<<<<<<< HEAD
  void prepareForDeregistration();

  RegistrationHandleRAII registerKernel(TensorTypeId dispatch_key, DispatchTableEntry kernel);
  RegistrationHandleRAII registerCatchallKernel(DispatchTableEntry kernel);
=======
  void callBoxed(Stack* stack) const {
    return dispatchTable_.read([&] (const DispatchTable& dispatchTable) {
        dispatchTable.lookup(stack).callBoxed(stack);
    });
  }

  void prepareForDeregistration();

  RegistrationHandleRAII registerKernel(TensorTypeId dispatch_key, KernelFunction kernel);
  RegistrationHandleRAII registerCatchallKernel(KernelFunction kernel);
>>>>>>> 9b2e2ee2

  const OperatorOptions& options() {
    return options_;
  }

private:
<<<<<<< HEAD
  void deregisterKernel_(TensorTypeId dispatch_key, std::list<DispatchTableEntry>::iterator kernel);
  void deregisterCatchallKernel_(std::list<DispatchTableEntry>::iterator kernel);
=======
  void deregisterKernel_(TensorTypeId dispatch_key, std::list<KernelFunction>::iterator kernel);
  void deregisterCatchallKernel_(std::list<KernelFunction>::iterator kernel);
>>>>>>> 9b2e2ee2

  FunctionSchema schema_;

  // The dispatchTable stores the current kernel for each dispatch key
  LeftRight<DispatchTable> dispatchTable_;

  // kernels_ stores all registered kernels for the corresponding dispatch key
  // and catchAllKernels_ stores the catch-all kernels.
  // If an operator library gets loaded that overwrites an already existing kernel,
  // both kernels will be in that list but only the newer one will be in
  // dispatchTable. If any of the kernels go away (say the library gets
  // unloaded), we remove the kernel from this list and update the
  // dispatchTable if necessary.
  // Kernels in the list are ordered by registration time descendingly,
  // newer registrations are before older registrations.
  // We do not combine dispatchTable and kernels into one hash map because
  // kernels is a larger data structure and accessed quite infrequently
  // while dispatchTable is accessed often and should be kept small to fit
  // into CPU caches.
  // Invariants:
  //  - dispatchTable[dispatch_key] == kernels_[dispatch_key].front()
  //  - dispatchTable[dispatch_key] does not exist if and only if
  //    kernels_[dispatch_key] does not exist
  //  - If kernels_[dispatch_key] exists, then it has elements.
  //    It is never an empty list.
  // Analogous invariants for catchAllKernels_.
  //
  // Why do we do that?
  // -----
  // We mostly do this to enable Jupyter notebooks where a cell registering
  // a kernel could be executed multiple times and the later execution
  // should overwrite the earlier one. Note that this still fails when the
  // function schema changed between the executions, but it works as long
  // as the function schema didn't change. A better solution would be to
  // unload the old extension library from the Jupyter cell when the cell is
  // re-executed and then only allow one kernel here, i.e. error if a kernel
  // is already registered, but that's a lot of effort to implement and
  // currently not high-pri.
<<<<<<< HEAD
  ska::flat_hash_map<TensorTypeId, std::list<DispatchTableEntry>> kernels_;
  std::list<DispatchTableEntry> catchAllKernels_;
=======
  ska::flat_hash_map<TensorTypeId, std::list<KernelFunction>> kernels_;
  std::list<KernelFunction> catchAllKernels_;
>>>>>>> 9b2e2ee2

  // Some metadata about the operator
  OperatorOptions options_;

  std::mutex kernelsMutex_; // protects kernels_

  // This function re-establishes the invariant that dispatchTable
  // contains the front element from the kernels list for a given dispatch key.
  void updateDispatchTable_(TensorTypeId dispatch_key);
  void updateCatchallDispatchTable_();
};

}
}<|MERGE_RESOLUTION|>--- conflicted
+++ resolved
@@ -10,63 +10,6 @@
   class OperatorEntry;
 }
 
-<<<<<<< HEAD
-/**
- * This class represents an operator kernel, i.e. an operator *after* it was
- * dispatched to a certain device. You can use it to call the kernel.
- *
- * You can keep this OpKernel instance around to avoid future dispatch
- * when you know it'd dispatch to the same kernel anyhow.
- *
- * Also, keeping around the OpKernel instance will keep around a local cache
- * that is used by some kernels to get better performance when they're called
- * multiple times (mostly Caffe2 kernels do that).
- *
- * OpKernel is only threadsafe if the kernel is threadsafe. There are no mutexes
- * protecting the kernel cache, so if the kernel uses the cache and doesn't have
- * mutexes for it, it will likely not be threadsafe.
- */
-class CAFFE2_API OpKernel final {
-public:
-  OpKernel(OpKernel&&) noexcept = default;
-  OpKernel& operator=(OpKernel&&) noexcept = default;
-  OpKernel(const OpKernel&) = delete;
-  OpKernel& operator=(const OpKernel&) = delete;
-
-  /**
-   * Call the operator kernel with the given arguments.
-   */
-  void call(Stack* stack) const {
-    // TODO Make boxed kernels mandatory and remove this check
-    TORCH_CHECK(nullptr != kernel_, "Tried to call OpKernel::call() for a kernel that doesn't have an boxed version.");
-
-    return (*kernel_)(stack, cache_.get());
-  }
-
-  template<class Result, class... Args>
-  Result callUnboxed(Args... args) const {
-    // TODO Should we box and call the boxed kernel instead of failing?
-    TORCH_CHECK(nullptr != unboxed_kernel_, "Tried to call OpKernel::callUnboxed() for a kernel that doesn't have an unboxed version.");
-
-    using OpSignature = Result (c10::KernelCache*, Args...);
-    OpSignature* kernel = reinterpret_cast<OpSignature*>(unboxed_kernel_);
-    return (*kernel)(cache_.get(), std::forward<Args>(args)...);
-  }
-
-private:
-  explicit OpKernel(KernelFunction* kernel, const KernelCacheCreatorFunction& cache_creator, void* unboxed_kernel)
-  : kernel_(kernel), cache_(cache_creator ? cache_creator() : c10::guts::make_unique<c10::KernelCache>()), unboxed_kernel_(unboxed_kernel) {}
-  friend class impl::OperatorEntry;
-
-  // All of these fields may be nullptr, but at least one of
-  // kernel_ or unboxed_kernel_ should be non-NULL
-  KernelFunction* kernel_;
-  std::unique_ptr<c10::KernelCache> cache_;
-  void* unboxed_kernel_;
-};
-
-=======
->>>>>>> 9b2e2ee2
 namespace impl {
 
 // This is a private class used inside the Dispatcher to represent an operator
@@ -126,12 +69,6 @@
     #endif
   }
 
-<<<<<<< HEAD
-  void prepareForDeregistration();
-
-  RegistrationHandleRAII registerKernel(TensorTypeId dispatch_key, DispatchTableEntry kernel);
-  RegistrationHandleRAII registerCatchallKernel(DispatchTableEntry kernel);
-=======
   void callBoxed(Stack* stack) const {
     return dispatchTable_.read([&] (const DispatchTable& dispatchTable) {
         dispatchTable.lookup(stack).callBoxed(stack);
@@ -142,20 +79,14 @@
 
   RegistrationHandleRAII registerKernel(TensorTypeId dispatch_key, KernelFunction kernel);
   RegistrationHandleRAII registerCatchallKernel(KernelFunction kernel);
->>>>>>> 9b2e2ee2
 
   const OperatorOptions& options() {
     return options_;
   }
 
 private:
-<<<<<<< HEAD
-  void deregisterKernel_(TensorTypeId dispatch_key, std::list<DispatchTableEntry>::iterator kernel);
-  void deregisterCatchallKernel_(std::list<DispatchTableEntry>::iterator kernel);
-=======
   void deregisterKernel_(TensorTypeId dispatch_key, std::list<KernelFunction>::iterator kernel);
   void deregisterCatchallKernel_(std::list<KernelFunction>::iterator kernel);
->>>>>>> 9b2e2ee2
 
   FunctionSchema schema_;
 
@@ -194,13 +125,8 @@
   // re-executed and then only allow one kernel here, i.e. error if a kernel
   // is already registered, but that's a lot of effort to implement and
   // currently not high-pri.
-<<<<<<< HEAD
-  ska::flat_hash_map<TensorTypeId, std::list<DispatchTableEntry>> kernels_;
-  std::list<DispatchTableEntry> catchAllKernels_;
-=======
   ska::flat_hash_map<TensorTypeId, std::list<KernelFunction>> kernels_;
   std::list<KernelFunction> catchAllKernels_;
->>>>>>> 9b2e2ee2
 
   // Some metadata about the operator
   OperatorOptions options_;
