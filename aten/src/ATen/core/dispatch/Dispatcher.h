--- conflicted
+++ resolved
@@ -90,19 +90,6 @@
    */
   RegistrationHandleRAII registerCatchallKernel(const OperatorHandle& op, KernelFunction kernel);
 
-<<<<<<< HEAD
-  /**
-   * Perform a dynamic dispatch and get the kernel for an operator.
-   */
-  OpKernel lookup(const OperatorHandle& op, const Stack* stack) const;
-
-  /**
-   * Perform a dynamic dispatch and get the kernel for an operator.
-   */
-  // TODO Remove lookup(TensorTypeId) and instead have a lookup based on
-  // the (unboxed?) arguments the operator is to be called with.
-  OpKernel lookup(const OperatorHandle& op, TensorTypeId dispatchKey) const;
-=======
   template<class Return, class... Args>
   Return callUnboxed(const OperatorHandle& op, TensorTypeId dispatchKey, Args... args) const;
 
@@ -110,7 +97,6 @@
   Return callUnboxedOnly(const OperatorHandle& op, TensorTypeId dispatchKey, Args... args) const;
 
   void callBoxed(const OperatorHandle& op, Stack* stack) const;
->>>>>>> 9b2e2ee2
 
   /**
    * Add a listener that gets called whenever a new op is registered or an existing
@@ -190,12 +176,9 @@
   return op.operatorIterator_->op.callUnboxedOnly<Return, Args...>(std::move(dispatchKey), std::forward<Args>(args)...);
 }
 
-<<<<<<< HEAD
-=======
 inline void Dispatcher::callBoxed(const OperatorHandle& op, Stack* stack) const {
   // note: this doesn't need the mutex because write operations on the list keep iterators intact.
   return op.operatorIterator_->op.callBoxed(stack);
 }
 
->>>>>>> 9b2e2ee2
 } // namespace c10