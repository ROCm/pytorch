#include <ATen/core/dispatch/OperatorEntry.h>

namespace c10 {
namespace impl {

namespace {
  std::string listAllDispatchKeys(const ska::flat_hash_map<TensorTypeId, std::list<KernelFunction>>& kernels) {
    if (kernels.size() == 0) {
      return "";
    }
    std::ostringstream str;
    str << toString(kernels.begin()->first);
    for (auto iter = ++kernels.begin(); iter != kernels.end(); ++iter) {
      str << ", " << toString(iter->first);
    }
    return str.str();
  }
}

OperatorEntry::OperatorEntry(FunctionSchema&& schema, OperatorOptions&& options)
: schema_(std::move(schema))
, dispatchTable_(schema_)
, kernels_()
, catchAllKernels_()
, options_(std::move(options)) {
}

void OperatorEntry::prepareForDeregistration() {
  return dispatchTable_.read([&] (const DispatchTable& dispatchTable) {
    if (!dispatchTable.isEmpty()) {
      TORCH_INTERNAL_ASSERT(false, "Tried to deregister op schema for an operator that still has kernels registered. The operator schema is ", toString(schema_), ". Registered kernels for dispatch keys: ", dispatchTable.listAllDispatchKeys());
    }
  });
  TORCH_INTERNAL_ASSERT(kernels_.size() == 0, "If the dispatch table is empty, then the invariant says there can't be any kernels but we still have kernels for dispatch keys ", listAllDispatchKeys(kernels_), ". The operator schema is ", toString(schema_));
  TORCH_INTERNAL_ASSERT(catchAllKernels_.size() == 0, "If the dispatch table is empty, then the invariant says there can't be any kernels but we still have catch-all kernel. The operator schema is ", toString(schema_));
}

RegistrationHandleRAII OperatorEntry::registerKernel(TensorTypeId dispatch_key, KernelFunction kernel) {
  std::unique_lock<std::mutex> lock(kernelsMutex_);

  // Add the kernel to the kernels list,
  // possibly creating the list if this is the first kernel.
  auto& k = kernels_[dispatch_key];
  k.push_front(kernel);
  std::list<KernelFunction>::iterator inserted = k.begin();
  // update the dispatch table, i.e. re-establish the invariant
  // that the dispatch table points to the newest kernel
  updateDispatchTable_(dispatch_key);

  return RegistrationHandleRAII([this, dispatch_key, inserted] {
    // list iterators stay valid even if the list changes,
    // so we can use the iterator to remove the kernel from the list
    deregisterKernel_(dispatch_key, inserted);
  });
}

RegistrationHandleRAII OperatorEntry::registerCatchallKernel(KernelFunction kernel) {
  std::unique_lock<std::mutex> lock(kernelsMutex_);

  // Add the kernel to the kernels list,
  // possibly creating the list if this is the first kernel.
  catchAllKernels_.push_front(kernel);
<<<<<<< HEAD
  std::list<DispatchTableEntry>::iterator inserted = catchAllKernels_.begin();
=======
  std::list<KernelFunction>::iterator inserted = catchAllKernels_.begin();
>>>>>>> 9b2e2ee2
  // update the dispatch table, i.e. re-establish the invariant
  // that the dispatch table points to the newest kernel
  updateCatchallDispatchTable_();

  return RegistrationHandleRAII([this, inserted] {
    // list iterators stay valid even if the list changes,
    // so we can use the iterator to deregister the kernel from the list
    deregisterCatchallKernel_(inserted);
  });
}

void OperatorEntry::deregisterKernel_(TensorTypeId dispatch_key, std::list<KernelFunction>::iterator kernel) {
  std::unique_lock<std::mutex> lock(kernelsMutex_);

  auto found = kernels_.find(dispatch_key);
  TORCH_INTERNAL_ASSERT(found != kernels_.end(), "Tried to deregister a kernel for dispatch key ", toString(dispatch_key), " but there are no kernels registered for this dispatch key. The operator schema is ", toString(schema_));
  auto& k = found->second;
  k.erase(kernel);
  if (k.empty()) {
    // the invariant says we don't want empty lists but instead remove the list from the map
    kernels_.erase(found);
  }

  updateDispatchTable_(dispatch_key);
}

void OperatorEntry::deregisterCatchallKernel_(std::list<KernelFunction>::iterator kernel) {
  std::unique_lock<std::mutex> lock(kernelsMutex_);

  catchAllKernels_.erase(kernel);

  updateCatchallDispatchTable_();
}

void OperatorEntry::updateDispatchTable_(TensorTypeId dispatch_key) {
  // precondition: kernelsMutex_ is locked

  auto k = kernels_.find(dispatch_key);

  if (k == kernels_.end()) {
    dispatchTable_.write([&] (DispatchTable& dispatchTable) {
      dispatchTable.removeKernelIfExists(dispatch_key);
    });
  } else {
    dispatchTable_.write([&] (DispatchTable& dispatchTable) {
      dispatchTable.setKernel(dispatch_key, k->second.front());
    });
  }
}

void OperatorEntry::updateCatchallDispatchTable_() {
  // precondition: kernelsMutex_ is locked

  if (catchAllKernels_.size() == 0) {
    dispatchTable_.write([&] (DispatchTable& dispatchTable) {
      dispatchTable.removeCatchallKernel();
    });
  } else {
    dispatchTable_.write([&] (DispatchTable& dispatchTable) {
      dispatchTable.setCatchallKernel(catchAllKernels_.front());
    });
  }
}

}
}<|MERGE_RESOLUTION|>--- conflicted
+++ resolved
@@ -60,11 +60,7 @@
   // Add the kernel to the kernels list,
   // possibly creating the list if this is the first kernel.
   catchAllKernels_.push_front(kernel);
-<<<<<<< HEAD
-  std::list<DispatchTableEntry>::iterator inserted = catchAllKernels_.begin();
-=======
   std::list<KernelFunction>::iterator inserted = catchAllKernels_.begin();
->>>>>>> 9b2e2ee2
   // update the dispatch table, i.e. re-establish the invariant
   // that the dispatch table points to the newest kernel
   updateCatchallDispatchTable_();
