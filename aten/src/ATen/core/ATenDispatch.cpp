--- conflicted
+++ resolved
@@ -7,39 +7,6 @@
   return singleton;
 }
 
-<<<<<<< HEAD
-void* ATenOpTable::getFallbackOp(TensorTypeId tid) const {
-  // TODO: an alternate strategy here would be to mask out the dead key
-  // and then redispatch gain (automatic delegation).  I haven't done this
-  // for now to make it easier to smoke out error cases.
-  if (function_table_[static_cast<int64_t>(TensorTypeId::UndefinedTensorId)] == nullptr) {
-    std::ostringstream oss;
-    bool first = true;
-    for (int64_t i = 0; i < static_cast<int64_t>(TensorTypeId::NumTensorIds); i++) {
-      if (function_table_[i] != nullptr) {
-        if (!first) oss << ", ";
-        oss << toString(static_cast<TensorTypeId>(i));
-        first = false;
-      }
-    }
-
-    // If there is no fallback dispatch, and dispatch failed because we didn't
-    // find any valid keys to dispatch on, this usually means the user gave
-    // us a non-empty list of tensors.  So report a better error in this case.
-    // TODO: Maybe we should reword this error message
-    if (tid == TensorTypeId::UndefinedTensorId) {
-      TORCH_CHECK(false,
-            "There were no tensor arguments to this function (e.g., you passed an "
-            "empty list of Tensors), but no fallback function is registered for schema ", schema_,
-            ".  This usually means that this function requires a non-empty list of Tensors.  "
-            "Available functions are ", oss.str())
-    }
-    TORCH_CHECK(false,
-      "No function is registered for schema ", schema_, " on tensor type ", toString(tid),
-      "; available functions are ", oss.str());
-  }
-  return function_table_[static_cast<int64_t>(TensorTypeId::UndefinedTensorId)];
-=======
 void ATenOpTable::reportError(TensorTypeId tid) const {
   std::ostringstream oss;
   bool first = true;
@@ -65,7 +32,6 @@
   TORCH_CHECK(false,
     "No function is registered for schema ", schema_, " on tensor type ", toString(tid),
     "; available functions are ", oss.str());
->>>>>>> 9b2e2ee2
 }
 
 } // namespace at