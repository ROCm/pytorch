--- conflicted
+++ resolved
@@ -214,14 +214,7 @@
 template <int num_outputs, typename func_t, typename array_t, typename inp_calc_t, typename out_calc_t>
 static inline void launch_unrolled_kernel_for_multi_outputs(int64_t N, const func_t& f, array_t data, inp_calc_t ic, out_calc_t oc) {
   TORCH_INTERNAL_ASSERT(N > 0 && N <= std::numeric_limits<int32_t>::max());
-<<<<<<< HEAD
-  const int num_threads = at::cuda::warp_size() * 2;
-  const int thread_work_size = 4;
-  const int block_work_size = thread_work_size * num_threads;
-  int64_t grid = (N + block_work_size - 1) / block_work_size;
-=======
   int64_t grid = (N + block_work_size() - 1) / block_work_size();
->>>>>>> 0a9cd6d4
   auto stream = at::cuda::getCurrentCUDAStream();
   unrolled_elementwise_kernel_for_multi_outputs<num_outputs, func_t, array_t><<<grid, num_threads(), 0, stream>>>(N, f, data, ic, oc);
   C10_CUDA_KERNEL_LAUNCH_CHECK();
