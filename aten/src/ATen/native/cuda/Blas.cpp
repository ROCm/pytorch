--- conflicted
+++ resolved
@@ -1050,10 +1050,6 @@
   IntArrayRef mat2_sizes = mat2.sizes();
   at::native::resize_output(out, {mat1_sizes[0], mat2_sizes[1]});
 
-<<<<<<< HEAD
-  // ROCm's hipblaslt supports rowwise, so skip this check that sends this to cutlass.
-#ifndef USE_ROCM
-=======
   // If any of M, K, N is 0 - return early (the tensorwise/rowwise float8 gemm kernels
   // do not support this case).
   if (mat1_sizes[0] == 0 || mat1_sizes[1] == 0 || mat2_sizes[1] == 0) {
@@ -1067,7 +1063,8 @@
     return out;
   }
 
->>>>>>> 28b4992e
+  // ROCm's hipblaslt supports rowwise, so skip this check that sends this to cutlass.
+#ifndef USE_ROCM
   // We are doing row-wise scaling
   if (scaling_choice == ScalingType::RowWise) {
     TORCH_CHECK(out.dtype() == kBFloat16, "Only bf16 high precsion output types are supported for row-wise scaling.");
