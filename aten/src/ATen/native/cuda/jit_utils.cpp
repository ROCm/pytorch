#define TORCH_ASSERT_NO_OPERATORS
#include <c10/core/ScalarType.h>
#include <c10/util/irange.h>
#include <c10/util/hash.h>
#include <optional>
#include <ATen/jit_macros.h>
#include <ATen/cuda/CUDAContext.h>
#include <ATen/cuda/detail/OffsetCalculator.cuh>
#include <ATen/cuda/nvrtc_stub/ATenNVRTC.h>
#include <ATen/code_template.h>
#include <ATen/OpMathType.h>
#include <ATen/native/cuda/jit_utils.h>
#include <ATen/cuda/llvm_jit_strings.h>
#include <ATen/native/cuda/reduction_template.cuh>

#include <sstream>
#include <fstream>
#include <cstdio>
#include <iterator> // istreambuf_iterator
#include <cstdlib>
#include <string>

// TODO: C++17 has the filesystem header, which may replace these
#ifdef _WIN32
  // On Windows, the POSIX implementations are considered deprecated. We simply map to the newer variant.
  #include <process.h>
  #include <direct.h>
  #include <io.h>
  #define access _access
  #define getpid _getpid
  #define R_OK    4
  #define W_OK    2
  #define F_OK    0
#else
  #include <sys/types.h>
  #include <sys/stat.h> // mkdir
  #include <unistd.h>
#endif


namespace at::cuda::jit {

// hiprtc already includes some traits, so this removes duplicate definitions of
// integral_constant, is_same, is_integral, enable_if, is_floating_point, is_arithmetic.
// Copied from aten/src/ATen/cuda/llvm_basic.cpp, then modified as above.
// If not compiling for ROCm, return the original get_traits_string().
std::string get_traits_string_but_hiprtc_safe() {
<<<<<<< HEAD
#if defined(USE_ROCM) && ROCM_VERSION < 70000
=======
#if defined(USE_ROCM) && HIP_VERSION_MAJOR < 7
>>>>>>> 625108ed
    return R"ESCAPE(
namespace std {

template <class _Tp>
_Tp&& __declval(int);
template <class _Tp>
_Tp __declval(long);
template <class _Tp>
decltype(__declval<_Tp>(0)) declval() noexcept;

template <class _Tp> struct remove_const            {typedef _Tp type;};
template <class _Tp> struct remove_const<const _Tp> {typedef _Tp type;};
template <class _Tp> using remove_const_t = typename remove_const<_Tp>::type;

template <class _Tp> struct remove_volatile               {typedef _Tp type;};
template <class _Tp> struct remove_volatile<volatile _Tp> {typedef _Tp type;};
template <class _Tp> using remove_volatile_t = typename remove_volatile<_Tp>::type;

template <class _Tp> struct remove_cv
{typedef typename remove_volatile<typename remove_const<_Tp>::type>::type type;};
template <class _Tp> using remove_cv_t = typename remove_cv<_Tp>::type;

template <class _Tp> struct __libcpp_is_floating_point              : public false_type {};
template <>          struct __libcpp_is_floating_point<float>       : public true_type {};
template <>          struct __libcpp_is_floating_point<double>      : public true_type {};
template <>          struct __libcpp_is_floating_point<long double> : public true_type {};

template <class _Tp>
inline constexpr bool is_arithmetic_v = is_arithmetic<_Tp>::value;

template <class _Tp>
struct __numeric_type
{
   static void __test(...);
   static float __test(float);
   static double __test(char);
   static double __test(int);
   static double __test(unsigned);
   static double __test(long);
   static double __test(unsigned long);
   static double __test(long long);
   static double __test(unsigned long long);
   static double __test(double);
   static long double __test(long double);

   typedef decltype(__test(declval<_Tp>())) type;
   static const bool value = !is_same<type, void>::value;
};

template <>
struct __numeric_type<void>
{
   static const bool value = true;
};

// __promote

template <class _A1, class _A2 = void, class _A3 = void,
          bool = __numeric_type<_A1>::value &&
                 __numeric_type<_A2>::value &&
                 __numeric_type<_A3>::value>
class __promote_imp
{
public:
    static const bool value = false;
};

template <class _A1, class _A2, class _A3>
class __promote_imp<_A1, _A2, _A3, true>
{
private:
    typedef typename __promote_imp<_A1>::type __type1;
    typedef typename __promote_imp<_A2>::type __type2;
    typedef typename __promote_imp<_A3>::type __type3;
public:
    typedef decltype(__type1() + __type2() + __type3()) type;
    static const bool value = true;
};

template <class _A1, class _A2>
class __promote_imp<_A1, _A2, void, true>
{
private:
    typedef typename __promote_imp<_A1>::type __type1;
    typedef typename __promote_imp<_A2>::type __type2;
public:
    typedef decltype(__type1() + __type2()) type;
    static const bool value = true;
};

template <class _A1>
class __promote_imp<_A1, void, void, true>
{
public:
    typedef typename __numeric_type<_A1>::type type;
    static const bool value = true;
};

template <class _A1, class _A2 = void, class _A3 = void>
class __promote : public __promote_imp<_A1, _A2, _A3> {};

} // namespace std
)ESCAPE";
#else
    return get_traits_string();
#endif
}

#ifdef USE_ROCM
const std::string jit_preamble = R"ESCAPE(
#pragma clang force_cuda_host_device begin
)ESCAPE";
const std::string jit_epilogue = R"ESCAPE(
#pragma clang force_cuda_host_device end
)ESCAPE";
#else
const std::string jit_preamble;
const std::string jit_epilogue;
#endif

const std::string jit_common_types = R"ESCAPE(
  #ifdef __HIPCC__
  #define ERROR_UNSUPPORTED_CAST ;
  // corresponds to aten/src/ATen/native/cuda/thread_constants.h
  #define CUDA_OR_ROCM_NUM_THREADS 256
  // corresponds to aten/src/ATen/cuda/detail/OffsetCalculator.cuh
  #define MAX_DIMS 16
  #ifndef __forceinline__
  #define __forceinline__ inline __attribute__((always_inline))
  #endif
  #else
  //TODO use _assert_fail, because assert is disabled in non-debug builds
  #define ERROR_UNSUPPORTED_CAST assert(false);
  #define CUDA_OR_ROCM_NUM_THREADS 128
  #define MAX_DIMS 25
  #endif
  #define POS_INFINITY __int_as_float(0x7f800000)
  #define INFINITY POS_INFINITY
  #define NEG_INFINITY __int_as_float(0xff800000)
  #define NAN __int_as_float(0x7fffffff)

  typedef long long int int64_t;
  typedef unsigned int uint32_t;
  typedef signed char int8_t;
  typedef unsigned char uint8_t;  // NOTE: this MUST be "unsigned char"! "char" is equivalent to "signed char"
  typedef short int16_t;
  static_assert(sizeof(int64_t) == 8, "expected size does not match");
  static_assert(sizeof(uint32_t) == 4, "expected size does not match");
  static_assert(sizeof(int8_t) == 1, "expected size does not match");
  constexpr int num_threads = CUDA_OR_ROCM_NUM_THREADS;
  constexpr int thread_work_size = ${thread_work_size}; // TODO: make template substitution once we decide where those vars live
  constexpr int block_work_size = thread_work_size * num_threads;

  ${traits_string}
  ${cmath_string}

  // NB: Order matters for this macro; it is relied upon in
  // _promoteTypesLookup and the serialization format.
  // Note, some types have ctype as void because we don't support them in codegen
  #define AT_FORALL_SCALAR_TYPES_WITH_COMPLEX(_) \
  _(uint8_t, Byte) /* 0 */                               \
  _(int8_t, Char) /* 1 */                                \
  _(int16_t, Short) /* 2 */                              \
  _(int, Int) /* 3 */                                    \
  _(int64_t, Long) /* 4 */                               \
  _(at::Half, Half) /* 5 */                                  \
  _(float, Float) /* 6 */                                \
  _(double, Double) /* 7 */                              \
  _(std::complex<at::Half>, ComplexHalf) /* 8 */        \
  _(std::complex<float>, ComplexFloat) /* 9 */                          \
  _(std::complex<double>, ComplexDouble) /* 10 */                         \
  _(bool, Bool) /* 11 */                                 \
  _(void, QInt8) /* 12 */                          \
  _(void, QUInt8) /* 13 */                        \
  _(void, QInt32) /* 14 */                        \
  _(at::BFloat16, BFloat16) /* 15 */                             \

  #define AT_FORALL_SCALAR_TYPES_WITH_COMPLEX_EXCEPT_QINT(_)       \
  _(uint8_t, Byte)                                                 \
  _(int8_t, Char)                                                  \
  _(int16_t, Short)                                                \
  _(int, Int)                                                      \
  _(int64_t, Long)                                                 \
  _(at::Half, Half)                                                \
  _(float, Float)                                                  \
  _(double, Double)                                                \
  _(std::complex<at::Half>, ComplexHalf)                           \
  _(std::complex<float>, ComplexFloat)                             \
  _(std::complex<double>, ComplexDouble)                           \
  _(bool, Bool)                                                    \
  _(at::BFloat16, BFloat16)


  enum class ScalarType : int8_t {
  #define DEFINE_ENUM(_1, n) n,
  AT_FORALL_SCALAR_TYPES_WITH_COMPLEX(DEFINE_ENUM)
  #undef DEFINE_ENUM
      Undefined,
  NumOptions
  };

  template <typename T, int size>
  struct Array {
  T data[size];

  __device__ T operator[](int i) const {
      return data[i];
  }
  __device__ T& operator[](int i) {
      return data[i];
  }
  Array() = default;
  Array(const Array&) = default;
  Array& operator=(const Array&) = default;
  __device__ Array(T x) {
    for (int i = 0; i < size; i++) {
      data[i] = x;
    }
  }
  };

  ${half_string}
  ${bfloat16_string}
  ${complex_body_string}
  ${complex_half_body_string}
  ${complex_math_string}


)ESCAPE";

//we need to include half, bfloat16 and complex strings to all kernels with half arguments and to all kernels with type casting
//regardless of whether they have half arguments (because fetch_and_cast and cast_and_store loop over all types)
const std::string jiterator_half_support_literal = R"ESCAPE(
namespace at {
struct alignas(2) Half {
  unsigned short x;

  Half() = default;
  inline __host__ __device__ Half(float value){
#ifdef __HIPCC__
    x = __half_as_short(__float2half(value));
#else
    asm("{  cvt.rn.f16.f32 %0, %1;}\n" : "=h"(x) : "f"(value));
#endif
  }
  inline __host__ __device__ operator float() const{
#ifdef __HIPCC__
      return __half2float(*reinterpret_cast<const __half*>(&x));
#else
      float val;
      asm("{  cvt.f32.f16 %0, %1;}\n" : "=f"(val) : "h"(x)); // do we need const cast here?
      //asm("{  cvt.f32.f16 %0, %1;}\n" : "=f"(val) : "h"(__HALF_TO_CUS(x)));
      return val;
#endif
  }
};
}
)ESCAPE";

const std::string jiterator_bfloat16_support_literal = R"ESCAPE(
namespace at {
struct alignas(2) BFloat16 {
  unsigned short x;

  __device__ unsigned short __internal_float2bfloat16(
      const float f,
      unsigned int& sign,
      unsigned int& remainder) {
    unsigned int x;

    x = __float_as_uint(f);

    if ((x & 0x7fffffffU) > 0x7f800000U) {
      sign = 0U;
      remainder = 0U;
      return static_cast<unsigned short>(0x7fffU);
    }
    sign = x >> 31;
    remainder = x << 16;
    return static_cast<unsigned short>(x >> 16);
  }


  BFloat16() = default;
  inline __host__ __device__ BFloat16(float value){
  #if __CUDA_ARCH__ >= 800
  asm("{  cvt.rn.bf16.f32 %0, %1;}\n" : "=h"(x) : "f"(value));
  )ESCAPE"
  R"ESCAPE(
  #else
  unsigned int sign;
  unsigned int remainder;
  x = __internal_float2bfloat16(value, sign, remainder);
  if ((remainder > 0x80000000U) ||
      ((remainder == 0x80000000U) && ((x & 0x1U) != 0U))) {
    x++;
  }
  #endif
  }

  inline __host__ __device__ operator float() const{
#ifdef __HIPCC__
    union
    {
        uint32_t int32;
        float    fp32;
    } u = {uint32_t(x) << 16};
    return u.fp32;
#else
    float val;
    asm("{ mov.b32 %0, {0,%1};}\n" : "=f"(val) : "h"(x)); //do we need const cast here?
    return val;
#endif
  }

};
}
)ESCAPE";

// From c10/util/Load.h
const std::string load_support_literal = R"ESCAPE(

  namespace c10 {
    template <typename T>
    struct LoadImpl {
      __device__ static T apply(const void *src) {
        return *reinterpret_cast<const T*>(src);
      }
    };

    template <>
    struct LoadImpl<bool> {
      __device__ static bool apply(const void *src) {
        static_assert(sizeof(bool) == sizeof(char), "");
        return LoadImpl<char>::apply(src);
      }
    };

    template <typename T>
    __device__ T load(const void *src) {
      return LoadImpl<T>::apply(src);
    }

    template <typename scalar_t>
    __device__ scalar_t load(const scalar_t *src) {
      return LoadImpl<scalar_t>::apply(src);
    }
  }  // namespace c10

)ESCAPE";

// copy-pasted from c10/util/TypeCast.h and c10/core/DynamicCast.h
const std::string dynamic_cast_support_literal = R"ESCAPE(

  template <typename T>
  struct is_complex : public std::false_type {};

  template <typename T>
  struct is_complex<std::complex<T>> : public std::true_type {};

  template <typename dest_t, typename src_t>
  struct needs_real {
    constexpr static bool value =
        (is_complex<src_t>::value && !is_complex<dest_t>::value);
  };

  template <bool, typename src_t>
  struct maybe_real {
    static inline src_t apply(src_t src) {
      return src;
    }
  };

  template <typename src_t>
  struct maybe_real<true, src_t> {
    static inline decltype(auto) apply(src_t src) {
      return src.real();
    }
  };

  template <typename dest_t, typename src_t>
  struct static_cast_with_inter_type {
    static inline dest_t apply(
        src_t src) {
      constexpr bool real = needs_real<dest_t, src_t>::value;
      return static_cast<dest_t>(maybe_real<real, src_t>::apply(src));
    }
  };

  template <typename src_t>
  struct static_cast_with_inter_type<uint8_t, src_t> {
    static inline uint8_t apply(
        src_t src) {
      constexpr bool real = needs_real<uint8_t, src_t>::value;
      return static_cast<uint8_t>(
          static_cast<int64_t>(maybe_real<real, src_t>::apply(src)));
    }
  };

  template <>
  struct static_cast_with_inter_type<std::complex<at::Half>, at::BFloat16> {
    static inline std::complex<at::Half> apply(at::BFloat16 src) {
      return static_cast<std::complex<at::Half>>(float{src});
    }
  };

  template <>
  struct static_cast_with_inter_type<std::complex<at::Half>, at::Half> {
    static inline std::complex<at::Half> apply(at::Half src) {
      return static_cast<std::complex<at::Half>>(float{src});
    }
  };

  template <>
  struct static_cast_with_inter_type<
      std::complex<at::Half>,
      std::complex<double>> {
    static inline std::complex<at::Half> apply(std::complex<double> src) {
      return static_cast<std::complex<at::Half>>(static_cast<std::complex<float>>(src));
    }
  };

  // Fetch a value with dynamic type src_type from ptr, and cast it to static type dest_t.
  #define FETCH_AND_CAST_CASE(type, scalartype) \
    case ScalarType::scalartype:                \
      return static_cast_with_inter_type<dest_t, type>::apply(c10::load<type>(ptr));
  template<typename dest_t>
  __device__ inline dest_t fetch_and_cast(const ScalarType src_type, const void *ptr) {
    switch (src_type) {
        AT_FORALL_SCALAR_TYPES_WITH_COMPLEX_EXCEPT_QINT(FETCH_AND_CAST_CASE)
        default:
          ERROR_UNSUPPORTED_CAST
    }
    return dest_t(0); // just to avoid compiler warning
  }

  // Cast a value with static type src_t into dynamic dest_type, and store it to ptr.
  #define CAST_AND_STORE_CASE(type, scalartype)                             \
    case ScalarType::scalartype:                                            \
      *(type*)ptr = static_cast_with_inter_type<type, src_t>::apply(value); \
      return;
  template<typename src_t>
  __device__ inline void cast_and_store(const ScalarType dest_type, void *ptr, src_t value) {
  switch (dest_type) {
      AT_FORALL_SCALAR_TYPES_WITH_COMPLEX_EXCEPT_QINT(CAST_AND_STORE_CASE)
      default:;
  }
  ERROR_UNSUPPORTED_CAST
  }

  template <int N>
  struct LoadWithCast {
    using array_t = Array<ScalarType, N==0? 1 : N>;
    using size_array_t = Array<uint32_t, N==0? 1: N>;

    array_t dtypes;
    size_array_t element_sizes;
    template <typename scalar_t>
    __device__ scalar_t load(char* base_ptr, uint32_t offset, int arg) {
        void* ptr = base_ptr + element_sizes[arg] * offset;
        return fetch_and_cast<scalar_t>(dtypes[arg], ptr);
    }
  };

  template <int N = 1>
  struct StoreWithCast {
    using array_t = Array<ScalarType, N==0? 1 : N>;
    using size_array_t = Array<uint32_t, N==0? 1: N>;

    array_t dtypes;
    size_array_t element_sizes;

    template<typename scalar_t>
    __device__ void store(scalar_t value, char *base_ptr, uint32_t offset, int arg = 0) {
        void *ptr = base_ptr + element_sizes[arg] * offset;
        cast_and_store<scalar_t>(dtypes[arg], ptr, value);
    }
  };

)ESCAPE";

const std::string no_dynamic_cast_support_literal = R"ESCAPE(

  struct LoadWithoutCast {
  template <typename scalar_t>
  __device__ scalar_t load(char* base_ptr, uint32_t offset, int arg=0) {
    return c10::load(reinterpret_cast<scalar_t*>(base_ptr) + offset);
  }
  };

  struct StoreWithoutCast {
  template<typename scalar_t>
  __device__ void store(scalar_t value, char *base_ptr, uint32_t offset, int arg=0) {
    *(reinterpret_cast<scalar_t *>(base_ptr) + offset) = value;
  }
  };

)ESCAPE";

const std::string offset_calc_template = R"ESCAPE(
  template <typename T>
  struct DivMod {
  T div;
  T mod;

  __device__ DivMod(T _div, T _mod) {
      div = _div;
      mod = _mod;
  }
  };

  //<unsigned int>
  struct IntDivider {
  IntDivider() = default;

  __device__ inline unsigned int div(unsigned int n) const {
  unsigned int t = __umulhi(n, m1);
  return (t + n) >> shift;
  }

  __device__ inline unsigned int mod(unsigned int n) const {
  return n - div(n) * divisor;
  }

  __device__ inline DivMod<unsigned int> divmod(unsigned int n) const {
  unsigned int q = div(n);
  return DivMod<unsigned int>(q, n - q * divisor);
  }

  unsigned int divisor;  // d above.
  unsigned int m1;  // Magic number: m' above.
  unsigned int shift;  // Shift amounts.
  };

  template <int NARGS>
  struct TrivialOffsetCalculator {
    // The offset for each argument. Wrapper around fixed-size array.
    // The offsets are in # of elements, not in bytes.
    Array<${index_type}, NARGS> get(${index_type} linear_idx) const {
      Array<${index_type}, NARGS> offsets;
      #pragma unroll
      for (int arg = 0; arg < NARGS; arg++) {
        offsets[arg] = linear_idx;
      }
      return offsets;
    }
  };

  template<int NARGS>
  struct OffsetCalculator {
  OffsetCalculator() = default;
  __device__ __forceinline__ Array<${index_type}, NARGS> get(${index_type} linear_idx) const {
      Array<${index_type}, NARGS> offsets;
      #pragma unroll
      for (int arg = 0; arg < NARGS; ++arg) {
      offsets[arg] = 0;
      }

      #pragma unroll
      for (int dim = 0; dim < MAX_DIMS; ++dim) {
      if (dim == dims) {
          break;
      }

      auto divmod = sizes_[dim].divmod(linear_idx);
      linear_idx = divmod.div;

      #pragma unroll
      for (int arg = 0; arg < NARGS; ++arg) {
          offsets[arg] += divmod.mod * strides_[dim][arg];
      }
      //printf("offset calc thread dim size stride offset %d %d %d %d %d %d %d %d\n",
      //threadIdx.x, dim, sizes_[dim].divisor, strides_[dim][0], offsets[0], linear_idx, divmod.div, divmod.mod);
      }
      return offsets;
  }

    int dims;
    IntDivider sizes_[MAX_DIMS];
    // NOTE: this approach will not support nInputs == 0
    ${index_type} strides_[MAX_DIMS][NARGS];
  };


)ESCAPE";

const std::string jit_code_template = R"ESCAPE(

  ${load_support}
  ${dynamic_casting_string}


  ${functor}

  // TODO: setup grid-stride loop
  extern "C" __global__
  void ${name}_kernel(
      const int numel,
      Array<char*, ${nInputs}+${nOutputs}> data, //[${nInputs}+${nOutputs}],
      ${offset_calculator}<${nInputs}> input_calculator,
      ${offset_calculator}<${nOutputs}> output_calculator,
      ${loader} l,
      ${storer} s,
      ${compute_type} scalar_val${extra_params}) {
    ${declare_load_arrays}
    ${declare_store_arrays}

    int idx = blockIdx.x;

    int remaining = numel - block_work_size * idx;
    int thread_idx = threadIdx.x;

    #pragma unroll
    for (int j = 0; j < thread_work_size; j++){
        if (thread_idx >= remaining) {
            break;
        }

        int linear_idx = thread_idx + block_work_size * idx;
        auto input_offsets = input_calculator.get(linear_idx);
        ${load_inputs}
        // printf(
        //    "thread %d a %f offsets %d\n", threadIdx.x, arg0[j], input_offsets[0]);
        thread_idx += num_threads;
    }

    #pragma unroll
    for (int j = 0; j < thread_work_size; j++) {
      if ((threadIdx.x  + j*num_threads) < remaining) {
        ${call_functor}
      }
    }

    thread_idx = threadIdx.x;
    #pragma unroll
    for (int j = 0; j < thread_work_size; j++){
        if (thread_idx >= remaining) {
            break;
        }
        //TODO maybe think about unifying offset calculators and reuse
        //offsets computed in the load loop
        int linear_idx = thread_idx + block_work_size * idx;
        auto output_offsets = output_calculator.get(linear_idx);
        //printf("output thread %d offset %d\n", threadIdx.x, output_offsets[0]);
        ${store_outputs}
        thread_idx += num_threads;
    }
  }
)ESCAPE";

const std::string jit_vectorized_code_template = R"ESCAPE(

  ${load_support}

  template <typename scalar_t>
  __device__ __inline__ scalar_t load(char* base_ptr, uint32_t offset) {
      return c10::load(reinterpret_cast<scalar_t*>(base_ptr) + offset);
  }

  template<typename scalar_t>
  __device__ __inline__ void store(scalar_t value, char *base_ptr, uint32_t offset) {
      *(reinterpret_cast<scalar_t *>(base_ptr) + offset) = value;
  }

  // aligned vector generates vectorized load/store on CUDA
  template<typename scalar_t, int vec_size>
  struct alignas(sizeof(scalar_t) * vec_size) aligned_vector {
    scalar_t val[vec_size];
  };

  template <int vec_size, typename scalar_t>
  __device__ aligned_vector<scalar_t, vec_size> load_vector(const scalar_t *base_ptr, uint32_t offset) {
    using vec_t = aligned_vector<scalar_t, vec_size>;
    auto *from = reinterpret_cast<const vec_t *>(base_ptr);
    return from[offset];
  }

  template <int vec_size>
  __device__ aligned_vector<bool, vec_size> load_vector(const bool *base_ptr, uint32_t offset) {
    // See NOTE [Loading boolean values]
    auto tmp = load_vector<vec_size>(reinterpret_cast<const uint8_t*>(base_ptr), offset);
    aligned_vector<bool, vec_size> ret;
    for (int i = 0; i < vec_size; ++i) {
      ret.val[i] = bool(tmp.val[i]);
    }
    return ret;
  }

  ${functor}

  // TODO: setup grid-stride loop

  extern "C" __global__
  void ${name}_vectorized${vec_size}_kernel(
      const int N,
      Array<char*, ${nInputs}+${nOutputs}> data,
      ${compute_type} scalar_val${extra_params}) //[${nInputs}+${nOutputs}],
      {
      constexpr int vec_size = ${vec_size};
      using scalar_t = ${scalar_type};
      int remaining = N - block_work_size * blockIdx.x;
      int thread_idx = threadIdx.x;
      int idx = blockIdx.x;
      ${declare_load_arrays}
      ${declare_store_arrays}

      if (remaining < block_work_size) {
        #pragma unroll
        for (int j = 0; j < thread_work_size; j++){
          if (thread_idx >= remaining) {
            break;
          }
          int linear_idx = thread_idx + block_work_size * idx;
          ${load_unrolled_inputs}
          thread_idx += num_threads;
        }
        #pragma unroll
        for (int j = 0; j < thread_work_size; j++) {
          if ((threadIdx.x  + j*num_threads) < remaining) {
            ${call_functor}
          }
        }
        thread_idx = threadIdx.x;
        #pragma unroll
        for (int j = 0; j < thread_work_size; j++) {
          if (thread_idx >= remaining) {
              break;
          }
          int linear_idx = thread_idx + block_work_size * idx;
          ${store_unrolled_outputs}
          thread_idx += num_threads;
        }
      } else {
        static constexpr int loop_size = thread_work_size / vec_size;
  //actual loading
        ${vector_inputs}
        #pragma unroll
        for (int i = 0; i<loop_size; i++){
          ${load_vectorized_inputs}
          thread_idx += num_threads;
        }

        #pragma unroll
        for (int j = 0; j < thread_work_size; j++) {
          ${call_functor}
        }

        using vec_t_output = aligned_vector<${result_type}, vec_size>;
        ${vector_outputs}
        int thread_idx = threadIdx.x;
        #pragma unroll
        for (int i = 0; i<loop_size; i++){
          vec_t_output v;
          ${store_vectorized_outputs}
          thread_idx += num_threads;
        }
      }
  }
)ESCAPE";

static void replace_all(std::string& s, const std::string& to_replace, const std::string& replace_with) {
  std::ostringstream oss;
  std::size_t pos = 0;
  std::size_t prev_pos = pos;

  while (true) {
    prev_pos = pos;
    pos = s.find(to_replace, pos);
    if (pos == std::string::npos)
      break;
    oss << s.substr(prev_pos, pos - prev_pos);
    oss << replace_with;
    pos += to_replace.size();
  }

  oss << s.substr(prev_pos);
  s = oss.str();
}

// hipify replaces certain device math functions, e.g., std::max -> ::max
// See torch/utils/hipify/cuda_to_hip_mappings.py.
// Replace them back. Search for " ::<name>" to avoid duplicate replacements.
static std::string unhipify_math_functions(const std::string &original) {
  static std::vector<std::pair<std::string,std::string>> mappings = {
    {" std::max", " ::max"},
    {" std::min", " ::min"},
    {" std::ceil", " ::ceil"},
    {" std::floor", " ::floor"},
    {" std::exp", " ::exp"},
    {" std::log", " ::log"},
    {" std::pow", " ::pow"},
    {" std::fabs", " ::fabs"},
    {" std::fmod", " ::fmod"},
    {" std::remainder", " ::remainder"},
    {" std::frexp", " ::frexp"}
  };
  std::string ret = original;
  for (const auto& mapping : mappings) {
    replace_all(ret, mapping.second, mapping.first);
  }
  return ret;
}

// The following is copied from fused_kernel.cpp
// TODO: refactor codegenOutputQuery into its own file
//   that can be included by both files
// See NOTE [ USE OF NVRTC AND DRIVER API ]
const at::cuda::NVRTC& nvrtc() {
  return at::globalContext().getNVRTC();
}

// query codegen output arch and target
// TODO refactor so this function is usable both from jit and from aten
void codegenOutputQuery(
    const cudaDeviceProp* const prop,
    int& cuda_major,
    int& cuda_minor,
    int& nvrtc_major,
    int& nvrtc_minor,
    bool& compile_to_sass) {
#ifdef USE_ROCM
  AT_CUDA_NVRTC_CHECK(nvrtc().nvrtcVersion(&nvrtc_major, &nvrtc_minor));
  cuda_major = prop->major;
  cuda_minor = prop->minor;
  compile_to_sass = false;
#else
  AT_CUDA_NVRTC_CHECK(nvrtc().nvrtcVersion(&nvrtc_major, &nvrtc_minor));
  TORCH_CHECK(
      nvrtc_major >= 6, "NVRTC versions less than 6 are not supported. Is: ", nvrtc_major);

  // Version supported by device
  // Usually any lower version works too but is less efficient
  using CUDAVersion = std::pair<int, int>;
  const CUDAVersion nvrtc_version{nvrtc_major, nvrtc_minor};
  const CUDAVersion dev_version{prop->major, prop->minor};
  // Maximum version supported by the driver, cap dev_version to this
  CUDAVersion max_dev_version;
  if (nvrtc_major <= 7) { // 7 supports 2-5.x
    max_dev_version = CUDAVersion(5, 0);
  } else if (nvrtc_major <= 8) { // 8 supports 2-6.x
    max_dev_version = CUDAVersion(6, 0);
  } else if (nvrtc_major <= 9) { // 9 supports 3-7.2
    max_dev_version = CUDAVersion(7, 2);
  } else if (nvrtc_major <= 10) { // 10 supports 3-7.5
    max_dev_version = CUDAVersion(7, 5);
  } else if (nvrtc_version == CUDAVersion(11, 0)) { // 11.0 supports 3-8.0
    max_dev_version = CUDAVersion(8, 0);
  } else if (nvrtc_major == 11 && nvrtc_minor < 8) {
    max_dev_version = CUDAVersion(8, 6);
  } else {
    // If the driver version is unknown (i.e. newer than this code)
    // assume the driver supports this device
    max_dev_version = dev_version;
  }

  if (dev_version > max_dev_version) {
    cuda_major = max_dev_version.first;
    cuda_minor = max_dev_version.second;
    // if we are clamping major/minor, sass is not compatible
    compile_to_sass = false;
  } else {
    cuda_major = dev_version.first;
    cuda_minor = dev_version.second;
    compile_to_sass = true;
  }

#endif
}

// TODO: another copy paste from jit, refactor so it's usable from both
// TODO: try making the CUcontext thread local to see if that improves performance - why is this slow?
void initializeCudaContext() {
  // lazily construct context if non-existing yet;
  CUcontext pctx = nullptr;
  AT_CUDA_DRIVER_CHECK(at::globalContext().getNVRTC().cuCtxGetCurrent(&pctx));
  if (!pctx) {
    std::unique_lock<std::mutex> cudaFreeMutexLock(
        *(c10::cuda::getFreeMutex()));
    AT_CUDA_CHECK(cudaFree(nullptr));
  }
}

int calc_io_size(
    const int nInputs,
    const int nOutputs,
    const c10::ScalarType& inputs_type,
    const c10::ScalarType& result_type) {
    if (nInputs > 0 && nOutputs > 0) {
        return std::min(c10::elementSize(inputs_type), c10::elementSize(result_type));
    }

    if (nInputs > 0) {
        return c10::elementSize(inputs_type);
    }

    if (nOutputs > 0) {
        return c10::elementSize(result_type);
    }

    return 0;
}

int calc_thread_work_size(
    const int nInputs,
    const int nOutputs,
    const c10::ScalarType& inputs_type,
    const c10::ScalarType& result_type) {
#ifdef USE_ROCM
    auto io_size = at::cuda::jit::calc_io_size(nInputs, nOutputs, inputs_type, result_type);
    TORCH_INTERNAL_ASSERT(io_size > 0);
    if (io_size == 1) {
        return 16;
    } else if (io_size < 4) {
        return 8;
    } else {
        return 4;
    }
    return io_size;
#else
    auto io_size = at::cuda::jit::calc_io_size(nInputs, nOutputs, inputs_type, result_type);
    TORCH_INTERNAL_ASSERT(io_size > 0);
    if (io_size == 1) {
        return 16;
    } else {
        return 8;
    }
    return io_size;
#endif
}

std::string generate_code(
    const KernelDescriptor &desc,
    bool contiguous,
    bool dynamic_casting,
    BinaryFuncVariant scalar_pos,
    int thread_work_size,
    bool vectorized,
    int vec_size,
    bool return_by_ref) {
  c10::SmallVector<std::string> extra_args_typenames(desc.extra_args_types.size());
  for (auto i : c10::irange(extra_args_typenames.size())) {
    extra_args_typenames[i] = typeName(desc.extra_args_types[i]);
  }

  return generate_code(
      desc.nInputs,
      desc.nOutputs,
      desc.f,
      desc.name,
      typeName(desc.f_inputs_type),
      typeName(toOpMathType(desc.f_inputs_type)),
      typeName(desc.result_type),
      contiguous,
      dynamic_casting,
      scalar_pos,
      extra_args_typenames,
      thread_work_size,
      vectorized,
      vec_size,
      return_by_ref);
}

std::string generate_code(
    int nInputs,
    int nOutputs,
    const std::string& func_,
    const std::string& name,
    const std::string& f_inputs_type,
    const std::string& compute_type,
    const std::string& result_type,
    bool contiguous,
    bool dynamic_casting,
    BinaryFuncVariant scalar_pos,
    c10::SmallVector<std::string>& extra_args_typenames,
    int thread_work_size,
    bool vectorized,
    int vec_size,
    bool return_by_ref) {
  std::string func = func_;
  at::jit::TemplateEnv env;

  env.s("index_type", "unsigned int");
  env.s("nInputs", std::to_string(nInputs));
  env.s("nOutputs", std::to_string(nOutputs));
  env.s("scalar_type", f_inputs_type);
  env.s("compute_type", compute_type);
  env.s("functor", func);
  env.s("name", name);
  env.s("cmath_string", get_cmath_string());
  env.s("thread_work_size", std::to_string(thread_work_size));

  // Generate `extra_params` for function signature
  // and `extra_args` for computation call if
  // extra arguments to capture runtime state are passed.
  // (look at polygamma for example).
  std::string extra_params = "";
  std::string extra_args = "";
  for (size_t i = 0; i < extra_args_typenames.size(); i++) {
    auto type = std::string(extra_args_typenames[i]);
    auto name = "extra_arg_" + std::to_string(i);
    extra_params += "," + type + " " + name;
    extra_args += ", " + name;
  }
  env.s("extra_params", extra_params);
  env.s("extra_args", extra_args);

  std::stringstream declare_load_arrays;
  for (int i = 0; i < nInputs; i++) {
    // TODO these arrays are potentially of the different types, use function
    // traits to determine the types
    declare_load_arrays << f_inputs_type << " arg" << std::to_string(i)
                        << "[" << std::to_string(thread_work_size) << "];\n";
  }
  env.s("declare_load_arrays", declare_load_arrays.str());

  std::stringstream declare_store_arrays;
  for (int i = 0; i < nOutputs; i++) {
    declare_store_arrays << result_type << " out" << std::to_string(i)
                        << "[" << std::to_string(thread_work_size) << "];\n";
  }
  env.s("declare_store_arrays", declare_store_arrays.str());

  std::stringstream functor_args;
  if (scalar_pos == BinaryFuncVariant::NoScalar) {
    for (int i = 0; i < nInputs - 1; i++) {
      functor_args << "arg" << std::to_string(i) << "[j], ";
    }
    functor_args << "arg" << std::to_string(nInputs - 1) << "[j]";
  } else if (scalar_pos == BinaryFuncVariant::LhsScalar) {
    TORCH_INTERNAL_ASSERT_DEBUG_ONLY(nInputs == 1);
    functor_args << "scalar_val, arg0[j]";
  } else { //RhsScalar
    TORCH_INTERNAL_ASSERT_DEBUG_ONLY(nInputs == 1);
    functor_args << "arg0[j], scalar_val";
  }
  env.s("args", functor_args.str());

  std::string call_functor_template;
  if (return_by_ref) {  // return one or more outputs by reference
    bool need_temp_out = (compute_type != result_type);
    std::stringstream functor_outs;
    if (need_temp_out) {
      for (int i = 0; i < nOutputs - 1; i++) {
        functor_outs << "temp_out" << std::to_string(i) << ", ";
      }
      functor_outs << "temp_out" << std::to_string(nOutputs - 1);
    } else {
      for (int i = 0; i < nOutputs - 1; i++) {
        functor_outs << "out" << std::to_string(i) << "[j], ";
      }
      functor_outs << "out" << std::to_string(nOutputs - 1) << "[j]";
    }
    env.s("functor_outs", functor_outs.str());

    if (need_temp_out) {
      call_functor_template += "${compute_type} ${functor_outs};\n";
    }

    call_functor_template += "${name}<${compute_type}>(${args} ${extra_args}, ${functor_outs});\n";

    if (need_temp_out) {
      for (int i = 0; i < nOutputs; i++) {
        auto i_string = std::to_string(i);
        call_functor_template += "out" +i_string + "[j] = temp_out" + i_string + ";\n";
      }
    }

  } else {  // return by value for single output functor
    call_functor_template = "out0[j] = ${name}<${compute_type}>(${args} ${extra_args});";
  }
  env.s("call_functor", at::jit::CodeTemplate(call_functor_template).format(env));

  if (f_inputs_type == "at::Half" || result_type == "at::Half" ||
      f_inputs_type == "std::complex<at::Half>" ||
      result_type == "std::complex<at::Half>" || dynamic_casting) {
    // complex<Half> depends on complex<T> and Half dtypes.
    env.s("half_string", jiterator_half_support_literal);
  } else {
    env.s("half_string", "");
  }
  if (f_inputs_type == "at::BFloat16" || result_type == "at::BFloat16" || dynamic_casting) {
    env.s("bfloat16_string", jiterator_bfloat16_support_literal);
  } else {
    env.s("bfloat16_string", "");
  }
  // the definition of complex math functions is only needed when the compute type is complex
  // but the definition of std::complex is needed for dynamic casting even if the compute type is not complex
  if (f_inputs_type == "std::complex<float>" || result_type == "std::complex<float>" ||
      f_inputs_type == "std::complex<double>" || result_type == "std::complex<double>" ||
      f_inputs_type == "std::complex<at::Half>" || result_type == "std::complex<at::Half>") {
    // complex<Half> depends on complex<T> and Half dtypes.
    env.s("traits_string", get_traits_string_but_hiprtc_safe());
    env.s("complex_body_string", get_complex_body_string());
    env.s("complex_math_string", get_complex_math_string());
#ifdef USE_ROCM
    // unhipify math functions, but only if std::complex is used.
    func = unhipify_math_functions(func);
    env.s("functor", func);
#endif
  } else if (dynamic_casting) {
    env.s("traits_string", get_traits_string_but_hiprtc_safe());
    env.s("complex_body_string", get_complex_body_string());
    env.s("complex_math_string", "");
  } else {
    env.s("traits_string", "");
    env.s("complex_body_string", "");
    env.s("complex_math_string", "");
  }
  if (f_inputs_type == "std::complex<at::Half>" ||
      result_type == "std::complex<at::Half>" || dynamic_casting) {
    // dynamic_casting requires the definition of all types
    // include complex<at::Half>
    // Look at the definition of `StoreWithCast` and `LoadWithCast`.
    env.s("complex_half_body_string", get_complex_half_body_string());
  } else {
    env.s("complex_half_body_string", "");
  }

  env.s("load_support", load_support_literal);

  if (!vectorized) {
    if (!dynamic_casting) {
      env.s("loader", "LoadWithoutCast");
      env.s("storer", "StoreWithoutCast");
      env.s("dynamic_casting_string", no_dynamic_cast_support_literal);
    } else {
      env.s("loader", std::string("LoadWithCast<" + std::to_string(nInputs) + ">"));
      env.s("storer", std::string("StoreWithCast<" + std::to_string(nOutputs) + ">"));
      env.s("dynamic_casting_string", dynamic_cast_support_literal);
    }

    if (contiguous) {
      env.s("offset_calculator", "TrivialOffsetCalculator");
    } else {
      env.s("offset_calculator", "OffsetCalculator");
    }

    std::stringstream load_inputs;
    for (int i = 0; i < nInputs; i++) {
      auto i_string = std::to_string(i);
      load_inputs << "arg" << i_string << "[j] = l.load<" << f_inputs_type
                  << ">(data[" << std::to_string(i + nOutputs)
                  << "], input_offsets[" << i_string << "], " << i_string
                  << ");\n";
    }
    env.s("load_inputs", load_inputs.str());

    std::stringstream store_outputs;
    for (int i = 0; i < nOutputs; i++) {
      auto i_string = std::to_string(i);
      store_outputs << "s.store<" << result_type
                    << ">(out" << i_string << "[j], data[" << i_string
                    << "], output_offsets[" << i_string << "], " << i_string
                    << ");\n";
    }
    env.s("store_outputs", store_outputs.str());

    static auto cuda_template = at::jit::CodeTemplate(
      jit_preamble + jit_common_types + offset_calc_template + jit_code_template + jit_epilogue);
    const auto code = cuda_template.format(env);
    return code;
  }

  // vectorized case
  env.s("vec_size", std::to_string(vec_size));
  env.s("result_type", result_type);

  std::stringstream vector_inputs;
  for (const auto i : c10::irange(nInputs)){
    auto i_string = std::to_string(i);
    vector_inputs << "auto * input" << i_string <<
        " = reinterpret_cast<const scalar_t*>(data[" << i_string << "+" << nOutputs << "])" <<
        " + block_work_size * idx;\n";
  }
  env.s("vector_inputs", vector_inputs.str());

  std::stringstream vector_outputs;
  for (const auto i : c10::irange(nOutputs)){
    auto i_string = std::to_string(i);
    vector_outputs << "vec_t_output* to_" << i_string <<
    " = reinterpret_cast<vec_t_output*>(data[" << i_string << "])" <<
    " + block_work_size / vec_size * idx;\n";
  }
  env.s("vector_outputs", vector_outputs.str());

  std::stringstream load_vectorized_inputs;
  for (const auto i : c10::irange(nInputs)) {
    auto i_string = std::to_string(i);
    load_vectorized_inputs << "const auto vec" << i_string << " = load_vector<vec_size>("
                           << "input" << i_string << ", thread_idx);\n";
    load_vectorized_inputs << "#pragma unroll\n";
    load_vectorized_inputs << "for (int j=0; j < vec_size; j++){\n";
    load_vectorized_inputs << "  arg" << i_string << "[vec_size * i + j] = vec" << i_string << ".val[j];\n";
    load_vectorized_inputs << "}\n";
  }
  env.s("load_vectorized_inputs", load_vectorized_inputs.str());

  std::stringstream store_vectorized_outputs;
  for (const auto i : c10::irange(nOutputs)) {
    auto i_string = std::to_string(i);
    store_vectorized_outputs << "#pragma unroll\n";
    store_vectorized_outputs << "for (int j=0; j<vec_size; j++){\n";
    store_vectorized_outputs <<   "v.val[j] = out" << i_string << "[vec_size * i + j];\n";
    store_vectorized_outputs << "}\n";
    store_vectorized_outputs << "to_"<< i_string << "[thread_idx] = v;\n";
  }
  env.s("store_vectorized_outputs", store_vectorized_outputs.str());

  std::stringstream load_unrolled_inputs;
  for (const auto i: c10::irange(nInputs)){
    auto i_string = std::to_string(i);
    load_unrolled_inputs << "arg" << i_string << "[j] = load<" << f_inputs_type
      << ">(data[" << std::to_string(i + nOutputs) << "], linear_idx);\n";
  }
  env.s("load_unrolled_inputs", load_unrolled_inputs.str());

  std::stringstream store_unrolled_outputs;
  for (const auto i : c10::irange(nOutputs)) {
    auto i_string = std::to_string(i);
    store_unrolled_outputs << "store<" << result_type << ">(out" << i_string
      << "[j], data[" << i_string << "], linear_idx);\n";
  }
  env.s("store_unrolled_outputs", store_unrolled_outputs.str());

  static auto cuda_template = at::jit::CodeTemplate(
    jit_preamble + jit_common_types + jit_vectorized_code_template + jit_epilogue);
  const auto code = cuda_template.format(env);
  return code;
}

// Creates directories recursively
bool _r_mkdir(const std::string& dir) {
  // Check if current dir exists
  const char* p_dir = dir.c_str();
  const bool dir_exists = (access(p_dir, F_OK) == 0);
  if (dir_exists) {
    return true;
  }

  // Try to create current directory
#ifdef _WIN32
  int ret = _mkdir(dir.c_str());
#else
  int ret = mkdir(dir.c_str(), S_IRWXU | S_IRWXG | S_IRWXO);
#endif
  // Success
  if (ret == 0) {
    return true;
  }

  // Find folder separator and check if we are at the top
  auto  pos = dir.find_last_of("/\\");
  if (pos == std::string::npos) {
    return false;
  }

  // Try to create parent directory
  if (!(_r_mkdir(dir.substr(0, pos)))) {
    return false;
  }

  // Try to create complete path again
#ifdef _WIN32
  ret = _mkdir(dir.c_str());
#else
  ret = mkdir(dir.c_str(), S_IRWXU | S_IRWXG | S_IRWXO);
#endif
  return ret == 0;
}

// Creates directories recursively assuming that base exists
bool r_mkdir_with_base(std::string& base, std::string& dir){
  const char* p_base = base.c_str();
  const bool base_exists = (access(p_base, F_OK) == 0);
  if (!base_exists) {
    return false;
  }

  // remove trailing '/' or '\\'
  if ((base[base.size()-1]=='/') || base[base.size()-1]=='\\') {
    base.pop_back();
  }
  if ((dir[dir.size()-1]=='/') || dir[dir.size()-1]=='\\') {
    dir.pop_back();
  }

  return _r_mkdir(base+dir);

}

std::string load_code_template(const std::string& path) {
  std::ifstream ifs{path};
  std::string s{
    std::istreambuf_iterator<char>(ifs),
    std::istreambuf_iterator<char>()};
  return s;
}

std::string generate_reduction_code(
    const KernelDescriptor &desc,
    int vt0,
    bool contiguous,
    bool vectorized,
    int vec_size,
    int max_threads_codegen) {
  TORCH_INTERNAL_ASSERT(desc.nInputs == 1);
  TORCH_INTERNAL_ASSERT(desc.extra_args_types.size() == 0);

  return generate_reduction_code(
      desc.nOutputs,
      desc.f,
      desc.name,
      vt0,
      typeName(desc.f_inputs_type),
      typeName(toOpMathType(desc.f_inputs_type)),
      typeName(desc.result_type),
      contiguous,
      vectorized,
      vec_size,
      max_threads_codegen
    );
}

std::string generate_reduction_code(
    int nOutputs,
    const std::string& func_,
    const std::string& name,
    const int vt0,
    const std::string& f_inputs_type,
    const std::string& reduction_accum_type,
    const std::string& result_type,
    bool contiguous,
    bool vectorized,
    int vec_size,
    int max_threads_codegen) {
      std::string func = func_;
      at::jit::TemplateEnv env;
      constexpr int thread_work_size = JIT_THREAD_WORK_SIZE;
      env.s("index_type", "unsigned int");
      env.s("scalar_type", f_inputs_type);
      env.s("result_type", result_type);
      env.s("reduction_accum_type", reduction_accum_type);
      env.s("vt0", std::to_string(vt0));
      env.s("name", name);
      env.s("max_threads_lb", std::to_string(max_threads_codegen));
      env.s("thread_work_size", std::to_string(thread_work_size));
      // reductions don't support dynamic casting, so the only way to get nonstandard types
      // is through input
      if (f_inputs_type == "at::Half" || f_inputs_type == "std::complex<at::Half>") {
        // complex<Half> depends on complex<T> and Half dtypes.
        env.s("half_string", jiterator_half_support_literal);
      } else {
        env.s("half_string", "");
      }
      if (f_inputs_type == "at::BFloat16") {
        env.s("bfloat16_string", jiterator_bfloat16_support_literal);
      } else {
        env.s("bfloat16_string", "");
      }
      if (f_inputs_type == "std::complex<float>" ||
          f_inputs_type == "std::complex<double>" ||
          f_inputs_type == "std::complex<at::Half>" ) {
        // complex<Half> depends on complex<T> and Half dtypes.
        env.s("traits_string", get_traits_string_but_hiprtc_safe());
        env.s("complex_body_string", get_complex_body_string());
        env.s("complex_math_string", get_complex_math_string());
        env.s("complex", std::to_string(1));
#ifdef USE_ROCM
        // unhipify math functions, but only if std::complex is used.
        func = unhipify_math_functions(func);
#endif
      } else {
        env.s("traits_string", "");
        env.s("complex_body_string", "");
        env.s("complex_math_string", "");
        env.s("complex", std::to_string(0));
      }
      if (f_inputs_type == "std::complex<at::Half>") {
        env.s("complex_half_body_string", get_complex_half_body_string());
      } else {
        env.s("complex_half_body_string", "");
      }
      env.s("cmath_string", get_cmath_string());
      env.s("functor", func);
      env.s("output_vec_size", std::to_string(vec_size));
      static auto cuda_template = at::jit::CodeTemplate(
        jit_preamble + jit_common_types + offset_calc_template + get_reduction_template() + jit_epilogue);
      const auto code = cuda_template.format(env);
      return code;
}

// Acquires (possibly creating) the kernel cache directory
std::optional<std::string> get_cache_dir() {
  // If the environment variable USE_TORCH_KERNEL_CACHE is set to "0" then no persistent cache is used
  const char* uptkc = std::getenv("USE_PYTORCH_KERNEL_CACHE");
  const bool use_kernel_cache = (uptkc == nullptr) ? true : std::strcmp(uptkc, "0");

  if (!use_kernel_cache) {
    return {};
  }

  // Cache path comes from PYTORCH_KERNEL_CACHE_PATH, then TEMP (Windows) or XDG_CACHE_HOME (Linux), then HOME environment variables
  std::string cache_dir;
  char* ptkcp = std::getenv("PYTORCH_KERNEL_CACHE_PATH");
  // Create kernel_cache_dir if needed as we do not want to create the base directory passed by the user
  std::string kernels_cache_dir = "";
  if (ptkcp != nullptr) {
    cache_dir = std::string(ptkcp);
  } else {
#ifdef _WIN32
    ptkcp = std::getenv("TEMP");
#else
    // USES XDG_CACHE_HOME if it's set
    ptkcp = std::getenv("XDG_CACHE_HOME");
#endif
    if (ptkcp != nullptr) {
      kernels_cache_dir = "/torch/kernels";
      cache_dir = std::string(ptkcp) + kernels_cache_dir;
    } else {
      // Falls back to HOME/.cache
      ptkcp = std::getenv("HOME");
      if (ptkcp == nullptr) {
        TORCH_WARN_ONCE("No PYTORCH_KERNEL_CACHE_PATH or HOME environment variable set!",
                        " This disables kernel caching.");
        return {};
      } else {
        kernels_cache_dir = "/.cache/torch/kernels";
        cache_dir = std::string(ptkcp) + kernels_cache_dir;
      }
    }
  }

  // Creates the cache directory if it does not exist
  const char* p_cache_dir = cache_dir.c_str();
  const bool cache_dir_exists = (access(p_cache_dir, F_OK) == 0);
  if (!cache_dir_exists) {
    std::string s_ptkcp = std::string(ptkcp);
    if (!r_mkdir_with_base(s_ptkcp, kernels_cache_dir)) {
      TORCH_WARN_ONCE("Specified kernel cache directory could not be created! This disables kernel caching.",
                      " Specified directory is ", cache_dir, ".",
                      " This warning will appear only once per process.");
      return {};
    }
  }

  // Checks that the cache directory is readable and writable
  const bool cache_dir_readable = (access(p_cache_dir, R_OK) == 0);
  if (!cache_dir_readable) {
    TORCH_WARN_ONCE("Specified kernel cache directory is not readable! This disables kernel caching.",
                    " Specified directory is ", cache_dir, ".",
                    " This warning will appear only once per process.");
    return {};
  }

  const bool cache_dir_writable = (access(p_cache_dir, W_OK) == 0);
  if (!cache_dir_writable) {
    TORCH_WARN_ONCE("Specified kernel cache directory is not writable! This disables kernel caching.",
                    " Specified directory is ", cache_dir, ".",
                    " This warning will appear only once per process.");
    return {};
  }

  return cache_dir;
}

// Compiles the kernel, or acquires if from the cache if caching
NvrtcFunction jit_pwise_function(
    const std::string& code,
    const std::string& kernel_name) {
  initializeCudaContext();
  // Acquires CUDA and nvrtc versions and whether we're compiling to ptx or SASS
  const cudaDeviceProp* prop = at::cuda::getCurrentDeviceProperties();
  int cuda_major = 0, cuda_minor = 0, nvrtc_major = 0, nvrtc_minor = 0;
  bool compile_to_sass = false;
  at::cuda::jit::codegenOutputQuery(
    prop, cuda_major, cuda_minor, nvrtc_major, nvrtc_minor, compile_to_sass);

  // Objects used whether loading from the cache or jit compiling
  const auto& nvrtc = at::globalContext().getNVRTC();
  NvrtcFunction compiled_kernel_;
  std::string name = kernel_name + "_kernel";

  static const std::optional<std::string> cache_dir = get_cache_dir();

  std::string file_path;
  if (cache_dir.has_value()) {
    // Attemps to read from the cache.
    // Cubin name is <kernel name>_arch<major>.<minor>_nvrtc<major>.<minor>_<ptx or sass>_<program length>_<string hash>
    // Note that the SHA1 hash used in the file name is NOT the SHA1 hash of the file's contents,
    //   because we hash on the CUDA code, but we save the compiled ptx or sass

    // Acquires SHA1 hash
    c10::sha1 sha1_hash{code};
    const auto hash_code = sha1_hash.str();

    // Constructs file path by appending constructed cubin name to cache path
    std::stringstream ss;
    ss << *cache_dir << "/";
    ss << kernel_name;
#ifdef USE_ROCM
    ss << "_arch" << prop->gcnArchName;
#else
    ss << "_arch" << cuda_major << "." << cuda_minor;
#endif
    ss << "_nvrtc" << nvrtc_major << "." << nvrtc_minor;
    ss << (compile_to_sass ? "_sass" : "_ptx");
    ss << "_" << code.length();
    ss << "_" << hash_code;
    file_path = ss.str();

    std::ifstream readin{file_path, std::ios::in | std::ifstream::binary};
    if (readin.fail()) {
      // NOTE: this does not warn because the file might not exist
      // TODO: consider if this should explicitly check for the file's existence or not to throw
      //   an informative warning
      readin.close();
    } else {
      // TODO: try passing the "mapped" file directly to cuModuleLoadCall instead of using an intermediate buffer
      std::vector<char> buffer(std::istreambuf_iterator<char>(readin), {});
      AT_CUDA_DRIVER_CHECK(nvrtc.cuModuleLoadData(&(compiled_kernel_.module), buffer.data()));
      AT_CUDA_DRIVER_CHECK(
        nvrtc.cuModuleGetFunction(&(compiled_kernel_.function), compiled_kernel_.module, name.c_str()));
      readin.close();
      return compiled_kernel_;
    }
  }

  // Just-in-time compiles the program

  // Creates the NVRTC program
  nvrtcProgram program;
  AT_CUDA_NVRTC_CHECK(nvrtc.nvrtcCreateProgram(
      &program, code.c_str(), nullptr, 0, nullptr, nullptr));

#ifdef USE_ROCM
  std::vector<const char*> args = {"--std=c++17"};
#else
  // Constructs nvrtc build arguments
  // CUDA 11.1 allows going directly to SASS (sm_) instead of PTX (compute_)
  // which gives better backwards compatibility to work on older driver,
  // (since older driver doesn't necessarily recognize PTX emitted by new
  // toolkit);
  // Meanwhile, for forward compatibility (future device with
  // `unsupported_arch==True`), since SASS are not necessarily compatible,
  // we fallback to PTX instead.
  const std::string compute = std::string("--gpu-architecture=") +
      (compile_to_sass ? "sm_" : "compute_") + std::to_string(cuda_major) +
      std::to_string(cuda_minor);
  std::vector<const char*> args = {
      "--std=c++17", compute.c_str(), "-default-device"};
#endif

  #ifndef NDEBUG
    // Add line info to generated kernels
    args.push_back("-lineinfo");
  #else
    // Avoid excessive register usage from assertion
    args.push_back("-DNDEBUG");
  #endif

  const auto compilation_result =
      nvrtc.nvrtcCompileProgram(program, args.size(), args.data());

  // Throws an error on compilation failure
  if (compilation_result != NVRTC_SUCCESS) {
    size_t logsize;
    AT_CUDA_NVRTC_CHECK(nvrtc.nvrtcGetProgramLogSize(program, &logsize));
    std::string log(logsize, '\0');
    AT_CUDA_NVRTC_CHECK(nvrtc.nvrtcGetProgramLog(program, &log[0]));
    throw std::runtime_error(code + log);
  }

  size_t ptx_size = 0;
  std::vector<char> ptx;
  #if !defined(USE_ROCM)
    // compile_to_sass determines whether we are generating SASS or PTX, hence
    // the different API.
    const auto getSize = compile_to_sass
        ? at::globalContext().getNVRTC().nvrtcGetCUBINSize
        : at::globalContext().getNVRTC().nvrtcGetPTXSize;
    const auto getFunc = compile_to_sass
        ? at::globalContext().getNVRTC().nvrtcGetCUBIN
        : at::globalContext().getNVRTC().nvrtcGetPTX;
  #else
    const auto getSize = at::globalContext().getNVRTC().nvrtcGetPTXSize;
    const auto getFunc = at::globalContext().getNVRTC().nvrtcGetPTX;
  #endif

  AT_CUDA_NVRTC_CHECK(getSize(program, &ptx_size));
  ptx.resize(ptx_size);
  AT_CUDA_NVRTC_CHECK(getFunc(program, ptx.data()));

  AT_CUDA_DRIVER_CHECK(nvrtc.cuModuleLoadData(&(compiled_kernel_.module), ptx.data()));

  AT_CUDA_DRIVER_CHECK(
      nvrtc.cuModuleGetFunction(&(compiled_kernel_.function), compiled_kernel_.module, name.c_str()));
  // TODO: use guards to avoid leaking
  AT_CUDA_NVRTC_CHECK(nvrtc.nvrtcDestroyProgram(&program));

  if (cache_dir.has_value()) {
    // Writes the program to the cache if caching
    // NOTE: Actually writes to a per-process temporary file to avoid multi-process contention.
    //   The temporary file is then renamed to the actual file.
    //   If the actual file already exists then the rename may fail or replace the actual file,
    //     the behavior is implementation-specific.
    //   Files replaced through this process should remain extant if they are being read because
    //     of UNIX filesystem properties, but this behavior is unverified and may require
    //     additional review in the future.
    // TODO: In C++17 we should be able to use the filesystem header.
    const auto pid = getpid();
    std::stringstream tmp_file_path_ss;
    tmp_file_path_ss << file_path << "_tmp_" << pid;
    const std::string tmp_file_path = tmp_file_path_ss.str();
    std::ofstream cubin(tmp_file_path, std::ios::out | std::ofstream::binary);
    if (cubin.fail()) {
      TORCH_WARN_ONCE("Failed to write temporarily kernel cache file!",
                      " File path was ", tmp_file_path, ".",
                      " This warning will only appear once per process.");
    } else {
      std::copy(ptx.begin(), ptx.end(), std::ostreambuf_iterator<char>(cubin));
      if (std::rename(tmp_file_path.c_str(), file_path.c_str()) != 0) {
        // Removes tmp file if the rename failed
        std::remove(tmp_file_path.c_str());
      }
    }
    cubin.close();
  }

  return compiled_kernel_;
}

// TODO: may need/want to initialize CUDA context here (refactor into nvrtc call)
void launch_jitted_pwise_function(
    NvrtcFunction function,
    const void* args[],
    const dim3 nBlocks,
    const dim3 kBlockSize,
    const int smem) {
  initializeCudaContext();
  const auto& nvrtc = at::globalContext().getNVRTC();
  // Launches kernel on current stream
  auto stream = at::cuda::getCurrentCUDAStream();
  AT_CUDA_DRIVER_CHECK(nvrtc.cuLaunchKernel(
    function.function,
    nBlocks.x,
    nBlocks.y,
    nBlocks.z,
    kBlockSize.x,
    kBlockSize.y,
    kBlockSize.z,
    smem,
    stream,
    // NOLINTNEXTLINE(*const-cast*)
    const_cast<void**>(args),
    nullptr));
}

} // at::cuda::jit<|MERGE_RESOLUTION|>--- conflicted
+++ resolved
@@ -45,11 +45,7 @@
 // Copied from aten/src/ATen/cuda/llvm_basic.cpp, then modified as above.
 // If not compiling for ROCm, return the original get_traits_string().
 std::string get_traits_string_but_hiprtc_safe() {
-<<<<<<< HEAD
-#if defined(USE_ROCM) && ROCM_VERSION < 70000
-=======
 #if defined(USE_ROCM) && HIP_VERSION_MAJOR < 7
->>>>>>> 625108ed
     return R"ESCAPE(
 namespace std {
 
