#include <ATen/ATen.h>
#include <ATen/AccumulateType.h>
#include <ATen/ceil_div.h>
#include <ATen/NativeFunctions.h>
#include <ATen/CUDAFunctions.h>
#include <ATen/cuda/CUDAContext.h>
#include <ATen/cuda/detail/KernelUtils.h>
#include <ATen/native/UnaryOps.h>
#include <ATen/native/cuda/LaunchUtils.h>
#include <ATen/cuda/CUDAGraphsUtils.cuh>
#include <ATen/native/cuda/block_reduce.cuh>

#include <curand.h>
#include <curand_kernel.h>
#include <curand_philox4x32_x.h>

namespace at { namespace native {

namespace {

template <typename T>
inline __device__ bool _isinf(T x) { return ::isinf(x); }

inline __device__ bool _isinf(c10::Half x) {
  return ::isinf(static_cast<float>(x));
}
inline __device__ bool _isinf(c10::BFloat16 x) {
  return ::isinf(static_cast<float>(x));
}

#define MAX_NUM_BLOCKS 200

// Normalizes the L1 norm of every row to 1; used by multinomial
template <typename scalar_t>
C10_LAUNCH_BOUNDS_1(cuda::detail::CUDA_NUM_THREADS)
__global__ void renormRowsL1(scalar_t* dist, long rows, long cols) {
  extern __shared__  unsigned char my_smem[];
  scalar_t *smem = reinterpret_cast<scalar_t *>(my_smem);
  scalar_t zero = static_cast<scalar_t>(0);
  scalar_t val;
  for (int64_t row = blockIdx.x; row < rows; row += gridDim.x) {
    scalar_t sum = static_cast<scalar_t>(0);
    for (int64_t col = threadIdx.x; col < cols; col += blockDim.x) {
      val = dist[row * cols + col];
      CUDA_KERNEL_ASSERT(!(val < zero)); // ! < 0 for NaN handling
      sum = sum + val;
    }

    sum = cuda_utils::BlockReduceSum(sum, smem);
    if (threadIdx.x == 0) {
      CUDA_KERNEL_ASSERT(!(val < zero)); // ! < 0 for NaN handling
      smem[0] = sum;
    }
    __syncthreads();

    sum = smem[0];
    if (sum > zero) {
      for (int64_t col = threadIdx.x; col < cols; col += blockDim.x) {
        dist[row * cols + col] = dist[row * cols + col] / sum;
      }
    }
  }
}

void renormRows(Tensor& t) {
  TORCH_CHECK(t.dim() == 2);
  int64_t rows = t.size(0);
  int64_t cols = t.size(1);

  auto props = at::cuda::getCurrentDeviceProperties();
  CUDA_KERNEL_ASSERT(props != NULL);
  int numSM = props->multiProcessorCount;
  const int64_t maxThreads = std::min(
      props->maxThreadsPerBlock, cuda_utils::kCUDABlockReduceMaxThreads);

  int warp_size = at::cuda::warp_size();
  dim3 grid(rows < numSM * 4 ? rows : numSM * 4);
<<<<<<< HEAD
  dim3 block(std::min(maxThreads, warp_size * div_up(cols, warp_size)));
=======
  dim3 block(std::min(maxThreads, C10_WARP_SIZE * ceil_div(cols, int64_t{C10_WARP_SIZE})));
>>>>>>> b1ecfc6d

  AT_DISPATCH_FLOATING_TYPES_AND_HALF(t.scalar_type(), "renormRows_cuda", [&] {
    renormRowsL1<scalar_t>
        <<<grid, block, (block.x / warp_size) * sizeof(scalar_t),
        at::cuda::getCurrentCUDAStream()>>>(t.data_ptr<scalar_t>(),
            rows, cols);
    C10_CUDA_KERNEL_LAUNCH_CHECK();
  });
}

template <typename scalar_t>
__device__ int binarySearchForMultinomial(scalar_t* cumdist,
                                          scalar_t* dist,
                                          int size,
                                          scalar_t val) {
  int start = 0;
  int end = size;
  // cumdist[size - 1] = 0 => all zero prob dist
  CUDA_KERNEL_ASSERT(cumdist[size - 1] > static_cast<scalar_t>(0));

  while (end - start > 0) {
    int mid = start + (end - start) / 2;

    scalar_t midVal = cumdist[mid];
    if (midVal < val) {
      start = mid + 1;
    } else {
      end = mid;
    }
  }

  if (start == size) {
    // No probability mass or precision problems; just return the
    // first non-zero element by setting start to size-1 here,
    // the code below will move it to the last non-zero probability
    // this actually can happen when the random number is 1
    // (github pytorch issue #4858).
    start = size - 1;
  }

  while(start >= 1 && dist[start] == 0) start--;

  return start;
}

template <typename scalar_t>
__global__ void
sampleMultinomialWithReplacement(PhiloxCudaState philox_args,
                                 int totalSamples,
                                 int64_t* dest,
                                 int64_t distributions,
                                 int categories,
                                 scalar_t* normDistPrefixSum,
                                 scalar_t* normDist) {
  // At the moment, each warp computes one sample value in the binary
  // search due to divergence. It seems possible to compute multiple
  // values and limit divergence though later on.

  auto seeds = at::cuda::philox::unpack(philox_args);

  // global index formula for 2D grid of 1D blocks
  int idx = blockIdx.y * gridDim.x * blockDim.x + blockIdx.x * blockDim.x + threadIdx.x;

  curandStatePhilox4_32_10_t state;
  curand_init(std::get<0>(seeds),
              idx,
              std::get<1>(seeds),
              &state);

  // The block determines the distribution for which we generate a point
  for (int64_t curDist = blockIdx.y;
       curDist < distributions;
       curDist += gridDim.y) {
    for (int sample = blockIdx.x*blockDim.x + threadIdx.x;
         sample < totalSamples; sample += blockDim.x*gridDim.x) {

      //we are losing 3 out of 4 generated numbers but it's ok
      //this kernel is not very efficient anyway
      auto rand = curand_uniform4(&state);
      scalar_t r = static_cast<scalar_t>(rand.x);

      // Find the bucket that a uniform sample lies in
      int choice = binarySearchForMultinomial<scalar_t>(
          normDistPrefixSum + curDist * categories,
          normDist + curDist * categories,
          categories,
          r);

      dest[curDist * totalSamples + sample] = choice;

    }
  }
}

template <typename scalar_t, typename accscalar_t>
C10_LAUNCH_BOUNDS_1(cuda::detail::CUDA_NUM_THREADS)
__global__ void sampleMultinomialOnce(
    int64_t* dest,
    int64_t distributions,
    int categories,
    scalar_t* sampled,
    scalar_t* dist,
    int stride_dist, // dist->stride(0)
    int stride_categories // dist->stride(1)
) {
  extern __shared__  unsigned char my_smem[];
  __shared__ bool found;
  __shared__ unsigned foundPos;

  accscalar_t *smem = reinterpret_cast<accscalar_t *>(my_smem);

  accscalar_t accZero = static_cast<accscalar_t>(0);
  scalar_t zero = static_cast<scalar_t>(0);

  for (int64_t curDist = blockIdx.x;
       curDist < distributions; curDist += gridDim.x) {
    // Each block handles one distribution
    // First pass, find the total sum of the distribution
    accscalar_t sum = accZero;
    scalar_t val;
    for (int cat = threadIdx.x; cat < categories; cat += blockDim.x) {
      val = dist[curDist * stride_dist + cat * stride_categories];
      CUDA_KERNEL_ASSERT(!at::_isnan(val));
      CUDA_KERNEL_ASSERT(!_isinf(val));
      CUDA_KERNEL_ASSERT(!(val < zero));
      sum = sum + static_cast<accscalar_t>(val);
    }

    // threadIdx.x == 0 has the sum value from this
    sum = cuda_utils::BlockReduceSum(sum, smem);

    // Broadcast sum and sample value
    if (threadIdx.x == 0) {
      // Make sure the sum of our distribution didn't overflow
      CUDA_KERNEL_ASSERT(!_isinf(val));
      CUDA_KERNEL_ASSERT(sum > accZero);

      foundPos = 0;
      smem[0] = sum;
      smem[1] = sampled[curDist];
    }
    __syncthreads();

    sum = smem[0];
    scalar_t sample = static_cast<scalar_t>(smem[1]);
    __syncthreads();

    if (sum == accZero) {
      // Choose the first element
      if (threadIdx.x == 0) {
        dest[curDist] = 0;
      }

      continue;
    }

    int chunks = (categories + (int)blockDim.x - 1) / blockDim.x;
    accscalar_t prevHighProb = accZero;
    found = false;

    for (int chunk = 0; chunk < chunks && !found; ++chunk) {
      // All threads in bounds load a value
      int cat = chunk * blockDim.x + threadIdx.x;

      accscalar_t dist_val = cat < categories ?
                             static_cast<accscalar_t>(dist[curDist * stride_dist + cat * stride_categories]) / sum :
                             accZero;

      smem[threadIdx.x] = dist_val;
      __syncthreads();

      // Perform an inclusive prefix sum of the shared memory contents
      for (int offset = 1; offset < blockDim.x; offset *= 2) {
        accscalar_t val = accZero;

        if (threadIdx.x >= offset) {
          val = smem[threadIdx.x - offset] + smem[threadIdx.x];
        }

        __syncthreads();
        if (threadIdx.x >= offset) {
          smem[threadIdx.x] = val;
        }
        __syncthreads();
      }

      // Each thread will check to see if the sample falls in its
      // bucket
      scalar_t curBucket =
          static_cast<scalar_t>(smem[threadIdx.x] + prevHighProb);
      scalar_t prevBucket = static_cast<scalar_t>(
          threadIdx.x == 0 ? prevHighProb
                          : smem[threadIdx.x - 1] + prevHighProb);
      bool inBucket =
          (cat < categories) &&
          (!(sample >= curBucket) &&
          (sample >= prevBucket) &&
          (dist_val > zero));

      if (inBucket) {
        // We're done; we have the sample
        // Torch indices are 1-based
        atomicMax(&foundPos, cat);
        found = true;
      }

      // Store the previous scan's high value for future use
      prevHighProb = prevHighProb + smem[blockDim.x - 1];

      __syncthreads();
    }

    if (threadIdx.x == 0) {
      if (found) {
          dest[curDist] = foundPos;
      } else {
        // This should address a rare bug where we don't select a valid index. This likely occurs when
        // due to floating point arithmetic rounding errors, our cumulative sum does not add up to 1, but
        // and our uniform sample is greater than this value. In this case we likely have unitialized memory
        // in dest[curDist]. So basically we will loop through the distribution and pick the largest index
        // where the distribution is non-zero. This is obviously terribly inefficient, but due to the
        // rarity in which this occurs, this should not be an issue.
        for (int cat = categories - 1; cat >= 0; --cat) {
          if (dist[curDist * stride_dist + cat * stride_categories] > zero) {
            dest[curDist] = cat;
            break;
          }
        }
      }
    }
  }
}

void multinomial_with_replacement_kernel_impl(
    Tensor& result,
    const Tensor& self,
    const int64_t n_sample,
    c10::optional<Generator> generator) {
  auto gen = get_generator_or_default<CUDAGeneratorImpl>(generator, cuda::detail::getDefaultCUDAGenerator());

  int inputSize = self.dim();
  int64_t numDist =
      inputSize == 1 ? 1 : self.size(0);
  int numCategories =
      inputSize == 1 ? self.size(0) : self.size(1);

  // Restructure data for 2d
  auto self_v = inputSize == 1 ? self.view({numDist, numCategories}) : self;

  result.resize_({numDist, n_sample});

  AT_DISPATCH_FLOATING_TYPES_AND_HALF(self_v.scalar_type(), "multinomial_kernel_cuda", [&] {
    using accscalar_t = at::acc_type<scalar_t, true>;
    auto props = at::cuda::getCurrentDeviceProperties();
    CUDA_KERNEL_ASSERT(props != NULL);
    int numSM = props->multiProcessorCount;
    int maxThreads = props->maxThreadsPerBlock;
    int maxShared = props->sharedMemPerBlock;

<<<<<<< HEAD
    int warp_size = at::cuda::warp_size();
    int requiredWarps = at::cuda::ATenCeilDiv(numCategories, warp_size);
    int requiredThreads = std::min(maxThreads, requiredWarps * warp_size);
=======
    int requiredWarps = at::ceil_div(numCategories, C10_WARP_SIZE);
    int requiredThreads = std::min(maxThreads, requiredWarps * C10_WARP_SIZE);
>>>>>>> b1ecfc6d
    int requiredShared = requiredThreads * sizeof(accscalar_t);

    if (n_sample == 1 && maxShared >= requiredShared) {
      // Optimized allocation-free implementation
      // To exploit greater parallelism for the sampling, generate the
      // Uniform random samples in a separate kernel launch, into
      // temporarily allocated memory. The device RNG is thread-limited
      Tensor sampled = native::empty_cuda({numDist, n_sample}, optTypeMetaToScalarType(self_v.options().dtype_opt()),
                                          self_v.options().layout_opt(), self_v.options().device_opt(),
                                          self_v.options().pinned_memory_opt());
      at::native::uniform_(sampled, 0.0, 1.0, generator);

      dim3 block(requiredThreads);
      dim3 grid(std::min(static_cast<int>(numDist), numSM * 4));

      sampleMultinomialOnce<scalar_t, accscalar_t>
          <<<grid, block,
          requiredShared,
          at::cuda::getCurrentCUDAStream()>>>(
              result.data_ptr<int64_t>(),
                  numDist,
                  numCategories,
                  sampled.data_ptr<scalar_t>(),
                  self_v.data_ptr<scalar_t>(),
                  self_v.stride(0),
                  self_v.stride(1)
          );
      C10_CUDA_KERNEL_LAUNCH_CHECK();
    } else {
      // Generic, slow implementation with memory allocations

      // For sampling without replacement, we modify the distribution
      // for subsequent samples in this space
      Tensor origDist = native::empty_like(
          self_v,
          c10::nullopt /* dtype */,
          c10::nullopt /* layout */,
          c10::nullopt /* device */,
          c10::nullopt /* pin_memory */,
          LEGACY_CONTIGUOUS_MEMORY_FORMAT);
      origDist.copy_(self_v);

      Tensor normDist = native::empty_like(
          self_v,
          c10::nullopt /* dtype */,
          c10::nullopt /* layout */,
          c10::nullopt /* device */,
          c10::nullopt /* pin_memory */,
          LEGACY_CONTIGUOUS_MEMORY_FORMAT);

      Tensor prefixSum = native::empty_like(
          self_v,
          c10::nullopt /* dtype */,
          c10::nullopt /* layout */,
          c10::nullopt /* device */,
          c10::nullopt /* pin_memory */,
          LEGACY_CONTIGUOUS_MEMORY_FORMAT);

      // Renorm along rows
      normDist.copy_(origDist);
      renormRows(normDist);

      // Prefix sum along rows
      at::cuda::cumsum_out(prefixSum, normDist, 1);

      PhiloxCudaState rng_engine_inputs;

        // Binary search is warp divergent (so effectively we're running
        // with just a single thread), but for better utilization,
        // we need each block to have at least 4 warps.
        dim3 block(128);

        // Each block will generate a sample from one
        // distribution concurrently.
        int grid_y=std::min<int>(numDist, at::cuda::getCurrentDeviceProperties()->maxGridSize[1]);
        dim3 grid((n_sample-1)/block.x+1, grid_y);
        {
          // See Note [Acquire lock when using random generators]
          std::lock_guard<std::mutex> lock(gen->mutex_);

          // each thread generates a single sample for (numdist/numblocks.y) distributions, however, since we have to use
          // curand_uniform4 (See Note [Register spilling in curand call for CUDA < 10]),
          // offset is 4 times that.
          auto offset = ((numDist-1)/grid.y+1)*4;
          rng_engine_inputs = gen->philox_cuda_state(offset);
        }
        // Sample with replacement

        sampleMultinomialWithReplacement
            <<<grid, block, 0, at::cuda::getCurrentCUDAStream()>>>(
                rng_engine_inputs,
                n_sample,
                result.data_ptr<int64_t>(),
                numDist, numCategories,
                prefixSum.data_ptr<scalar_t>(),
                normDist.data_ptr<scalar_t>());
        C10_CUDA_KERNEL_LAUNCH_CHECK();
    }
  });

  if (inputSize == 1) {
    result.resize_({n_sample});
  }
}
}

REGISTER_DISPATCH(
    multinomial_with_replacement_stub,
    &multinomial_with_replacement_kernel_impl);
}}<|MERGE_RESOLUTION|>--- conflicted
+++ resolved
@@ -75,11 +75,7 @@
 
   int warp_size = at::cuda::warp_size();
   dim3 grid(rows < numSM * 4 ? rows : numSM * 4);
-<<<<<<< HEAD
-  dim3 block(std::min(maxThreads, warp_size * div_up(cols, warp_size)));
-=======
-  dim3 block(std::min(maxThreads, C10_WARP_SIZE * ceil_div(cols, int64_t{C10_WARP_SIZE})));
->>>>>>> b1ecfc6d
+  dim3 block(std::min(maxThreads, warp_size * ceil_div(cols, int64_t{warp_size})));
 
   AT_DISPATCH_FLOATING_TYPES_AND_HALF(t.scalar_type(), "renormRows_cuda", [&] {
     renormRowsL1<scalar_t>
@@ -339,14 +335,9 @@
     int maxThreads = props->maxThreadsPerBlock;
     int maxShared = props->sharedMemPerBlock;
 
-<<<<<<< HEAD
     int warp_size = at::cuda::warp_size();
-    int requiredWarps = at::cuda::ATenCeilDiv(numCategories, warp_size);
+    int requiredWarps = at::ceil_div(numCategories, warp_size);
     int requiredThreads = std::min(maxThreads, requiredWarps * warp_size);
-=======
-    int requiredWarps = at::ceil_div(numCategories, C10_WARP_SIZE);
-    int requiredThreads = std::min(maxThreads, requiredWarps * C10_WARP_SIZE);
->>>>>>> b1ecfc6d
     int requiredShared = requiredThreads * sizeof(accscalar_t);
 
     if (n_sample == 1 && maxShared >= requiredShared) {
