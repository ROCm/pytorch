#define TORCH_ASSERT_NO_OPERATORS
#include <ATen/native/cuda/TensorTopK.h>
#include <ATen/core/TensorBase.h>
#include <ATen/ceil_div.h>
#include <ATen/Dispatch.h>
#include <ATen/cuda/detail/TensorInfo.cuh>
#include <ATen/cuda/detail/OffsetCalculator.cuh>
#include <ATen/cuda/ScanUtils.cuh>
#include <ATen/native/cuda/SortingCommon.cuh>
#include <ATen/native/cuda/SortingRadixSelect.cuh>
#include <ATen/native/cuda/SortUtils.cuh>

#include <c10/macros/Macros.h>

using namespace at::native;

namespace at {
namespace native {
namespace {

template <typename T>
struct AddOp {
  __device__ __forceinline__ T operator()(T const &lhs, T const &rhs) {
    return (lhs + rhs);
  }
};

template <typename T, typename IndexType, int Dim, bool Order>
C10_LAUNCH_BOUNDS_1(1024)
__global__ void gatherTopK(at::cuda::detail::TensorInfo<T, IndexType> input,
                           IndexType inputSliceSize,
                           IndexType outputSliceSize, // aka `k`

                           IndexType numInputSlices,
                           IndexType inputWithinSliceStride,

                           at::cuda::detail::TensorInfo<T, IndexType> topK,
                           IndexType numTopKSlices,
                           IndexType topKWithinSliceStride,

                           at::cuda::detail::TensorInfo<int64_t, IndexType> indices,
                           IndexType indicesWithinSliceStride) {
  // Indices are limited to integer fp precision, so counts can fit in
  // int32, regardless of IndexType
#if defined(USE_ROCM)
  __shared__ int smem[64];
#else
  __shared__ int smem[32]; // one per each warp, up to warp limit
#endif
  IndexType slice = getLinearBlockId<IndexType>();
  if (slice >= numInputSlices) {
    return;
  }

  // Find the start offset for our slice
  IndexType sliceStartIndex =
    at::cuda::detail::IndexToOffset<T, IndexType, Dim>::get(slice, input);
  IndexType topKSliceStartIndex =
    at::cuda::detail::IndexToOffset<T, IndexType, Dim>::get(slice, topK);
  IndexType indicesSliceStartIndex =
    at::cuda::detail::IndexToOffset<int64_t, IndexType, Dim>::get(slice, indices);

  T* inputSliceStart = &input.data[sliceStartIndex];
  T* topKSliceStart = &topK.data[topKSliceStartIndex];
  int64_t* indicesSliceStart = &indices.data[indicesSliceStartIndex];

  // Find the k-th highest element in our input
  T topKValue = static_cast<T>(0);
  radixSelect<T, typename TopKTypeConfig<T>::RadixType, IndexType, Order>(
    inputSliceStart, outputSliceSize,
    inputSliceSize, inputWithinSliceStride,
    smem, &topKValue);
  const auto topKConverted = at::native::TopKTypeConfig<T>::convert(topKValue);

  // Every value that is strictly less/greater than `pattern`
  // (depending on sort dir) in sorted int format is in the top-K.
  // The top-K value itself might not be unique.
  //
  // Since there are a variable number of elements that we see that
  // are within the top-k, we don't know at what index to write out
  // the resulting values.
  // In order to get this, we perform an exclusive prefix sum of
  // `hasTopK`. This will return the resulting index into which we
  // need to write the result, if a thread has a result.

  // All threads need to participate in the loop and the prefix sum,
  // but not necessarily in the load; hence loop bounds being rounded
  // up to a multiple of the block dim.
  IndexType numIterations = round_up(inputSliceSize, (IndexType) blockDim.x);
  IndexType writeIndexStart = 0;

  for (IndexType i = threadIdx.x; i < numIterations; i += blockDim.x) {
    bool inRange = (i < inputSliceSize);
    T v =
      inRange ? doLdg(&inputSliceStart[i * inputWithinSliceStride]) : static_cast<T>(0);
    const auto convertedV = at::native::TopKTypeConfig<T>::convert(v);
    bool hasTopK;
    if (Order) {
      hasTopK = inRange && (convertedV > topKConverted);
    } else {
      hasTopK = inRange && (convertedV < topKConverted);
    }

    int index;
    int carry;
    at::cuda::exclusiveBinaryPrefixScan<int, true>(
        smem, hasTopK, &index, &carry, AddOp<int>());

    if (hasTopK) {
      int writeIndex = writeIndexStart + index;
      CUDA_KERNEL_ASSERT(writeIndex < outputSliceSize);

      IndexType topKOffset = writeIndex * topKWithinSliceStride;
      IndexType indexOffset = writeIndex * indicesWithinSliceStride;

      topKSliceStart[topKOffset] = v;
      indicesSliceStart[indexOffset] = i;
    }

    writeIndexStart += carry;
  }

  // We need to fill in the rest with actual == top-K values.
  // The number that we need is outputSliceSize -
  // writeIndexStart. There might be more than that number available,
  // in which case we have to choose the first seen set. We do this
  // via a prefix sum to calculate indices for writing results.
  CUDA_KERNEL_ASSERT(outputSliceSize >= writeIndexStart);
  IndexType topKRemaining = (outputSliceSize - writeIndexStart);

  for (IndexType i = threadIdx.x; i < numIterations; i += blockDim.x) {
    bool inRange = (i < inputSliceSize);
    T v =
      inRange ? doLdg(&inputSliceStart[i * inputWithinSliceStride]) : static_cast<T>(0);
    const auto convertedV = at::native::TopKTypeConfig<T>::convert(v);
    bool hasTopK = inRange && (convertedV == topKConverted);

    int index;
    int carry;
    at::cuda::exclusiveBinaryPrefixScan<int, true>(
        smem, hasTopK, &index, &carry, AddOp<int>());

    if (hasTopK && index < topKRemaining) {
      int writeIndex = writeIndexStart + index;
      CUDA_KERNEL_ASSERT(writeIndex < outputSliceSize);

      IndexType topKOffset = writeIndex * topKWithinSliceStride;
      IndexType indexOffset = writeIndex * indicesWithinSliceStride;

      topKSliceStart[topKOffset] = v;
      indicesSliceStart[indexOffset] = i;
    }

    if (carry >= topKRemaining) {
      break;
    }

    topKRemaining -= carry;
    writeIndexStart += carry;
  }

};

} // namespace

void launch_gather_topk_kernel(
    const TensorBase& self, int64_t k, int64_t dim, bool largest, bool sorted,
    const TensorBase& values, const TensorBase& indices) {
  int numDims = self.dim();
  numDims = numDims == 0 ? 1 : numDims;
  TORCH_CHECK(numDims <= MAX_DIMS, "input tensor has too many dimensions");
  int64_t sliceSize = self.dim() == 0 ? 1 : self.size(dim);

  auto input = self.contiguous();
  // static_cast is required to ensure that the correct type (INDEX_T)
  // is provided to the kernel for the arguments.

#define RUN_K(INDEX_T, DIM, DIR)                                        \
  gatherTopK<scalar_t, INDEX_T, DIM, DIR>                               \
    <<<grid, block, 0, c10::cuda::getCurrentCUDAStream()>>>(            \
      inputInfo,                                                        \
      static_cast<INDEX_T>(sliceSize),                                  \
      static_cast<INDEX_T>(k),                                          \
      static_cast<INDEX_T>(inputSlices),                                \
      /* The actual dimension that the k-selection is running in */     \
      /* may have changed from collapseDims() */                        \
      static_cast<INDEX_T>(inputInfo.strides[collapseInputDim]),        \
      topKInfo,                                                         \
      static_cast<INDEX_T>(topKSlices),                                 \
      static_cast<INDEX_T>(topKInfo.strides[collapseTopKDim]),          \
      indicesInfo,                                                      \
      static_cast<INDEX_T>(indicesInfo.strides[collapseIndicesDim]));   \
  C10_CUDA_KERNEL_LAUNCH_CHECK();

#define RUN_DIR(INDEX_T, DIM)                   \
  if (largest) {                                \
    RUN_K(INDEX_T, DIM, true);                  \
  } else {                                      \
    RUN_K(INDEX_T, DIM, false);                 \
  }

#define RUN_DIM(INDEX_T)                        \
  if (allDims == 1) {                           \
    RUN_DIR(INDEX_T, 1);                        \
  } else if (allDims == 2) {                    \
    RUN_DIR(INDEX_T, 2);                        \
  } else if (allDims == 3) {                    \
    RUN_DIR(INDEX_T, 3);                        \
  } else {                                      \
    RUN_DIR(INDEX_T, -1);                       \
  }

#define RUN_T(INDEX_T)                                                  \
  AT_DISPATCH_ALL_TYPES_AND2(at::ScalarType::Half, at::ScalarType::BFloat16, input.scalar_type(), "topk_out_cuda", [&] { \
    at::cuda::detail::TensorInfo<scalar_t, INDEX_T> inputInfo =           \
      at::cuda::detail::getTensorInfo<scalar_t, INDEX_T>(input);          \
    at::cuda::detail::TensorInfo<scalar_t, INDEX_T> topKInfo =            \
      at::cuda::detail::getTensorInfo<scalar_t, INDEX_T>(values);         \
    at::cuda::detail::TensorInfo<int64_t, INDEX_T> indicesInfo =          \
      at::cuda::detail::getTensorInfo<int64_t, INDEX_T>(indices);         \
    /* tensorInfoLegacyIfScalar*/                                         \
    if (!input.dim()) {                                                   \
      inputInfo.dims = 1;                                                 \
      inputInfo.sizes[0] = 1;                                             \
      inputInfo.strides[0] = 1;                                           \
      topKInfo.dims = 1;                                                  \
      topKInfo.sizes[0] = 1;                                              \
      topKInfo.strides[0] = 1;                                            \
      indicesInfo.dims = 1;                                               \
      indicesInfo.sizes[0] = 1;                                           \
      indicesInfo.strides[0] = 1;                                         \
    }                                                                     \
    /* We use these structures solely to find the offset to */            \
    /* each slice we are operating on */                                  \
    inputInfo.sizes[dim] = 1;                                             \
    topKInfo.sizes[dim] = 1;                                              \
    indicesInfo.sizes[dim] = 1;                                           \
    /* stash the stride of dim because it can be accidentally collapsed */ \
    auto strideTopK = topKInfo.strides[dim];                              \
    auto strideIndices = indicesInfo.strides[dim];                        \
    /* Collapse all other dims */                                         \
    int collapseInputDim = inputInfo.collapseDims(dim);                   \
    int collapseTopKDim = topKInfo.collapseDims(dim);                     \
    int collapseIndicesDim = indicesInfo.collapseDims(dim);               \
    /* restore stride in case it was collapsed */                         \
    topKInfo.strides[collapseTopKDim] = strideTopK;                       \
    indicesInfo.strides[collapseIndicesDim] = strideIndices;              \
    int64_t inputSlices = 1;                                              \
    for (int i = 0; i < inputInfo.dims; ++i) {                            \
      inputSlices *= inputInfo.sizes[i];                                  \
    }                                                                     \
    int64_t topKSlices = 1;                                               \
    for (int i = 0; i < topKInfo.dims; ++i) {                             \
      topKSlices *= topKInfo.sizes[i];                                    \
    }                                                                     \
                                                                          \
    dim3 grid;                                                            \
    TORCH_INTERNAL_ASSERT(getGridFromTiles(inputSlices, grid), "Too many slices to sort"); \
                                                                          \
<<<<<<< HEAD
    int warp_size = at::cuda::warp_size();                                \
    dim3 block(std::min(at::cuda::ATenCeilDiv(sliceSize, (int64_t) warp_size)*(int64_t) warp_size, (int64_t) 1024)); \
=======
    dim3 block(std::min(at::ceil_div(sliceSize, (int64_t) C10_WARP_SIZE)*(int64_t) C10_WARP_SIZE, (int64_t) 1024)); \
>>>>>>> b1ecfc6d
                                                                          \
    /* This is used as a template parameter to calculate indices. */      \
    /* We only specialize it if all collapsed dim sizes are the */        \
    /* same; otherwise, we use -1 which is the specialization */          \
    /* parameter for arbitrary dimensions */                              \
    int allDims = inputInfo.dims;                                         \
    if (topKInfo.dims != allDims || indicesInfo.dims != allDims) {        \
      allDims = -1;                                                       \
    }                                                                     \
                                                                          \
    RUN_DIM(INDEX_T);                                                     \
  });

  // the below is safe with 0-dimensional tensors because it is based on
  // TensorInfo which implicitly expands to 1-dimensional.
  if (input.numel() > 0) {
    // Based on required index size, run the algorithm with the
    // appropriate index type
    if (at::cuda::detail::canUse32BitIndexMath(input) &&
        at::cuda::detail::canUse32BitIndexMath(values) &&
        at::cuda::detail::canUse32BitIndexMath(indices)) {
      RUN_T(uint32_t);
    } else {
      RUN_T(uint64_t);
    }
  }
#undef RUN_T
#undef RUN_DIM
#undef RUN_DIR
#undef RUN_K
}

} // at::native
} // at<|MERGE_RESOLUTION|>--- conflicted
+++ resolved
@@ -257,12 +257,8 @@
     dim3 grid;                                                            \
     TORCH_INTERNAL_ASSERT(getGridFromTiles(inputSlices, grid), "Too many slices to sort"); \
                                                                           \
-<<<<<<< HEAD
     int warp_size = at::cuda::warp_size();                                \
-    dim3 block(std::min(at::cuda::ATenCeilDiv(sliceSize, (int64_t) warp_size)*(int64_t) warp_size, (int64_t) 1024)); \
-=======
-    dim3 block(std::min(at::ceil_div(sliceSize, (int64_t) C10_WARP_SIZE)*(int64_t) C10_WARP_SIZE, (int64_t) 1024)); \
->>>>>>> b1ecfc6d
+    dim3 block(std::min(at::ceil_div(sliceSize, (int64_t) warp_size)*(int64_t) warp_size, (int64_t) 1024)); \
                                                                           \
     /* This is used as a template parameter to calculate indices. */      \
     /* We only specialize it if all collapsed dim sizes are the */        \
