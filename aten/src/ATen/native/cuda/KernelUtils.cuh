#pragma once
#include <ATen/cuda/Atomic.cuh>

#if !(defined(USE_ROCM) || ((defined(__CUDA_ARCH__) && (__CUDA_ARCH__ < 800))))
#include <cuda_bf16.h>
#endif

<<<<<<< HEAD
// ROCm 6.3 is planned to have these functions, but until then here they are.
#if defined(USE_ROCM) && ROCM_VERSION >= 60201
#include <hip/hip_bf16.h>
#include <hip/hip_fp16.h>

__device__ inline __hip_bfloat162 preview_unsafeAtomicAdd(__hip_bfloat162* address, __hip_bfloat162 value) {
#if (defined(__gfx940__) || defined(__gfx941__) || defined(__gfx942__)) && \
  __has_builtin(__builtin_amdgcn_flat_atomic_fadd_v2bf16)
  typedef unsigned short __attribute__((ext_vector_type(2))) vec_short2;
  static_assert(sizeof(vec_short2) == sizeof(__hip_bfloat162_raw));
  union {
    __hip_bfloat162_raw bf162_raw;
    vec_short2 vs2;
  } u{static_cast<__hip_bfloat162_raw>(value)};
  u.vs2 = __builtin_amdgcn_flat_atomic_fadd_v2bf16((vec_short2*)address, u.vs2);
  return static_cast<__hip_bfloat162>(u.bf162_raw);
#else
  static_assert(sizeof(unsigned int) == sizeof(__hip_bfloat162_raw));
  union u_hold {
    __hip_bfloat162_raw h2r;
    unsigned int u32;
  };
  u_hold old_val, new_val;
  old_val.u32 = __hip_atomic_load((unsigned int*)address, __ATOMIC_RELAXED, __HIP_MEMORY_SCOPE_AGENT);
  do {
    new_val.h2r = __hadd2(old_val.h2r, value);
  } while (!__hip_atomic_compare_exchange_strong(
        (unsigned int*)address, &old_val.u32, new_val.u32,
        __ATOMIC_RELAXED, __ATOMIC_RELAXED, __HIP_MEMORY_SCOPE_AGENT));
  return old_val.h2r;
#endif
}

__device__ inline __half2 preview_unsafeAtomicAdd(__half2* address, __half2 value) {
#if (defined(__gfx940__) || defined(__gfx941__) || defined(__gfx942__)) && \
  __has_builtin(__builtin_amdgcn_flat_atomic_fadd_v2f16)
  // The api expects an ext_vector_type of half
  typedef _Float16 __attribute__((ext_vector_type(2))) vec_fp162;
  static_assert(sizeof(vec_fp162) == sizeof(__half2_raw));
  union {
    __half2_raw h2r;
    vec_fp162 fp16;
  } u {static_cast<__half2_raw>(value)};
  u.fp16 = __builtin_amdgcn_flat_atomic_fadd_v2f16((vec_fp162*)address, u.fp16);
  return static_cast<__half2>(u.h2r);
#else
  static_assert(sizeof(__half2_raw) == sizeof(unsigned int));
  union u_hold {
    __half2_raw h2r;
    unsigned int u32;
  };
  u_hold old_val, new_val;
  old_val.u32 = __hip_atomic_load((unsigned int*)address, __ATOMIC_RELAXED, __HIP_MEMORY_SCOPE_AGENT);
  do {
    new_val.h2r = __hadd2(old_val.h2r, value);
  } while (!__hip_atomic_compare_exchange_strong(
        (unsigned int*)address, &old_val.u32, new_val.u32,
        __ATOMIC_RELAXED, __ATOMIC_RELAXED, __HIP_MEMORY_SCOPE_AGENT));
  return old_val.h2r;
#endif
}
#define ATOMICADD preview_unsafeAtomicAdd
#define NATIVE_ZERO_BF16 __float2bfloat16(0.0f)
#define NATIVE_BFLOAT16 __hip_bfloat16
#define NATIVE_BFLOAT162 __hip_bfloat162
#else
#define ATOMICADD atomicAdd
#define NATIVE_ZERO_BF16 __int2bfloat16_rz(0)
#define NATIVE_BFLOAT16 __nv_bfloat16
#define NATIVE_BFLOAT162 __nv_bfloat162
#endif

namespace at {
namespace native {
=======
namespace at:: native {
>>>>>>> 31c04675

__device__ __forceinline__ size_t
idx(const size_t nc,
    const size_t height,
    const size_t width,
    const size_t h,
    const size_t w) {
  return (nc * height + h) * width + w;
}

// for channels-last
__device__ __forceinline__ size_t
idx_cl(
  const size_t n, const size_t h, const size_t w, const size_t c,
  const size_t height, const size_t width, const size_t channel
) {
  return ((n * height + h) * width + w) * channel + c;
}

// fastSpecializedAtomicAdd (and fastAtomicAdd) are an optimization
// that speed up half-precision atomics.  The situation with half
// precision atomics is that we have a slow __half atomic, and
// a fast vectored __half2 atomic (this can be worth up to a 6x
// speedup, see https://github.com/pytorch/pytorch/pull/21879).
// We can convert a __half atomic into a __half2 atomic by simply
// pairing the __half with a zero entry on the left/right depending
// on alignment... but only if this wouldn't cause an out of bounds
// access!  Thus, you must specify tensor and numel so we can check
// if you would be out-of-bounds and use a plain __half atomic if
// you would be.
template <
    typename scalar_t,
    typename index_t,
    typename std::enable_if_t<std::is_same_v<c10::Half, scalar_t>>* =
        nullptr>
__device__ __forceinline__ void fastSpecializedAtomicAdd(
    scalar_t* tensor,
    index_t index,
    const index_t numel,
    scalar_t value) {
#if (defined(USE_ROCM) && ROCM_VERSION < 60201) || \
    (defined(__CUDA_ARCH__) && (__CUDA_ARCH__ < 700))
  gpuAtomicAddNoReturn(
      reinterpret_cast<at::Half*>(tensor) + index,
      static_cast<at::Half>(value));
#else
  // Accounts for the chance tensor falls on an odd 16 bit alignment (ie, not 32 bit aligned)
  __half* target_addr = reinterpret_cast<__half*>(tensor + index);
  bool low_byte = (reinterpret_cast<std::uintptr_t>(target_addr) % sizeof(__half2) == 0);

  if (low_byte && index < (numel - 1)) {
    __half2 value2;
    value2.x = static_cast<__half>(value);
    value2.y = __int2half_rz(0);
    ATOMICADD(reinterpret_cast<__half2*>(target_addr), value2);

  } else if (!low_byte && index > 0) {
    __half2 value2;
    value2.x = __int2half_rz(0);
    value2.y = static_cast<__half>(value);
    ATOMICADD(reinterpret_cast<__half2*>(target_addr - 1), value2);

  } else {
#ifdef USE_ROCM
    gpuAtomicAddNoReturn(
        reinterpret_cast<at::Half*>(tensor) + index,
        static_cast<at::Half>(value));
#else
    atomicAddNoReturn(
        reinterpret_cast<__half*>(tensor) + index,
        static_cast<__half>(value));
#endif
  }
#endif
}

template <
    typename scalar_t,
    typename index_t,
    typename std::enable_if_t<std::is_same_v<c10::BFloat16, scalar_t>>* =
        nullptr>
__device__ __forceinline__ void fastSpecializedAtomicAdd(
    scalar_t* tensor,
    index_t index,
    const index_t numel,
    scalar_t value) {
#if (defined(USE_ROCM) && ROCM_VERSION < 60201) || \
    (defined(__CUDA_ARCH__) && (__CUDA_ARCH__ < 800))
  gpuAtomicAddNoReturn(
      reinterpret_cast<at::BFloat16*>(tensor) + index,
      static_cast<at::BFloat16>(value));
#else
  // Accounts for the chance tensor falls on an odd 16 bit alignment (ie, not 32 bit aligned)
  NATIVE_BFLOAT16* target_addr = reinterpret_cast<NATIVE_BFLOAT16*>(tensor + index);
  bool low_byte = (reinterpret_cast<std::uintptr_t>(target_addr) % sizeof(NATIVE_BFLOAT162) == 0);

  if (low_byte && index < (numel - 1)) {
    NATIVE_BFLOAT162 value2;
    value2.x = *reinterpret_cast<NATIVE_BFLOAT16*>(&value);
    value2.y = NATIVE_ZERO_BF16;
    ATOMICADD(reinterpret_cast<NATIVE_BFLOAT162*>(target_addr), value2);

  } else if (!low_byte && index > 0) {
    NATIVE_BFLOAT162 value2;
    value2.x = NATIVE_ZERO_BF16;
    value2.y = *reinterpret_cast<NATIVE_BFLOAT16*>(&value);
    ATOMICADD(reinterpret_cast<NATIVE_BFLOAT162*>(target_addr - 1), value2);

  } else {
#ifdef USE_ROCM
    gpuAtomicAddNoReturn(
        reinterpret_cast<at::BFloat16*>(tensor) + index,
        static_cast<at::BFloat16>(value));
#else
    atomicAdd(
        reinterpret_cast<NATIVE_BFLOAT16*>(tensor) + index,
        *reinterpret_cast<NATIVE_BFLOAT16*>(&value));
#endif
  }
#endif
}


template <
    typename scalar_t,
    typename index_t,
    typename std::enable_if_t<!std::is_same_v<c10::Half, scalar_t> && !std::is_same_v<c10::BFloat16, scalar_t>>* =
        nullptr>
__device__ __forceinline__ void fastSpecializedAtomicAdd(
    scalar_t* tensor,
    index_t index,
    const index_t numel,
    scalar_t value) {
  gpuAtomicAddNoReturn(tensor + index, value);
}

template <class scalar_t, class index_t>
__device__ __forceinline__ void fastAtomicAdd(
    scalar_t* tensor,
    index_t index,
    const index_t numel,
    scalar_t value,
    bool fast_atomics) {
  if (fast_atomics) {
    fastSpecializedAtomicAdd(tensor, index, numel, value);
  } else {
    gpuAtomicAddNoReturn(tensor + index, value);
  }
}

<<<<<<< HEAD
#undef ATOMICADD
#undef NATIVE_ZERO_BF16
#undef NATIVE_BFLOAT16
#undef NATIVE_BFLOAT162

} // namespace native
} // namespace at
=======
} // namespace at::native
>>>>>>> 31c04675
<|MERGE_RESOLUTION|>--- conflicted
+++ resolved
@@ -5,7 +5,6 @@
 #include <cuda_bf16.h>
 #endif
 
-<<<<<<< HEAD
 // ROCm 6.3 is planned to have these functions, but until then here they are.
 #if defined(USE_ROCM) && ROCM_VERSION >= 60201
 #include <hip/hip_bf16.h>
@@ -78,11 +77,7 @@
 #define NATIVE_BFLOAT162 __nv_bfloat162
 #endif
 
-namespace at {
-namespace native {
-=======
 namespace at:: native {
->>>>>>> 31c04675
 
 __device__ __forceinline__ size_t
 idx(const size_t nc,
@@ -233,14 +228,9 @@
   }
 }
 
-<<<<<<< HEAD
 #undef ATOMICADD
 #undef NATIVE_ZERO_BF16
 #undef NATIVE_BFLOAT16
 #undef NATIVE_BFLOAT162
 
-} // namespace native
-} // namespace at
-=======
-} // namespace at::native
->>>>>>> 31c04675
+} // namespace at::native