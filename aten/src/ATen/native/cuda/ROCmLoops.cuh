--- conflicted
+++ resolved
@@ -292,14 +292,7 @@
   if (N == 0) {
     return;
   }
-<<<<<<< HEAD
-  const int num_threads = at::cuda::warp_size() * 2;
-  const int thread_work_size = 4;
-  const int block_work_size = thread_work_size * num_threads;
-  int64_t grid = (N + block_work_size - 1) / block_work_size;
-=======
   int64_t grid = (N + block_work_size() - 1) / block_work_size();
->>>>>>> 0a9cd6d4
   auto stream = at::cuda::getCurrentCUDAStream();
   elementwise_kernel<func_t, array_t><<<grid, num_threads(), 0, stream>>>(N, f, data);
   C10_CUDA_KERNEL_LAUNCH_CHECK();
