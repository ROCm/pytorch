--- conflicted
+++ resolved
@@ -369,11 +369,7 @@
 
     int warp_size = at::cuda::warp_size();
     TORCH_INTERNAL_ASSERT(num_threads() % warp_size == 0 &&
-<<<<<<< HEAD
-                  num_threads() <= cuda_utils::kCUDABlockReduceMaxThreads(),
-=======
                   num_threads() <= static_cast<uint32_t>(cuda_utils::kCUDABlockReduceMaxThreads()),
->>>>>>> 625108ed
                   "BlockReduceSum requires all warps be active");
     const int64_t *num_unique_indices_ptr = num_unique_indices.const_data_ptr<int64_t>();
     dim3 grid = unique_indices.numel();
