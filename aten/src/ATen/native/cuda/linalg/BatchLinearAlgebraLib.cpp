#define TORCH_ASSERT_ONLY_METHOD_OPERATORS
#include <ATen/Context.h>
#include <ATen/cuda/CUDAContext.h>
#include <ATen/Dispatch.h>
#include <ATen/ExpandUtils.h>
#include <ATen/cuda/PinnedMemoryAllocator.h>
#include <ATen/cuda/CUDABlas.h>
#include <ATen/cuda/CUDAEvent.h>
#include <c10/cuda/CUDAStream.h>
#include <c10/util/irange.h>

#include <ATen/native/LinearAlgebraUtils.h>
#include <ATen/native/TransposeType.h>
#include <ATen/native/cuda/MiscUtils.h>
#include <ATen/native/cuda/linalg/CUDASolver.h>
#include <ATen/native/cuda/linalg/BatchLinearAlgebraLib.h>

#ifndef AT_PER_OPERATOR_HEADERS
#include <ATen/Functions.h>
#else
#include <ATen/ops/arange.h>
#include <ATen/ops/empty.h>
#include <ATen/ops/nan_to_num.h>
#include <ATen/ops/ones.h>
#include <ATen/ops/scalar_tensor.h>
#include <ATen/ops/where.h>
#include <ATen/ops/zeros.h>
#endif

namespace at::native {

cublasOperation_t to_cublas(TransposeType trans) {
  switch (trans) {
    case TransposeType::NoTranspose: return CUBLAS_OP_N;
    case TransposeType::Transpose: return CUBLAS_OP_T;
    case TransposeType::ConjTranspose: return CUBLAS_OP_C;
  }
  TORCH_INTERNAL_ASSERT(false, "Invalid transpose type");
}

// Some cuBLAS and cuSOLVER batched routines require input to be a device array of pointers to device individual matrices
// 'input' must be a contiguous tensor
template <typename scalar_t>
static Tensor get_device_pointers(const Tensor& input) {
  auto input_data = input.const_data_ptr<scalar_t>();
  int64_t input_mat_stride = matrixStride(input);

  // cublas/cusolver interface requires 'int'
  int batch_size = cuda_int_cast(batchCount(input), "batch_size");

  // if batch_size==0, then start=0 and end=0
  // if input_mat_stride==0, then step=sizeof(scalar_t)
  return at::arange(
      /*start=*/reinterpret_cast<int64_t>(input_data),
      /*end=*/reinterpret_cast<int64_t>(input_data + batch_size * input_mat_stride),
      /*step=*/static_cast<int64_t>(std::max<int64_t>(input_mat_stride, 1) * sizeof(scalar_t)),
      input.options().dtype(at::kLong));
}

template <typename scalar_t>
void apply_geqrf_batched(const Tensor& input, const Tensor& tau) {
  auto batch_size = cuda_int_cast(batchCount(input), "batch_size");
  auto m = cuda_int_cast(input.size(-2), "m");
  auto n = cuda_int_cast(input.size(-1), "n");
  auto lda = std::max<int>(1, m);

  // cuBLAS batched geqrf requires input to be the device array of pointers to device single matrices
  Tensor input_ptr_array = get_device_pointers<scalar_t>(input);
  Tensor tau_ptr_array = get_device_pointers<scalar_t>(tau.unsqueeze(-1));
  auto input_ptr_array_data = reinterpret_cast<scalar_t**>(input_ptr_array.data_ptr());
  auto tau_ptr_array_data = reinterpret_cast<scalar_t**>(tau_ptr_array.data_ptr());

  int info;
  auto handle = at::cuda::getCurrentCUDABlasHandle();
  at::cuda::blas::geqrfBatched(handle, m, n, input_ptr_array_data, lda, tau_ptr_array_data, &info, batch_size);

  // info only indicates wrong arguments to geqrfBatched call
  // info is a host variable, we can check it without device synchronization
  TORCH_INTERNAL_ASSERT(info == 0);
}

void geqrf_batched_cublas(const Tensor& input, const Tensor& tau) {
  AT_DISPATCH_FLOATING_AND_COMPLEX_TYPES(input.scalar_type(), "geqrf_batched_cuda", [&]{
    apply_geqrf_batched<scalar_t>(input, tau);
  });
}

template <typename scalar_t>
static void apply_lu_factor_batched_cublas(const Tensor& A, const Tensor& pivots, const Tensor& infos, bool get_pivots) {
  // This function just works with square matrices
  TORCH_INTERNAL_ASSERT(A.size(-2) == A.size(-1));

  auto batch_size = cuda_int_cast(batchCount(A), "batch_size");;
  auto n = cuda_int_cast(A.size(-2), "n");
  auto lda = cuda_int_cast(std::max<int>(1, n), "lda");

  auto pivots_data = get_pivots ? pivots.data_ptr<int>() : nullptr;
  auto infos_data = infos.data_ptr<int>();
  Tensor a_ptr_array = get_device_pointers<scalar_t>(A);
  auto a_ptr_array_data = reinterpret_cast<scalar_t**>(a_ptr_array.data_ptr());

  at::cuda::blas::getrfBatched(n, a_ptr_array_data, lda, pivots_data, infos_data, batch_size);
}

void lu_factor_batched_cublas(const Tensor& A, const Tensor& pivots, const Tensor& infos, bool get_pivots) {
  AT_DISPATCH_FLOATING_AND_COMPLEX_TYPES(A.scalar_type(), "lu_factor_cublas", [&]{
    apply_lu_factor_batched_cublas<scalar_t>(A, pivots, infos, get_pivots);
  });
}

template <typename scalar_t>
static void apply_lu_solve_batched_cublas(const Tensor& LU, const Tensor& pivots, const Tensor& B, TransposeType transpose) {

  TORCH_INTERNAL_ASSERT(batchCount(B) == batchCount(LU), "batch_size of b and lu must be the same");
  TORCH_INTERNAL_ASSERT(batchCount(LU) == batchCount(pivots.unsqueeze(-1)), "batch_size of lu and pivots must be the same");
#ifdef USE_ROCM
  const auto trans = (hipblasOperation_t)to_cublas(transpose);
#else
  const auto trans = to_cublas(transpose);
#endif
  auto pivots_data = pivots.data_ptr<int>();
  auto batch_size = cuda_int_cast(batchCount(LU), "batch_size");
  auto m = cuda_int_cast(LU.size(-2), "m");
  auto nrhs = cuda_int_cast(B.size(-1), "nrhs");
  auto lda = cuda_int_cast(std::max<int>(1, m), "lda");
  int info = 0;

  Tensor lu_ptr_array = get_device_pointers<scalar_t>(LU);
  Tensor b_ptr_array = get_device_pointers<scalar_t>(B);
  auto lu_ptr_array_data = reinterpret_cast<scalar_t**>(lu_ptr_array.data_ptr());
  auto b_ptr_array_data = reinterpret_cast<scalar_t**>(b_ptr_array.data_ptr());

  auto handle = at::cuda::getCurrentCUDABlasHandle();
  at::cuda::blas::getrsBatched(handle, trans, m, nrhs, lu_ptr_array_data,
    lda, pivots_data, b_ptr_array_data, lda, &info, batch_size);
  TORCH_INTERNAL_ASSERT_DEBUG_ONLY(info == 0);
}

void lu_solve_batched_cublas(const Tensor& LU, const Tensor& pivots, const Tensor& B, TransposeType trans) {
  AT_DISPATCH_FLOATING_AND_COMPLEX_TYPES(LU.scalar_type(), "lu_solve_cublas", [&]{
    apply_lu_solve_batched_cublas<scalar_t>(LU, pivots, B, trans);
  });
}

namespace {

template <typename scalar_t>
void apply_ldl_factor_cusolver(
    const Tensor& A,
    const Tensor& pivots,
    const Tensor& info,
    bool upper) {
<<<<<<< HEAD
#if !defined(USE_CUSOLVER) && !defined(USE_HIPSOLVER)
=======
#if !defined(USE_LINALG_SOLVER)
>>>>>>> 70f36455
  TORCH_CHECK(
      false,
      "Calling torch.linalg.ldl_factor on a CUDA tensor requires compiling ",
      "PyTorch with cuSOLVER. Please use PyTorch built with cuSOLVER support.");
#else
  auto batch_size = batchCount(A);
  auto n = cuda_int_cast(A.size(-2), "A.size(-2)");
  auto lda = cuda_int_cast(A.stride(-1), "A.stride(-1)");
  auto uplo = upper ? CUBLAS_FILL_MODE_UPPER : CUBLAS_FILL_MODE_LOWER;

  auto a_stride = A.dim() > 2 ? A.stride(-3) : 0;
  auto pivots_stride = pivots.dim() > 1 ? pivots.stride(-2) : 0;

  auto a_data = A.data_ptr<scalar_t>();
  auto pivots_data = pivots.data_ptr<int>();
  auto info_data = info.data_ptr<int>();

  auto handle = at::cuda::getCurrentCUDASolverDnHandle();

  int lwork = 0;
  at::cuda::solver::sytrf_bufferSize(handle, n, a_data, lda, &lwork);
  auto& allocator = *::c10::cuda::CUDACachingAllocator::get();
  auto work = allocator.allocate(sizeof(scalar_t) * lwork);

  for (const auto i : c10::irange(batch_size)) {
    auto* a_working_ptr = &a_data[i * a_stride];
    auto* pivots_working_ptr = &pivots_data[i * pivots_stride];
    auto* info_working_ptr = &info_data[i];
    at::cuda::solver::sytrf(
        handle,
        uplo,
        n,
        a_working_ptr,
        lda,
        pivots_working_ptr,
        reinterpret_cast<scalar_t*>(work.get()),
        lwork,
        info_working_ptr);
  }
#endif
}

template <typename scalar_t>
void apply_ldl_solve_cusolver(
    const Tensor& A,
    const Tensor& pivots,
    const Tensor& B,
    bool upper) {
#if !(defined(CUDART_VERSION) && defined(CUSOLVER_VERSION) && \
    CUSOLVER_VERSION >= 11102)
  TORCH_CHECK(
      false,
      "Calling torch.linalg.ldl_solve on a CUDA tensor requires compiling ",
      "PyTorch with cuSOLVER. Please use PyTorch built with cuSOLVER 11.1.2+ (CUDA 11.3.1+) support.");
#else
  TORCH_INTERNAL_ASSERT_DEBUG_ONLY(batchCount(A) > 0);
  TORCH_INTERNAL_ASSERT_DEBUG_ONLY(batchCount(pivots.unsqueeze(-1)) > 0);
  auto batch_size = batchCount(B);
  auto n = A.size(-2);
  auto nrhs = B.size(-1);
  auto lda = A.stride(-1);
  auto ldb = B.stride(-1);
  auto uplo = upper ? CUBLAS_FILL_MODE_UPPER : CUBLAS_FILL_MODE_LOWER;

  auto a_stride = A.dim() > 2 ? A.stride(-3) : 0;
  auto b_stride = B.dim() > 2 ? B.stride(-3) : 0;
  auto pivots_stride = pivots.dim() > 1 ? pivots.stride(-2) : 0;

  auto a_data = A.data_ptr<scalar_t>();
  auto b_data = B.data_ptr<scalar_t>();

  auto pivots_ = pivots.to(kLong);
  auto pivots_data = pivots_.data_ptr<int64_t>();

  // needed to run ldl_solve tests in parallel
  // see https://github.com/pytorch/pytorch/issues/82894 for examples of failures
  c10::cuda::device_synchronize();
  auto handle = at::cuda::getCurrentCUDASolverDnHandle();
  auto datatype = at::cuda::solver::get_cusolver_datatype<scalar_t>();
  size_t worksize_device = 0;
  size_t worksize_host = 0;

  TORCH_CUSOLVER_CHECK(cusolverDnXsytrs_bufferSize(
      handle,
      uplo,
      n,
      nrhs,
      datatype,
      a_data,
      lda,
      pivots_data,
      datatype,
      b_data,
      ldb,
      &worksize_device,
      &worksize_host));

  // allocate workspace storage
  auto& device_allocator = *at::cuda::getCUDADeviceAllocator();
  auto workdata_device = device_allocator.allocate(worksize_device);
  void* workdata_device_ptr = workdata_device.get();

  auto& host_allocator = *at::getCPUAllocator();
  auto workdata_host = host_allocator.allocate(worksize_host);
  void* workdata_host_ptr = workdata_host.get();

  Tensor info = at::zeros({}, A.options().dtype(at::kInt));
  for (const auto i : c10::irange(batch_size)) {
    auto* a_working_ptr = &a_data[i * a_stride];
    auto* b_working_ptr = &b_data[i * b_stride];
    auto* pivots_working_ptr = &pivots_data[i * pivots_stride];
    TORCH_CUSOLVER_CHECK(cusolverDnXsytrs(
        handle,
        uplo,
        n,
        nrhs,
        datatype,
        a_working_ptr,
        lda,
        pivots_working_ptr,
        datatype,
        b_working_ptr,
        ldb,
        workdata_device_ptr,
        worksize_device,
        workdata_host_ptr,
        worksize_host,
        info.data_ptr<int>()));
  }

  // info from sytrs only reports if the i-th parameter is wrong
  // so we don't need to check it all the time
  TORCH_INTERNAL_ASSERT_DEBUG_ONLY(info.item().toInt() == 0);
#endif
}

} // anonymous namespace

void ldl_factor_cusolver(
    const Tensor& LD,
    const Tensor& pivots,
    const Tensor& info,
    bool upper,
    bool hermitian) {
  if (LD.is_complex()) {
    TORCH_CHECK(
        !hermitian,
        "torch.linalg.ldl_factor: complex tensors with hermitian=True flag are not supported with cuSOLVER backend. ",
        "Currently preferred backend is ",
        at::globalContext().linalgPreferredBackend(),
        ", please set 'default' or 'magma' backend with torch.backends.cuda.preferred_linalg_library");
  }
  AT_DISPATCH_FLOATING_AND_COMPLEX_TYPES(
      LD.scalar_type(), "ldl_factor_looped_cusolver", [&] {
        apply_ldl_factor_cusolver<scalar_t>(LD, pivots, info, upper);
      });
}

void ldl_solve_cusolver(
    const Tensor& LD,
    const Tensor& pivots,
    const Tensor& B,
    bool upper) {
  AT_DISPATCH_FLOATING_AND_COMPLEX_TYPES(
      LD.scalar_type(), "ldl_solve_looped_cusolver", [&] {
        apply_ldl_solve_cusolver<scalar_t>(LD, pivots, B, upper);
      });
}

template <typename scalar_t>
static void apply_triangular_solve(const Tensor& A, const Tensor& B, bool left, bool upper, TransposeType transpose, bool unitriangular) {
#ifdef ROCM_VERSION
  // Cannot auto-hipifiy this piece of code, because in other functions the uplo
  // and other variables need to be hipSOLVER's type.
  auto uplo = upper ? rocblas_fill_upper : rocblas_fill_lower;
  const auto trans = (rocblas_operation)to_cublas(transpose);
  rocblas_side side = left ? rocblas_side_left : rocblas_side_right;
#else
  cublasFillMode_t uplo = upper ? CUBLAS_FILL_MODE_UPPER : CUBLAS_FILL_MODE_LOWER;
  const auto trans = to_cublas(transpose);
  cublasSideMode_t side = left ? CUBLAS_SIDE_LEFT : CUBLAS_SIDE_RIGHT;
#endif
  cublasDiagType_t diag = unitriangular ? CUBLAS_DIAG_UNIT : CUBLAS_DIAG_NON_UNIT;

  auto A_data = A.data_ptr<scalar_t>();
  auto B_data = B.data_ptr<scalar_t>();
  auto A_mat_stride = matrixStride(A);
  auto B_mat_stride = matrixStride(B);
  auto batch_size = batchCount(A);
  // This allows to pass rectangular A and B when left = True
  auto m = cuda_int_cast(left ? A.size(-1) : B.size(-2), "m");
  auto n = cuda_int_cast(B.size(-1), "n");
  auto lda = std::max<int>(1, cuda_int_cast(A.size(-2), "lda"));
  auto ldb = std::max<int>(1, cuda_int_cast(B.size(-2), "ldb"));

  auto alpha = scalar_t{1};

  for (decltype(batch_size) i = 0; i < batch_size; i++) {
    scalar_t* A_working_ptr = &A_data[i * A_mat_stride];
    scalar_t* B_working_ptr = &B_data[i * B_mat_stride];
    auto handle = at::cuda::getCurrentCUDABlasHandle();
    at::cuda::blas::trsm(handle, side, uplo, trans, diag, m, n, &alpha, A_working_ptr, lda, B_working_ptr, ldb);
  }
}

void triangular_solve_cublas(const Tensor& A, const Tensor& B, bool left, bool upper, TransposeType transpose, bool unitriangular) {
  AT_DISPATCH_FLOATING_AND_COMPLEX_TYPES(A.scalar_type(), "triangular_solve_cuda", [&]{
    apply_triangular_solve<scalar_t>(A, B, left, upper, transpose, unitriangular);
  });
}

template <typename scalar_t>
static void apply_triangular_solve_batched(const Tensor& A, const Tensor& B, bool left, bool upper, TransposeType transpose, bool unitriangular) {
#ifdef ROCM_VERSION
  // Cannot auto-hipifiy this piece of code, because in other functions the uplo
  // and other variables need to be hipSOLVER's type.
  auto uplo = upper ? rocblas_fill_upper : rocblas_fill_lower;
  const auto trans = (rocblas_operation)to_cublas(transpose);
  rocblas_side side = left ? rocblas_side_left : rocblas_side_right;
#else
  cublasFillMode_t uplo = upper ? CUBLAS_FILL_MODE_UPPER : CUBLAS_FILL_MODE_LOWER;
  const auto trans = to_cublas(transpose);
  cublasSideMode_t side = left ? CUBLAS_SIDE_LEFT : CUBLAS_SIDE_RIGHT;
#endif
  cublasDiagType_t diag = unitriangular ? CUBLAS_DIAG_UNIT : CUBLAS_DIAG_NON_UNIT;

  auto batch_size = cuda_int_cast(batchCount(A), "batch_size");
  // This allows to pass rectangular A and B when left = True
  auto m = cuda_int_cast(left ? A.size(-1) : B.size(-2), "m");
  auto n = cuda_int_cast(B.size(-1), "n");
  auto lda = std::max<int>(1, cuda_int_cast(A.size(-2), "lda"));
  auto ldb = std::max<int>(1, cuda_int_cast(B.size(-2), "ldb"));

  auto alpha = scalar_t{1};

  // cuBLAS batched trsm requires input to be the device array of pointers to device single matrices
  Tensor A_ptr_array = get_device_pointers<scalar_t>(A);
  Tensor B_ptr_array = get_device_pointers<scalar_t>(B);
  auto A_ptr_array_data = reinterpret_cast<scalar_t**>(A_ptr_array.data_ptr());
  auto B_ptr_array_data = reinterpret_cast<scalar_t**>(B_ptr_array.data_ptr());

  auto handle = at::cuda::getCurrentCUDABlasHandle();
  at::cuda::blas::trsmBatched(handle, side, uplo, trans, diag, m, n, &alpha, A_ptr_array_data, lda, B_ptr_array_data, ldb, batch_size);
}

void triangular_solve_batched_cublas(const Tensor& A, const Tensor& B, bool left, bool upper, TransposeType transpose, bool unitriangular) {
  AT_DISPATCH_FLOATING_AND_COMPLEX_TYPES(A.scalar_type(), "triangular_solve_cuda", [&]{
    apply_triangular_solve_batched<scalar_t>(A, B, left, upper, transpose, unitriangular);
  });
}

template <typename scalar_t>
inline void apply_gels_batched(const Tensor& A, Tensor& B, Tensor& infos) {
#if defined(ROCM_VERSION) && (ROCM_VERSION >= 50400)
  // Cannot auto-hipifiy this piece of code, because in other functions
  // CUBLAS_OP_N must be translated to HIPSOLVER_OP_N
  auto trans = HIPBLAS_OP_N;
#else
#ifdef ROCM_VERSION
  // Cannot auto-hipifiy this piece of code, because in other functions
  // CUBLAS_OP_N must be translated to HIPSOLVER_OP_N
  auto trans = rocblas_operation_none;
#else
  auto trans = CUBLAS_OP_N;
#endif
<<<<<<< HEAD

#if defined(CUDART_VERSION) || (defined(ROCM_VERSION) && (ROCM_VERSION >= 50400))
=======
>>>>>>> 70f36455
  auto m = cuda_int_cast(A.size(-2), "m");
  auto n = cuda_int_cast(A.size(-1), "n");

  auto nrhs = cuda_int_cast(B.size(-1), "nrhs");
  // cuBLAS from cuda10 and older doesn't work with nrhs == 0 (cuda11 works)
  // so we need to put this early return
  if (nrhs == 0) {
    return;
  }

  auto batch_size = cuda_int_cast(batchCount(B), "batch_size");
  auto lda = std::max<int>(1, m);
  auto ldb = std::max<int>(1, m);

  // cuBLAS's requirement
  TORCH_CHECK(
    m >= n,
    "torch.linalg.lstsq: only overdetermined systems (input.size(-2) >= input.size(-1)) are allowed on CUDA with cuBLAS backend.");

  // cuBLAS documentation says:
  // Matrices Aarray[i] should not overlap; otherwise, undefined behavior is expected.
  // explicitly broadcast the batch dimensions of A
  IntArrayRef A_batch_sizes(A.sizes().data(), A.dim() - 2);
  IntArrayRef B_batch_sizes(B.sizes().data(), B.dim() - 2);
  std::vector<int64_t> expand_batch_portion = at::infer_size(A_batch_sizes, B_batch_sizes);
  expand_batch_portion.insert(expand_batch_portion.end(), {A.size(-2), A.size(-1)});
  Tensor A_expanded = A.expand({expand_batch_portion});
  Tensor A_broadcasted = cloneBatchedColumnMajor(A_expanded);

  // cuBLAS batched gels requires input to be the device array of pointers to device single matrices
  Tensor A_ptr_array = get_device_pointers<scalar_t>(A_broadcasted);
  Tensor B_ptr_array = get_device_pointers<scalar_t>(B);
  auto A_ptr_array_data = reinterpret_cast<scalar_t**>(A_ptr_array.data_ptr());
  auto B_ptr_array_data = reinterpret_cast<scalar_t**>(B_ptr_array.data_ptr());

  auto infos_data = infos.data_ptr<int>();
  auto handle = at::cuda::getCurrentCUDABlasHandle();
  int info;

  at::cuda::blas::gelsBatched<scalar_t>(
    handle, trans, m, n, nrhs,
    A_ptr_array_data, lda,
    B_ptr_array_data, ldb,
    &info,
    infos_data,
    batch_size);

  // negative info indicates that an argument to gelsBatched call is invalid
  TORCH_INTERNAL_ASSERT(info == 0);
#endif
}

// This is a type dispatching helper function for 'apply_gels_batched'
void gels_batched_cublas(const Tensor& a, Tensor& b, Tensor& infos) {
  AT_DISPATCH_FLOATING_AND_COMPLEX_TYPES(a.scalar_type(), "gels_batched_cublas", [&]{
    apply_gels_batched<scalar_t>(a, b, infos);
  });
}

<<<<<<< HEAD
#if defined(USE_CUSOLVER) || defined(USE_HIPSOLVER)
=======
#if defined(USE_LINALG_SOLVER)
>>>>>>> 70f36455

inline static Tensor column_major_identity_matrix_like(const Tensor& self) {
  auto size = self.sizes();
  auto size_slice = IntArrayRef(size.data(), size.size()-1);
  return at::ones(size_slice, self.options()).diag_embed().mT();
}

<<<<<<< HEAD
template <typename scalar_t>
inline static void _apply_single_inverse_helper(scalar_t* self_ptr, scalar_t* self_inv_ptr, int* ipiv_ptr, int* info_getrf_ptr, int* info_getrs_ptr, int n, int lda) {
  // self_inv_ptr should already be an identity matrix

  auto handle = at::cuda::getCurrentCUDASolverDnHandle();
  at::cuda::solver::getrf<scalar_t>(handle, n, n, self_ptr, lda, ipiv_ptr, info_getrf_ptr);
  at::cuda::solver::getrs<scalar_t>(handle, n, n, self_ptr, lda, ipiv_ptr, self_inv_ptr, lda, info_getrs_ptr, CUBLAS_OP_N);
}

template <typename scalar_t>
static void apply_batched_inverse_lib(Tensor& self, Tensor& self_inv, Tensor& infos_getrf, Tensor& infos_getrs) {
  const int batch_size = cuda_int_cast(batchCount(self), "batchCount");
  const int n = cuda_int_cast(self.size(-2), "self.size(-2)");
  const int lda = std::max<int>(1, n);

  auto self_data = self.data_ptr<scalar_t>();
  auto self_mat_stride = matrixStride(self);
  auto self_inv_data = self_inv.data_ptr<scalar_t>();
  auto self_inv_mat_stride = matrixStride(self_inv);

  auto infos_getrf_data = infos_getrf.data_ptr<int>();
  auto infos_getrs_data = infos_getrs.data_ptr<int>();

  auto& allocator = *::c10::cuda::CUDACachingAllocator::get();

  // Heuristic: For small batch size or large matrix size, we use for-loop to iterate over the batches instead of
  // calling the batched cublas routine.
  if (batch_size <= 8 || /* batch_size > 8 && */ n >= 512) {
    for (int64_t i = 0; i < batch_size; i++) {
      auto dataPtr = allocator.allocate(sizeof(int) * lda);
      int* pivot = reinterpret_cast<int*>(dataPtr.get());

      int* infos_getrf_working_ptr = &infos_getrf_data[i];
      int* infos_getrs_working_ptr = &infos_getrs_data[i];

      _apply_single_inverse_helper<scalar_t>(
        &self_data[i * self_mat_stride], &self_inv_data[i * self_inv_mat_stride], pivot, infos_getrf_working_ptr, infos_getrs_working_ptr, n, lda);
    }
  } else {
    // cublas batched kernels require input be "device array of device pointers"
    Tensor self_array = at::arange(
      reinterpret_cast<int64_t>(self_data),
      reinterpret_cast<int64_t>(&self_data[(batch_size-1) * self_mat_stride]) + 1,
      static_cast<int64_t>(self_mat_stride * sizeof(scalar_t)), self.options().dtype(at::kLong));
    Tensor self_inv_array = at::arange(
      reinterpret_cast<int64_t>(self_inv_data),
      reinterpret_cast<int64_t>(&self_inv_data[(batch_size-1) * self_inv_mat_stride]) + 1,
      static_cast<int64_t>(self_inv_mat_stride * sizeof(scalar_t)), self.options().dtype(at::kLong));

    auto dataPtr = allocator.allocate(sizeof(int)*batch_size*lda);
    int* ipiv_array = reinterpret_cast<int*>(dataPtr.get());


    at::cuda::blas::getrfBatched<scalar_t>(n, reinterpret_cast<scalar_t**>(self_array.data_ptr()), lda,
      ipiv_array, infos_getrf_data, batch_size);


    at::cuda::blas::getriBatched<scalar_t>(n, reinterpret_cast<scalar_t**>(self_array.data_ptr()), lda,
      ipiv_array, reinterpret_cast<scalar_t**>(self_inv_array.data_ptr()), lda, infos_getrs_data, batch_size);
  }
}

template <typename scalar_t>
static void apply_single_inverse_lib(const Tensor& self, Tensor& self_inv, Tensor& infos_getrf, Tensor& infos_getrs) {
  int n = cuda_int_cast(self.size(-2), "self.size(-2)");
  int lda = std::max<int>(1, n);

  Tensor ipiv = at::empty({lda}, self.options().dtype(at::kInt));

  _apply_single_inverse_helper<scalar_t>(
    self.data_ptr<scalar_t>(), self_inv.data_ptr<scalar_t>(), ipiv.data_ptr<int>(), infos_getrf.data_ptr<int>(), infos_getrs.data_ptr<int>(), n, lda);
}

// This is a type dispatching helper function for 'apply_batched_inverse_lib' and 'apply_single_inverse_lib'
Tensor& _linalg_inv_out_helper_cuda_lib(Tensor& result, Tensor& infos_getrf, Tensor& infos_getrs) {
  // assuming result is in column major order and contains the matrices to invert
  Tensor input_working_copy = cloneBatchedColumnMajor(result);

  // for getrf + getrs (cusolver path)
  // result should be filled with identity matrices
  result.zero_();
  result.diagonal(/*offset=*/0, /*dim1=*/-2, /*dim2=*/-1).fill_(1);

  if (result.dim() > 2) {
    AT_DISPATCH_FLOATING_AND_COMPLEX_TYPES(result.scalar_type(), "linalg_inv_out_cuda", [&]{
      apply_batched_inverse_lib<scalar_t>(
        input_working_copy, result, infos_getrf, infos_getrs);
    });
  } else {
    AT_DISPATCH_FLOATING_AND_COMPLEX_TYPES(result.scalar_type(), "linalg_inv_out_cuda", [&]{
      apply_single_inverse_lib<scalar_t>(input_working_copy, result, infos_getrf, infos_getrs);
    });
  }

  return result;
}
=======
>>>>>>> 70f36455

// call cusolver gesvd function to calculate svd
template<typename scalar_t>
inline static void apply_svd_cusolver_gesvd(const Tensor& A, const Tensor& U, const Tensor& S, const Tensor& V,
  const Tensor& infos, bool full_matrices, bool compute_uv,
  const bool calculate_all_batches,
  const std::vector<int64_t>& batches
) {
  using value_t = typename c10::scalar_value_type<scalar_t>::type;
  auto A_data = A.data_ptr<scalar_t>();
  auto S_data = S.data_ptr<value_t>();
  auto A_stride = matrixStride(A);
  auto S_stride = S.size(-1);

  int m = cuda_int_cast(A.size(-2), "m");
  int n = cuda_int_cast(A.size(-1), "n");
  auto k = std::min(m, n);
  int lda = std::max<int>(1, m);
  int ldvh = std::max<int>(1, n);

  TORCH_INTERNAL_ASSERT(m >= n, "cusolver gesvd only supports matrix with sizes m >= n");

  char job = compute_uv ? (full_matrices ? 'A' : 'S') : 'N';
  auto handle = at::cuda::getCurrentCUDASolverDnHandle();

  int lwork = -1;
  at::cuda::solver::gesvd_buffersize<scalar_t>(handle, m, n, &lwork);
  TORCH_INTERNAL_ASSERT(lwork >= 0, "gesvd_buffersize failed to get needed buffer size, got lwork = ", lwork);

  auto& allocator = *::c10::cuda::CUDACachingAllocator::get();
  const auto dataPtr_work = allocator.allocate(sizeof(scalar_t)*lwork);
  const auto dataPtr_rwork = allocator.allocate(sizeof(value_t)*std::min(m, n));

  // nb. We can do this .view() because V is a batch of F-contig matrices
  const auto V_view = compute_uv ? V.view({-1, n, V.size(-1)})
                                 : Tensor{};
  // V is F-contig. Since this function computes Vh, we need an auxiliary F-conj-transposed matrix to hold Vh
  const auto Vh_workspace = compute_uv ?  at::empty({n, full_matrices ? n : k},
                                              A.options().memory_format(at::MemoryFormat::Contiguous)).conj()
                                       : Tensor{};
  const auto Vh_ptr = compute_uv ? Vh_workspace.data_ptr<scalar_t>()
                                 : nullptr;

  const auto U_stride = compute_uv ? matrixStride(U) : 0;
  const auto U_ptr = compute_uv ? U.data_ptr<scalar_t>() : nullptr;

  int batchsize = calculate_all_batches ? cuda_int_cast(batchCount(A), "batch size")
                                        : batches.size();


  for(int _i = 0; _i < batchsize; _i++){
    int i = calculate_all_batches ? _i : batches[_i];

    at::cuda::solver::gesvd<scalar_t>(
      handle, job, job, m, n,
      A_data + i * A_stride,
      lda,
      S_data + i * S_stride,
      compute_uv ? U_ptr + i * U_stride : nullptr,
      lda,
      compute_uv ? Vh_ptr : nullptr,
      ldvh,
      reinterpret_cast<scalar_t*>(dataPtr_work.get()),
      lwork,
      reinterpret_cast<value_t*>(dataPtr_rwork.get()),
      infos.data_ptr<int>() + i
    );

    if (compute_uv) {
      V_view[i].copy_(Vh_workspace);
    }
  }
}

// We'll copy A inside svd_cusolver_gesvd
inline static void svd_cusolver_gesvd(const Tensor& A, const Tensor& U, const Tensor& S, const Tensor& V,
  const Tensor& infos, bool full_matrices, bool compute_uv,
  const bool calculate_all_batches = true,
  const std::vector<int64_t>& batches = {}
) {
  // We need to pass a copy of A, as it will be overwritten
  // gesvd just knows how to handle m >= n, so in the other case we need to transpose A
  const auto not_A_H = A.size(-2) >= A.size(-1);
  Tensor Vcopy = V; // Shallow copy
#ifdef ROCM_VERSION
  // Similar to the case in svd_magma(), experiments have shown Vh tensor is
  // not guaranteed to be column major on ROCM, we have to create a copy to
  // deal with this
  if (!not_A_H) {
    Vcopy = at::empty_like(V.mT(),
                           V.options()
                           .device(V.device())
                           .memory_format(at::MemoryFormat::Contiguous)).mT();
  }
#endif
  AT_DISPATCH_FLOATING_AND_COMPLEX_TYPES(A.scalar_type(), "svd_cuda_gesvd", [&] {
    apply_svd_cusolver_gesvd<scalar_t>(cloneBatchedColumnMajor(not_A_H ? A : A.mH()),
                                       not_A_H ? U : Vcopy,
                                       S,
                                       not_A_H ? Vcopy : U,
                                       infos,
                                       full_matrices, compute_uv, calculate_all_batches, batches);
  });
#ifdef ROCM_VERSION
  if (!not_A_H) {
    V.copy_(Vcopy);
  }
#endif
}

// call cusolver gesvdj function to calculate svd
template<typename scalar_t>
inline static void apply_svd_cusolver_gesvdj(const Tensor& A, const Tensor& U, const Tensor& S, const Tensor& V,
  const Tensor& infos, bool full_matrices, bool compute_uv) {
  using value_t = typename c10::scalar_value_type<scalar_t>::type;
  int m = cuda_int_cast(A.size(-2), "m");
  int n = cuda_int_cast(A.size(-1), "n");
  int k = std::min(m, n);

  // Need to pass allocated memory to the function, otherwise it fails
  auto& allocator = *::c10::cuda::CUDACachingAllocator::get();
  auto dataPtr_U = !compute_uv ? allocator.allocate(sizeof(scalar_t)* m * k) : c10::DataPtr{};
  auto dataPtr_V = !compute_uv ? allocator.allocate(sizeof(scalar_t)* n * k) : c10::DataPtr{};

  auto A_data = A.data_ptr<scalar_t>();
  auto U_data = compute_uv ? U.data_ptr<scalar_t>() : reinterpret_cast<scalar_t*>(dataPtr_U.get());
  auto S_data = S.data_ptr<value_t>();
  auto V_data = compute_uv ? V.data_ptr<scalar_t>() : reinterpret_cast<scalar_t*>(dataPtr_V.get());
  auto A_stride = matrixStride(A);
  auto U_stride = compute_uv ? matrixStride(U) : 0;
  auto S_stride = S.size(-1);
  auto V_stride = compute_uv ? matrixStride(V) : 0;

  int batchsize = cuda_int_cast(batchCount(A), "batch size");
  int lda = A.stride(-1);
  int ldu = compute_uv ? U.stride(-1) : m;
  int ldv = compute_uv ? V.stride(-1) : n;

  auto handle = at::cuda::getCurrentCUDASolverDnHandle();
  auto jobz = compute_uv ? CUSOLVER_EIG_MODE_VECTOR : CUSOLVER_EIG_MODE_NOVECTOR;
  int econ = full_matrices ? 0 : 1;

  // gesvdj_params controls the numerical accuracy of cusolver gesvdj iterations on GPU
  gesvdjInfo_t gesvdj_params;
  TORCH_CUSOLVER_CHECK(cusolverDnCreateGesvdjInfo(&gesvdj_params));

  // Todo: expose the following two parameters to users
  TORCH_CUSOLVER_CHECK(cusolverDnXgesvdjSetTolerance(gesvdj_params, std::numeric_limits<scalar_t>::epsilon()));
  TORCH_CUSOLVER_CHECK(cusolverDnXgesvdjSetMaxSweeps(gesvdj_params, cusolver_gesvdj_max_sweeps));

  int lwork = -1;
  at::cuda::solver::gesvdj_buffersize<scalar_t>(
    handle, jobz, econ, m, n, A_data, lda, S_data, U_data, ldu, V_data, ldv, &lwork, gesvdj_params);
  TORCH_INTERNAL_ASSERT(lwork >= 0, "gesvdj_buffersize failed to get needed buffer size, got lwork = ", lwork);

  auto dataPtr = allocator.allocate(sizeof(scalar_t)*lwork);

  for(int i = 0; i < batchsize; i++){
    at::cuda::solver::gesvdj<scalar_t>(
      handle, jobz, econ, m, n,
      A_data + i * A_stride,
      lda,
      S_data + i * S_stride,
      U_data + i * U_stride,
      ldu,
      V_data + i * V_stride,
      ldv,
      reinterpret_cast<scalar_t*>(dataPtr.get()),
      lwork,
      infos.data_ptr<int>() + i,
      gesvdj_params
    );

    // // The following code can be used to check or report the gesvdj residual.
    // // Note: this will introduce a device-host sync and may negatively affect the performance
    // double residual = 0;
    // TORCH_CUSOLVER_CHECK(cusolverDnXgesvdjGetResidual(handle, gesvdj_params, &residual));
    // printf("gesvdj residual = %.6e\n", residual);
  }

  TORCH_CUSOLVER_CHECK(cusolverDnDestroyGesvdjInfo(gesvdj_params));
}

// wrapper around apply_svd_cusolver_gesvdj that handles dtype dispatch
// note that gesvdj returns V, which is what we want
// Need to pass a copy of A, since A will be rewritten inside the function call
inline static void svd_cusolver_gesvdj(const Tensor& A, const Tensor& U, const Tensor& S, const Tensor& V, const Tensor& infos, bool full_matrices, bool compute_uv) {
  AT_DISPATCH_FLOATING_AND_COMPLEX_TYPES(A.scalar_type(), "svd_cuda_gesvdj", [&] {
    apply_svd_cusolver_gesvdj<scalar_t>(A, U, S, V, infos, full_matrices, compute_uv);
  });
}

// call cusolver gesvdj batched function to calculate svd
template<typename scalar_t>
inline static void apply_svd_cusolver_gesvdjBatched(const Tensor& A, const Tensor& U, const Tensor& S, const Tensor& V,
  const Tensor& infos, bool compute_uv
) {
  using value_t = typename c10::scalar_value_type<scalar_t>::type;
  int m = cuda_int_cast(A.size(-2), "m");
  int n = cuda_int_cast(A.size(-1), "n");
  int batchsize = cuda_int_cast(batchCount(A), "batch size");
  int lda = A.stride(-1);
  int ldu = compute_uv ? U.stride(-1) : m;
  int ldv = compute_uv ? V.stride(-1) : n;

  // Need to pass allocated memory to the function, otherwise it fails
  auto& allocator = *::c10::cuda::CUDACachingAllocator::get();
  auto dataPtr_U = !compute_uv ? allocator.allocate(sizeof(scalar_t) * batchsize * m * ldu) : c10::DataPtr{};
  auto dataPtr_V = !compute_uv ? allocator.allocate(sizeof(scalar_t) * batchsize * n * ldv) : c10::DataPtr{};

  auto A_data = A.data_ptr<scalar_t>();
  auto U_data = compute_uv ? U.data_ptr<scalar_t>() : reinterpret_cast<scalar_t*>(dataPtr_U.get());
  auto S_data = S.data_ptr<value_t>();
  auto V_data = compute_uv ? V.data_ptr<scalar_t>() : reinterpret_cast<scalar_t*>(dataPtr_V.get());

  TORCH_INTERNAL_ASSERT(m <= 32 && n <= 32, "gesvdjBatched requires both matrix dimensions not greater than 32, but got "
                        "m = ", m, " n = ", n);

  // gesvdj_params controls the numerical accuracy of cusolver gesvdj iterations on GPU
  gesvdjInfo_t gesvdj_params;
  TORCH_CUSOLVER_CHECK(cusolverDnCreateGesvdjInfo(&gesvdj_params));

  // Todo: expose the following two parameters to users
  TORCH_CUSOLVER_CHECK(cusolverDnXgesvdjSetTolerance(gesvdj_params, std::numeric_limits<scalar_t>::epsilon()));
  TORCH_CUSOLVER_CHECK(cusolverDnXgesvdjSetMaxSweeps(gesvdj_params, cusolver_gesvdj_max_sweeps));
  TORCH_CUSOLVER_CHECK(cusolverDnXgesvdjSetSortEig(gesvdj_params, 1));

  auto handle = at::cuda::getCurrentCUDASolverDnHandle();
  auto jobz = compute_uv ? CUSOLVER_EIG_MODE_VECTOR : CUSOLVER_EIG_MODE_NOVECTOR;
  at::cuda::solver::gesvdjBatched<scalar_t>(
    handle, jobz, m, n, A_data, lda, S_data, U_data, ldu, V_data, ldv,
    infos.data_ptr<int>(), gesvdj_params, batchsize
  );

  TORCH_CUSOLVER_CHECK(cusolverDnDestroyGesvdjInfo(gesvdj_params));
}

inline static void svd_cusolver_gesvdjBatched(const Tensor& A, const Tensor& U, const Tensor& S, const Tensor& V, const Tensor& infos, bool full_matrices, bool compute_uv) {
  auto m = A.size(-2);
  auto n = A.size(-1);
  auto k = std::min(m, n);
  // The kernel assumes full_matrices == true
  // If full_matrices == false and m != n, we create auxiliary tensors of the right size and copy the results back
  auto U_ = U;
  auto V_ = V;
  if (compute_uv && !full_matrices) {
    auto sizes = A.sizes().vec();
    if (m > n) {
      // Size of U with full_matrices == True
      sizes.end()[-1] = m;
      // U, V should be a batch of Fortran contiguous arrays
      U_ = U.new_empty(sizes).mT();
    } else if (m < n) {
      // Size of V with full_matrices == True
      sizes.end()[-2] = n;
      V_ = V.new_empty(sizes).mT();
    }
  }
  // Here U_ and V_ are batches of F-contig square matrices

  AT_DISPATCH_FLOATING_AND_COMPLEX_TYPES(A.scalar_type(), "svd_cuda_gesvdjBatched", [&] {
    apply_svd_cusolver_gesvdjBatched<scalar_t>(A, U_, S, V_, infos, compute_uv);
  });

  // Copy the result back if we created any new matrix
  if (compute_uv && !full_matrices) {
    if (!U_.is_alias_of(U)) {
      U.copy_(U_.narrow(-1, 0, k));
    }
    if (!V_.is_alias_of(V)) {
      V.copy_(V_.narrow(-1, 0, k));
    }
  }
}

template<typename scalar_t>
inline static void apply_svd_cusolver_gesvdaStridedBatched(const Tensor& A, const Tensor& U, const Tensor& S, const Tensor& V,
    const Tensor& infos, bool full_matrices, bool compute_uv) {
#ifndef CUDART_VERSION
  TORCH_CHECK(false, "gesvda: Batched version is supported only with cuBLAS backend.")
#else
  using value_t = typename c10::scalar_value_type<scalar_t>::type;
  int m = cuda_int_cast(A.size(-2), "m");
  int n = cuda_int_cast(A.size(-1), "n");
  TORCH_INTERNAL_ASSERT(m >= n, "cusolver gesvdaStridedBatched requires m >= n");
  int batchsize = cuda_int_cast(batchCount(A), "batch size");

  int lda = A.stride(-1);
  int ldu = compute_uv ? U.stride(-1) : m;
  int ldv = compute_uv ? V.stride(-1) : n;

  auto A_stride = matrixStride(A);
  auto S_stride = S.size(-1);
  auto rank = S_stride; // number of singular values
  auto U_stride = compute_uv ? matrixStride(U) : ldu * rank;  // The strides for "empty matrices" are needed to satisfy cusolver.
  auto V_stride = compute_uv ? matrixStride(V) : ldv * rank;

  // Need to pass allocated memory to the function, otherwise it fails
  auto& allocator = *::c10::cuda::CUDACachingAllocator::get();
  auto dataPtr_U = !compute_uv ? allocator.allocate(sizeof(scalar_t) * batchsize * m * n) : c10::DataPtr{};
  auto dataPtr_V = !compute_uv ? allocator.allocate(sizeof(scalar_t) * batchsize * n * n) : c10::DataPtr{};

  auto A_data = A.data_ptr<scalar_t>();
  auto U_data = compute_uv ? U.data_ptr<scalar_t>() : reinterpret_cast<scalar_t*>(dataPtr_U.get());
  auto S_data = S.data_ptr<value_t>();
  auto V_data = compute_uv ? V.data_ptr<scalar_t>() : reinterpret_cast<scalar_t*>(dataPtr_V.get());

  auto handle = at::cuda::getCurrentCUDASolverDnHandle();
  auto jobz = compute_uv ? CUSOLVER_EIG_MODE_VECTOR : CUSOLVER_EIG_MODE_NOVECTOR;

  int lwork = -1;
  at::cuda::solver::gesvdaStridedBatched_buffersize<scalar_t>(
    handle, jobz, rank, m, n, A_data, lda, A_stride, S_data, S_stride, U_data, ldu, U_stride, V_data, ldv, V_stride,
    &lwork, batchsize);
  TORCH_INTERNAL_ASSERT(lwork >= 0, "gesvdaStridedBatched_buffersize failed to get needed buffer size, got lwork = ", lwork);
  auto workspace = allocator.allocate(sizeof(scalar_t)*lwork);

  // The residual Frobenius norm is always returned in double.
  // cuSOLVER remark: if the user is confident on the accuracy of singular values and singular vectors,
  //   for example, certain conditions hold (required singular value is far from zero),
  //   then the performance can be improved by passing a null pointer to h_RnrmF, i.e. no computation of residual norm.
  // Comment: calculation of Frobenius norm is expensive and doesn't affect accuracy of the result

  at::cuda::solver::gesvdaStridedBatched<scalar_t>(
    handle, jobz, rank, m, n, A_data, lda, A_stride, S_data, S_stride, U_data, ldu, U_stride, V_data, ldv, V_stride,
    reinterpret_cast<scalar_t*>(workspace.get()),
    lwork, infos.data_ptr<int>(),
    nullptr,  // cuSOLVER h_RnrmF is not calculated: reinterpret_cast<double*>(residual_frobenius_norm.get()),
    batchsize);
#endif
}

// We'll copy A inside svd_cusolver_gesvdaStridedBatched
inline static void svd_cusolver_gesvdaStridedBatched(
    const Tensor& A, const Tensor& U, const Tensor& S, const Tensor& V,
    const Tensor& infos, bool full_matrices, bool compute_uv) {
  // We need to pass a copy of A, as it will be overwritten
  // gesvdaStridedBatched just knows how to handle m >= n, so in the other case we need to transpose A
  const auto not_A_H = A.size(-2) >= A.size(-1);
  AT_DISPATCH_FLOATING_AND_COMPLEX_TYPES(A.scalar_type(), "svd_cuda_gesvdaStridedBatched", [&] {
    apply_svd_cusolver_gesvdaStridedBatched<scalar_t>(
      cloneBatchedColumnMajor(not_A_H ? A : A.mH()),
      not_A_H ? U : V,
      S,
      not_A_H ? V : U,
      infos, full_matrices, compute_uv);
  });
}

// Check convergence of gesvdj/gesvdjBatched/gesvdaStridedBatched results.
// If not converged, return a vector that contains indices of the non-converging batches.
// If the returned vector is empty, all the matrices are converged.
// This function will cause a device-host sync.
std::vector<int64_t> _check_gesvdj_convergence(const Tensor& infos, int64_t non_converging_info) {
  at::Tensor infos_cpu = infos.cpu();
  auto infos_cpu_data = infos_cpu.data_ptr<int>();

  std::vector<int64_t> res;

  for(int64_t i = 0; i < infos.numel(); i++) {
    int info_for_batch_i = infos_cpu_data[i];

    // From cusolver doc, if info < 0, the i-th function call parameter is wrong,
    // which means pytorch implementation of cusolver is wrong.
    TORCH_INTERNAL_ASSERT_DEBUG_ONLY(info_for_batch_i >= 0);

    // In our use case, gesvdj, gesvdjBatched, and gesvdaStridedBatched have the same notations for `info`.
    if (info_for_batch_i == non_converging_info) res.push_back(i);

    // However, it is not the same for gesvd, though we don't use this function to check gesvd convergence either.
    // If it's implemented some day in the future, this needs to be handled carefully.
  }

  return res;
}

// Depending on the number of non-converging batches,
// format the non-converging batches string as either (no leading or trailing whitespaces)
// batches 2, 3, 5  // or
// batches 2, 3, 5, 7, 11 and other 65535 batches
std::string _format_non_converging_batches(const std::vector<int64_t>& batches) {
  std::stringstream ss;
  const int too_long = 5;

  ss << "batches ";
  if (batches.size() <= too_long) {
    for (const auto i : c10::irange(batches.size() - 1)) {
      ss << batches[i] << ", ";
    }
    ss << batches.back();
  } else {
    for (const auto i : c10::irange(too_long)) {
      ss << batches[i] << ", ";
    }
    ss << "and other " << batches.size() - too_long << " batches";
  }

  return ss.str();
}

// This function returns V, not V^H.
void svd_cusolver(const Tensor& A,
                  const bool full_matrices,
                  const bool compute_uv,
                  const c10::optional<c10::string_view>& driver,
                  const Tensor& U,
                  const Tensor& S,
                  const Tensor& V,
                  const Tensor& info) {
  // Here U and V are F-contig whenever they are defined (i.e. whenever compute_uv=true)
  const auto m = A.size(-2);
  const auto n = A.size(-1);
  const auto k = std::min(m, n);

  static const char* check_svd_doc = "Check doc at https://pytorch.org/docs/stable/generated/torch.linalg.svd.html";

  // The default heuristic is to use gesvdj driver
#ifdef ROCM_VERSION
  const auto driver_v = c10::string_view("gesvdj");
#else
  const auto driver_v = driver.value_or("gesvdj");
#endif

  if (driver_v == "gesvd") {
    svd_cusolver_gesvd(A, U, S, V, info, full_matrices, compute_uv);
  } else if (driver_v == "gesvdj") {
    // See the benchmarks in
    // https://github.com/pytorch/pytorch/pull/88502#issuecomment-1303860789
    // The m <= 32 && n <= 32 restrictions come from the limitations of the cusolver backend. See the cusolver docs
    if (m <= 32 && n <= 32) {
      svd_cusolver_gesvdjBatched(cloneBatchedColumnMajor(A), U, S, V, info, full_matrices, compute_uv);
    } else {
      // gesvdj driver may be numerically unstable for large sized matrix
      svd_cusolver_gesvdj(cloneBatchedColumnMajor(A), U, S, V, info, full_matrices, compute_uv);
    }
  } else if (driver_v == "gesvda") {
    // cuSOLVER: gesvdaStridedBatched is preferred for "tall skinny" (m > n) matrices
    // We do a transpose here to make it also work for (m < n) matrices.
    svd_cusolver_gesvdaStridedBatched(A, U, S, V, info, full_matrices, compute_uv);
  } else {
    TORCH_CHECK(false, "torch.linalg.svd: unknown svd driver ", driver_v, " in svd_cusolver computation. ", check_svd_doc);
  }

  // Need convergence check
  if (driver_v != "gesvd") {
    // A device-host sync will be performed.
    // Todo: implement the svd_ex variant to not check result convergence, thus removing the device-host sync
    const auto svd_non_converging_batches = _check_gesvdj_convergence(info, k + 1);

    if (!svd_non_converging_batches.empty()) {
      TORCH_WARN_ONCE("torch.linalg.svd: During SVD computation with the selected cusolver driver, ",
                      _format_non_converging_batches(svd_non_converging_batches),
                      " failed to converge. ",
                      (driver.has_value()
                        ?  "It is recommended to redo this SVD with another driver. "
                        : "A more accurate method will be used to compute the SVD as a fallback. "),
                      check_svd_doc);

      // We'll do the fallback if user doesn't specify a driver and the default heuristic doesn't converge well.
      // However, if user manually chooses a driver, should we just do a warning or a hard crash?
      if (!driver.has_value()) {
        svd_cusolver_gesvd(A, U, S, V, info, full_matrices, compute_uv, false, svd_non_converging_batches);
      }
    }
  }

  // `info` will be checked later at `TORCH_IMPL_FUNC(_linalg_svd_out)` function.
}


// Implementation of Cholesky decomposition using looped cusolverDn<T>potrf or cusolverDnXpotrf (64-bit)
template<typename scalar_t>
inline static void apply_cholesky_cusolver_potrf_looped(const Tensor& self_working_copy, bool upper, const Tensor& infos) {
  auto handle = at::cuda::getCurrentCUDASolverDnHandle();
  const auto uplo = upper ? CUBLAS_FILL_MODE_UPPER : CUBLAS_FILL_MODE_LOWER;
  const int64_t n = self_working_copy.size(-1);
  const int64_t lda = std::max<int64_t>(1, n);
  const int64_t batch_size = batchCount(self_working_copy);
  const int64_t matrix_stride = matrixStride(self_working_copy);

  scalar_t* self_working_copy_ptr = self_working_copy.data_ptr<scalar_t>();
  int* infos_ptr = infos.data_ptr<int>();

#ifdef USE_CUSOLVER_64_BIT
  size_t worksize_device;
  size_t worksize_host;
  cusolverDnParams_t params;
  cudaDataType datatype = at::cuda::solver::get_cusolver_datatype<scalar_t>();
  TORCH_CUSOLVER_CHECK(cusolverDnCreateParams(&params));
  at::cuda::solver::xpotrf_buffersize(handle, params, uplo, n, datatype, nullptr, lda, datatype, &worksize_device, &worksize_host);

  // allocate workspace storage
  auto& device_allocator = *at::cuda::getCUDADeviceAllocator();
  auto workdata_device = device_allocator.allocate(worksize_device * batch_size);
  void* workdata_device_ptr = workdata_device.get();

  auto& host_allocator = *at::getCPUAllocator();
  auto workdata_host = host_allocator.allocate(worksize_host * batch_size);
  void* workdata_host_ptr = workdata_host.get();

  for (int64_t i = 0; i < batch_size; i++) {
    at::cuda::solver::xpotrf(
      handle, params, uplo, n, datatype,
      self_working_copy_ptr + i * matrix_stride,
      lda, datatype,
      (char*)workdata_device_ptr + i * worksize_device, worksize_device,
      (char*)workdata_host_ptr + i * worksize_host, worksize_host,
      infos_ptr + i
    );
  }

  TORCH_CUSOLVER_CHECK(cusolverDnDestroyParams(params));
#else // USE_CUSOLVER_64_BIT
  int n_32 = cuda_int_cast(n, "n");
  int lda_32 = cuda_int_cast(lda, "lda");
  int lwork;
  at::cuda::solver::potrf_buffersize<scalar_t>(
    handle, uplo, n_32, nullptr, lda_32, &lwork);

   // allocate workspace storage
  auto& allocator = *at::cuda::getCUDADeviceAllocator();
  auto work_data = allocator.allocate(sizeof(scalar_t)*lwork * batch_size);
  scalar_t* work_data_ptr = static_cast<scalar_t*>(work_data.get());

  for (int64_t i = 0; i < batch_size; i++) {
    at::cuda::solver::potrf<scalar_t>(
      handle, uplo, n_32,
      self_working_copy_ptr + i * matrix_stride,
      lda_32,
      work_data_ptr + i * lwork,
      lwork,
      infos_ptr + i
    );
  }
#endif // USE_CUSOLVER_64_BIT
}

// Implementation of Cholesky decomposition using batched cusolverDn<T>potrfBatched
// Warning: cusolverDn<T>potrfBatched doesn't work quite well when matrix size or batch size is zero.
// If you write your own C++ extension and use this function, make sure you do a zero numel check for the input.
template<typename scalar_t>
inline static void apply_cholesky_cusolver_potrfBatched(const Tensor& self_working_copy, bool upper, const Tensor& infos) {
  auto handle = at::cuda::getCurrentCUDASolverDnHandle();
  const auto uplo = upper ? CUBLAS_FILL_MODE_UPPER : CUBLAS_FILL_MODE_LOWER;
  const int n = cuda_int_cast(self_working_copy.size(-1), "n");
  const int lda = std::max<int>(1, n);

  const int batch_size = cuda_int_cast(batchCount(self_working_copy), "batch_size");

  // cusolver batched kernels require input be "device array of device pointers"
  Tensor self_working_copy_array = get_device_pointers<scalar_t>(self_working_copy);

  at::cuda::solver::potrfBatched<scalar_t>(
    handle, uplo, n,
    reinterpret_cast<scalar_t**>(self_working_copy_array.data_ptr()),
    lda, infos.data_ptr<int>(), batch_size);
}

void cholesky_helper_cusolver(const Tensor& input, bool upper, const Tensor& info) {
  if (input.numel() == 0) {
    return;
  }

  if (use_cusolver_potrf_batched_ && batchCount(input) > 1) {
    AT_DISPATCH_FLOATING_AND_COMPLEX_TYPES(input.scalar_type(), "cholesky_cusolver", [&] {
      apply_cholesky_cusolver_potrfBatched<scalar_t>(input, upper, info);
    });
  } else {
    AT_DISPATCH_FLOATING_AND_COMPLEX_TYPES(input.scalar_type(), "cholesky_cusolver", [&] {
      apply_cholesky_cusolver_potrf_looped<scalar_t>(input, upper, info);
    });
  }
}


template<typename scalar_t>
inline static void apply_cholesky_cusolver_potrs(Tensor& self_working_copy, const Tensor& A_column_major_copy, bool upper, Tensor& infos) {
  auto handle = at::cuda::getCurrentCUDASolverDnHandle();
  const auto uplo = upper ? CUBLAS_FILL_MODE_UPPER : CUBLAS_FILL_MODE_LOWER;
  const int64_t n = self_working_copy.size(-2);
  const int64_t nrhs = self_working_copy.size(-1);
  const int64_t lda = std::max<int64_t>(1, n);
  const int64_t batch_size = batchCount(self_working_copy);
  const int64_t self_matrix_stride = matrixStride(self_working_copy);
  scalar_t* self_working_copy_ptr = self_working_copy.data_ptr<scalar_t>();

  scalar_t* A_ptr = A_column_major_copy.data_ptr<scalar_t>();
  const int64_t A_matrix_stride = matrixStride(A_column_major_copy);
  const int64_t ldb = std::max<int64_t>(1, A_column_major_copy.size(-1));

  int* infos_ptr = infos.data_ptr<int>();

#ifdef USE_CUSOLVER_64_BIT
  cusolverDnParams_t params;
  cudaDataType datatype = at::cuda::solver::get_cusolver_datatype<scalar_t>();
  TORCH_CUSOLVER_CHECK(cusolverDnCreateParams(&params));

  for (int64_t i = 0; i < batch_size; i++) {
    at::cuda::solver::xpotrs(
      handle, params, uplo, n, nrhs, datatype,
      A_ptr + i * A_matrix_stride,
      lda, datatype,
      self_working_copy_ptr + i * self_matrix_stride,
      ldb,
      infos_ptr
    );
  }

  TORCH_CUSOLVER_CHECK(cusolverDnDestroyParams(params));
#else // USE_CUSOLVER_64_BIT
  int n_32 = cuda_int_cast(n, "n");
  int nrhs_32 = cuda_int_cast(nrhs, "nrhs");
  int lda_32 = cuda_int_cast(lda, "lda");
  int ldb_32 = cuda_int_cast(ldb, "ldb");

  for (int64_t i = 0; i < batch_size; i++) {
    at::cuda::solver::potrs<scalar_t>(
      handle, uplo, n_32, nrhs_32,
      A_ptr + i * A_matrix_stride,
      lda_32,
      self_working_copy_ptr + i * self_matrix_stride,
      ldb_32,
      infos_ptr
    );
  }
#endif // USE_CUSOLVER_64_BIT
}


// This code path is only dispatched to if MAGMA is not linked in the pytorch build.
// cusolverDn<t>potrsBatched only supports nrhs == 1
template<typename scalar_t>
inline static void apply_cholesky_cusolver_potrsBatched(Tensor& self_working_copy, const Tensor& A_column_major_copy, bool upper, Tensor& infos) {
  auto handle = at::cuda::getCurrentCUDASolverDnHandle();
  const auto uplo = upper ? CUBLAS_FILL_MODE_UPPER : CUBLAS_FILL_MODE_LOWER;
  const int64_t n = self_working_copy.size(-2);
  const int64_t nrhs = self_working_copy.size(-1);
  const int64_t lda = std::max<int64_t>(1, n);
  const int64_t batch_size = batchCount(self_working_copy);

  const int64_t ldb = std::max<int64_t>(1, A_column_major_copy.size(-1));

  int* infos_ptr = infos.data_ptr<int>();

  auto self_ptr_array = get_device_pointers<scalar_t>(self_working_copy);
  auto A_ptr_array = get_device_pointers<scalar_t>(A_column_major_copy);

  at::cuda::solver::potrsBatched(
    handle, uplo,
    cuda_int_cast(n, "n"),
    cuda_int_cast(nrhs, "nrhs"),
    reinterpret_cast<scalar_t**>(A_ptr_array.data_ptr()),
    cuda_int_cast(lda, "lda"),
    reinterpret_cast<scalar_t**>(self_ptr_array.data_ptr()),
    cuda_int_cast(ldb, "ldb"),
    infos_ptr,
    cuda_int_cast(batch_size, "batch_size")
  );
}

Tensor _cholesky_solve_helper_cuda_cusolver(const Tensor& self, const Tensor& A, bool upper) {
  const int64_t batch_size = batchCount(self);
  at::Tensor infos = at::zeros({1}, self.options().dtype(at::kInt));
  at::Tensor self_working_copy = cloneBatchedColumnMajor(self);
  at::Tensor A_column_major_copy = cloneBatchedColumnMajor(A);

  const int64_t nrhs = self_working_copy.size(-1);

  // cusolverDn<t>potrsBatched only supports nrhs == 1
  if (batch_size > 1 && nrhs == 1) {
    AT_DISPATCH_FLOATING_AND_COMPLEX_TYPES(self.scalar_type(), "cholesky_cuda_potrs_batched", [&] {
      apply_cholesky_cusolver_potrsBatched<scalar_t>(self_working_copy, A_column_major_copy, upper, infos);
    });
  } else {
    AT_DISPATCH_FLOATING_AND_COMPLEX_TYPES(self.scalar_type(), "cholesky_cuda_potrs", [&] {
      apply_cholesky_cusolver_potrs<scalar_t>(self_working_copy, A_column_major_copy, upper, infos);
    });
  }

  // info from potrs and potrsBatched only report if the i-th parameter is wrong, not about the matrix singularity, etc.
  // So we don't need to check it all the time.
  TORCH_INTERNAL_ASSERT_DEBUG_ONLY(infos.item().toInt() == 0);

  return self_working_copy;
}


void _cholesky_inverse_cusolver_potrs_based(Tensor& result, Tensor& infos, bool upper) {
  at::Tensor input_working_copy = cloneBatchedColumnMajor(result);
  at::Tensor infos_gpu = at::zeros({1}, result.options().dtype(at::kInt));
  result.fill_(0);
  result.diagonal(/*offset=*/0, /*dim1=*/-2, /*dim2=*/-1).fill_(1);
  AT_DISPATCH_FLOATING_AND_COMPLEX_TYPES(result.scalar_type(), "cholesky_cuda_potri", [&] {
    apply_cholesky_cusolver_potrs<scalar_t>(result, input_working_copy, upper, infos_gpu);
  });

  // Debug only: info of cusolver potrs only check if the i-th parameter is wrong
  // Function argument `infos` is a CPU tensor, the following copy will cause a device-host sync.
  // infos.copy_(infos_gpu);
}

Tensor& cholesky_inverse_kernel_impl_cusolver(Tensor &result, Tensor& infos, bool upper) {
  _cholesky_inverse_cusolver_potrs_based(result, infos, upper);
  return result;
}


/*
  The geqrf function computes the QR decomposition of a m x n matrix A.

  Args:
  * `A` - [in] Tensor with matrices for QR decomposition,
          [out] Tensor containing R in the upper triangle of A
          and elementary reflectors below the main diagonal of A
  * `tau` - Tensor containing the magnitudes of the elementary reflectors
  * `m` - The number of rows of `input` to consider
  * `n` - The number of columns of `input` to consider (actual sizes of `input` could be larger)

  For further details, please see the cuSOLVER documentation for GEQRF.
*/
template <typename scalar_t>
static void apply_geqrf(const Tensor& A, const Tensor& tau) {
  int64_t m = A.size(-2);
  int64_t n = A.size(-1);
  int64_t lda = std::max<int64_t>(1, m);
  int64_t batch_size = batchCount(A);

  auto A_stride = matrixStride(A);
  auto tau_stride = tau.size(-1);

  auto A_data = A.data_ptr<scalar_t>();
  auto tau_data = tau.data_ptr<scalar_t>();

  auto infos = at::zeros({1}, A.options().dtype(at::kInt));
  auto infos_data = infos.data_ptr<int>();

  // get the optimal work size and allocate workspace tensor
#ifdef USE_CUSOLVER_64_BIT
  size_t worksize_device; // workspaceInBytesOnDevice
  size_t worksize_host; // workspaceInBytesOnHost
  cusolverDnParams_t params = NULL; // use default algorithm (currently it's the only option)
  at::cuda::solver::xgeqrf_bufferSize<scalar_t>(
      at::cuda::getCurrentCUDASolverDnHandle(),
      params,
      m,
      n,
      A_data,
      lda,
      tau_data,
      &worksize_device,
      &worksize_host);
#else
  int lwork;
  int m_32 = cuda_int_cast(m, "m");
  int n_32 = cuda_int_cast(n, "n");
  int lda_32 = cuda_int_cast(lda, "lda");
  at::cuda::solver::geqrf_bufferSize<scalar_t>(
      at::cuda::getCurrentCUDASolverDnHandle(), m_32, n_32, A_data, lda_32, &lwork);
#endif // USE_CUSOLVER_64_BIT

  for (decltype(batch_size) i = 0; i < batch_size; i++) {
    scalar_t* A_working_ptr = &A_data[i * A_stride];
    scalar_t* tau_working_ptr = &tau_data[i * tau_stride];
    auto handle = at::cuda::getCurrentCUDASolverDnHandle();

#ifdef USE_CUSOLVER_64_BIT
    // allocate workspace storage on device and host
    auto& device_allocator = *at::cuda::getCUDADeviceAllocator();
    auto work_device_data = device_allocator.allocate(worksize_device);
    auto& host_allocator = *at::getCPUAllocator();
    auto work_host_data = host_allocator.allocate(worksize_host);
    at::cuda::solver::xgeqrf<scalar_t>(
        handle,
        params,
        m,
        n,
        A_working_ptr,
        lda,
        tau_working_ptr,
        static_cast<scalar_t*>(work_device_data.get()),
        worksize_device,
        static_cast<scalar_t*>(work_host_data.get()),
        worksize_host,
        infos_data);
#else
    // allocate workspace storage on device
    auto& allocator = *at::cuda::getCUDADeviceAllocator();
    auto work_data = allocator.allocate(sizeof(scalar_t) * std::max<int>(1, lwork));
    at::cuda::solver::geqrf<scalar_t>(
        handle,
        m_32,
        n_32,
        A_working_ptr,
        lda_32,
        tau_working_ptr,
        static_cast<scalar_t*>(work_data.get()),
        lwork,
        infos_data);
#endif // USE_CUSOLVER_64_BIT
  }

  // info from geqrf only reports if the i-th parameter is wrong, not about the matrix singularity
  // so we don't need to check it all the time
  TORCH_INTERNAL_ASSERT_DEBUG_ONLY(infos.item().toInt() == 0);
}

// This is a type dispatching helper function for 'apply_geqrf'
void geqrf_cusolver(const Tensor& input, const Tensor& tau) {
  AT_DISPATCH_FLOATING_AND_COMPLEX_TYPES(input.scalar_type(), "geqrf_cuda", [&]{
    apply_geqrf<scalar_t>(input, tau);
  });
}

/*
  The ormqr function multiplies Q with another matrix from a sequence of
  elementary reflectors, such as is produced by the geqrf function.

  Args:
  * `input`     - Tensor with elementary reflectors below the diagonal,
                  encoding the matrix Q.
  * `tau`       - Tensor containing the magnitudes of the elementary
                  reflectors.
  * `other`     - [in] Tensor containing the matrix to be multiplied.
                  [out] result of the matrix multiplication with Q.
  * `left`      - bool, determining whether `other` is left- or right-multiplied with Q.
  * `transpose` - bool, determining whether to transpose (or conjugate transpose) Q before multiplying.

  For further details, please see the cuSOLVER documentation for ORMQR and UNMQR.
*/
template <typename scalar_t>
static void apply_ormqr(const Tensor& input, const Tensor& tau, const Tensor& other, bool left, bool transpose) {
  auto side = left ? CUBLAS_SIDE_LEFT : CUBLAS_SIDE_RIGHT;
  auto trans = transpose ? (input.is_complex() ? CUBLAS_OP_C : CUBLAS_OP_T) : CUBLAS_OP_N;

  auto input_data = input.data_ptr<scalar_t>();
  auto tau_data = tau.data_ptr<scalar_t>();
  auto other_data = other.data_ptr<scalar_t>();

  auto input_matrix_stride = matrixStride(input);
  auto other_matrix_stride = matrixStride(other);
  auto tau_stride = tau.size(-1);
  auto batch_size = batchCount(input);
  auto m = cuda_int_cast(other.size(-2), "m");
  auto n = cuda_int_cast(other.size(-1), "n");
  auto k = cuda_int_cast(tau.size(-1), "k");
  auto lda = std::max<int>(1, left ? m : n);
  auto ldc = std::max<int>(1, m);

  // get the optimal work size and allocate workspace tensor
  int lwork;
  at::cuda::solver::ormqr_bufferSize<scalar_t>(
    at::cuda::getCurrentCUDASolverDnHandle(), side, trans, m, n, k, input_data, lda, tau_data, other_data, ldc, &lwork);

  auto info = at::zeros({1}, input.options().dtype(at::kInt));
  auto info_data = info.data_ptr<int>();

  for (auto i = decltype(batch_size){0}; i < batch_size; i++) {
    scalar_t* input_working_ptr = &input_data[i * input_matrix_stride];
    scalar_t* other_working_ptr = &other_data[i * other_matrix_stride];
    scalar_t* tau_working_ptr = &tau_data[i * tau_stride];
    auto handle = at::cuda::getCurrentCUDASolverDnHandle();

    // allocate workspace storage
    auto& allocator = *at::cuda::getCUDADeviceAllocator();
    auto work_data = allocator.allocate(sizeof(scalar_t)*lwork);

    at::cuda::solver::ormqr<scalar_t>(
      handle, side, trans, m, n, k,
      input_working_ptr,
      lda,
      tau_working_ptr,
      other_working_ptr,
      ldc,
      static_cast<scalar_t*>(work_data.get()),
      lwork,
      info_data
    );

    // info from ormqr only reports if the i-th parameter is wrong
    // so we don't need to check it all the time
    TORCH_INTERNAL_ASSERT_DEBUG_ONLY(info.item().toInt() == 0);
  }
}

// This is a type dispatching helper function for 'apply_ormqr'
void ormqr_cusolver(const Tensor& input, const Tensor& tau, const Tensor& other, bool left, bool transpose) {
  AT_DISPATCH_FLOATING_AND_COMPLEX_TYPES(input.scalar_type(), "orgmr_cuda", [&]{
    apply_ormqr<scalar_t>(input, tau, other, left, transpose);
  });
}

/*
  The orgqr function allows reconstruction of an orthogonal (or unitary) matrix Q,
  from a sequence of elementary reflectors, such as produced by the geqrf function.

  Args:
  * `self` - Tensor with the directions of the elementary reflectors below the diagonal,
              it will be overwritten with the result
  * `tau` - Tensor containing the magnitudes of the elementary reflectors

  For further details, please see the cuSOLVER documentation for ORGQR and UNGQR.
*/
template <typename scalar_t>
inline static void apply_orgqr(Tensor& self, const Tensor& tau) {
  auto self_data = self.data_ptr<scalar_t>();
  auto tau_data = tau.data_ptr<scalar_t>();
  auto self_matrix_stride = matrixStride(self);
  auto batchsize = cuda_int_cast(batchCount(self), "batch size");
  auto m = cuda_int_cast(self.size(-2), "m");
  auto n = cuda_int_cast(self.size(-1), "n");
  auto k = cuda_int_cast(tau.size(-1), "k");
  auto tau_stride = std::max<int>(1, k);
  auto lda = std::max<int>(1, m);

  // LAPACK's requirement
  TORCH_INTERNAL_ASSERT(m >= n);
  TORCH_INTERNAL_ASSERT(n >= k);

  // cuSOLVER doesn't compute anything for this case, which is wrong
  // the result should be a matrix with 1 on the diagonal
  if (k == 0) {
    self.fill_(0);
    self.diagonal(/*offset=*/0, /*dim1=*/-2, /*dim2=*/-1).fill_(1);
    return;
  }

  // get the optimal work size and allocate workspace tensor
  int lwork;
  at::cuda::solver::orgqr_buffersize<scalar_t>(
    at::cuda::getCurrentCUDASolverDnHandle(), m, n, k, self_data, lda, tau_data, &lwork);

  auto info = at::zeros({1}, self.options().dtype(at::kInt));
  auto info_data = info.data_ptr<int>();

  for (auto i = decltype(batchsize){0}; i < batchsize; i++) {
    scalar_t* self_working_ptr = &self_data[i * self_matrix_stride];
    scalar_t* tau_working_ptr = &tau_data[i * tau_stride];
    auto handle = at::cuda::getCurrentCUDASolverDnHandle();

    // allocate workspace storage
    auto& allocator = *at::cuda::getCUDADeviceAllocator();
    auto work_data = allocator.allocate(sizeof(scalar_t)*lwork);

    at::cuda::solver::orgqr<scalar_t>(
      handle, m, n, k,
      self_working_ptr,
      lda,
      tau_working_ptr,
      static_cast<scalar_t*>(work_data.get()),
      lwork,
      info_data
    );

    // info from orgqr only reports if the i-th parameter is wrong
    // so we don't need to check it all the time
    TORCH_INTERNAL_ASSERT_DEBUG_ONLY(info.item().toInt() == 0);
  }
}

// This is a type dispatching helper function for 'apply_orgqr'
Tensor& orgqr_helper_cusolver(Tensor& result, const Tensor& tau) {
  AT_DISPATCH_FLOATING_AND_COMPLEX_TYPES(result.scalar_type(), "orgqr_cuda", [&]{
    apply_orgqr<scalar_t>(result, tau);
  });
  return result;
}

template <typename scalar_t>
static void apply_syevd(const Tensor& values, const Tensor& vectors, const Tensor& infos, bool upper, bool compute_eigenvectors) {
  using value_t = typename c10::scalar_value_type<scalar_t>::type;

  cublasFillMode_t uplo = upper ? CUBLAS_FILL_MODE_UPPER : CUBLAS_FILL_MODE_LOWER;
  cusolverEigMode_t jobz = compute_eigenvectors ? CUSOLVER_EIG_MODE_VECTOR : CUSOLVER_EIG_MODE_NOVECTOR;

  int64_t n = vectors.size(-1);
  int64_t lda = std::max<int64_t>(1, n);
  int64_t batch_size = batchCount(vectors);

  auto vectors_stride = matrixStride(vectors);
  auto values_stride = values.size(-1);

  auto vectors_data = vectors.data_ptr<scalar_t>();
  auto values_data = values.data_ptr<value_t>();
  auto infos_data = infos.data_ptr<int>();

  // get the optimal work size and allocate workspace tensor
#ifdef USE_CUSOLVER_64_BIT
  size_t worksize_device; // workspaceInBytesOnDevice
  size_t worksize_host; // workspaceInBytesOnHost
  cusolverDnParams_t params = NULL; // use default algorithm (currently it's the only option)
  at::cuda::solver::xsyevd_bufferSize<scalar_t>(
      at::cuda::getCurrentCUDASolverDnHandle(),
      params,
      jobz,
      uplo,
      n,
      vectors_data,
      lda,
      values_data,
      &worksize_device,
      &worksize_host);
#else
  int lwork;
  int n_32 = cuda_int_cast(n, "n");
  int lda_32 = cuda_int_cast(lda, "lda");
  at::cuda::solver::syevd_bufferSize<scalar_t>(
      at::cuda::getCurrentCUDASolverDnHandle(), jobz, uplo, n_32, vectors_data, lda_32, values_data, &lwork);
#endif // USE_CUSOLVER_64_BIT

  for (decltype(batch_size) i = 0; i < batch_size; i++) {
    scalar_t* vectors_working_ptr = &vectors_data[i * vectors_stride];
    value_t* values_working_ptr = &values_data[i * values_stride];
    int* info_working_ptr = &infos_data[i];
    auto handle = at::cuda::getCurrentCUDASolverDnHandle();

#ifdef USE_CUSOLVER_64_BIT
    // allocate workspace storage on device and host
    auto& device_allocator = *at::cuda::getCUDADeviceAllocator();
    auto work_device_data = device_allocator.allocate(worksize_device);
    auto& host_allocator = *at::getCPUAllocator();
    auto work_host_data = host_allocator.allocate(worksize_host);
    at::cuda::solver::xsyevd<scalar_t>(
        handle,
        params,
        jobz,
        uplo,
        n,
        vectors_working_ptr,
        lda,
        values_working_ptr,
        static_cast<scalar_t*>(work_device_data.get()),
        worksize_device,
        static_cast<scalar_t*>(work_host_data.get()),
        worksize_host,
        info_working_ptr);
#else
    // allocate workspace storage on device
    auto& allocator = *at::cuda::getCUDADeviceAllocator();
    auto work_data = allocator.allocate(sizeof(scalar_t) * lwork);
    at::cuda::solver::syevd<scalar_t>(
        handle,
        jobz,
        uplo,
        n_32,
        vectors_working_ptr,
        lda_32,
        values_working_ptr,
        static_cast<scalar_t*>(work_data.get()),
        lwork,
        info_working_ptr);
#endif // USE_CUSOLVER_64_BIT
  }
}

template <typename scalar_t>
static void apply_syevj(const Tensor& values, const Tensor& vectors, const Tensor& infos, bool upper, bool compute_eigenvectors) {
  using value_t = typename c10::scalar_value_type<scalar_t>::type;

  cublasFillMode_t uplo = upper ? CUBLAS_FILL_MODE_UPPER : CUBLAS_FILL_MODE_LOWER;
  cusolverEigMode_t jobz = compute_eigenvectors ? CUSOLVER_EIG_MODE_VECTOR : CUSOLVER_EIG_MODE_NOVECTOR;

  int n = cuda_int_cast(vectors.size(-1), "n");
  int lda = std::max<int>(1, n);
  auto batch_size = batchCount(vectors);

  auto vectors_stride = matrixStride(vectors);
  auto values_stride = values.size(-1);

  auto vectors_data = vectors.data_ptr<scalar_t>();
  auto values_data = values.data_ptr<value_t>();
  auto infos_data = infos.data_ptr<int>();

  // syevj_params controls the numerical accuracy of syevj
  // by default the tolerance is set to machine accuracy
  // the maximum number of iteration of Jacobi method by default is 100
  // cuSOLVER documentations says: "15 sweeps are good enough to converge to machine accuracy"
  // LAPACK has SVD routine based on similar Jacobi algorithm (gesvj) and there a maximum of 30 iterations is set
  // Let's use the default values for now
  syevjInfo_t syevj_params;
  TORCH_CUSOLVER_CHECK(cusolverDnCreateSyevjInfo(&syevj_params));

  // get the optimal work size and allocate workspace tensor
  int lwork;
  at::cuda::solver::syevj_bufferSize<scalar_t>(
      at::cuda::getCurrentCUDASolverDnHandle(), jobz, uplo, n, vectors_data, lda, values_data, &lwork, syevj_params);

  for (decltype(batch_size) i = 0; i < batch_size; i++) {
    scalar_t* vectors_working_ptr = &vectors_data[i * vectors_stride];
    value_t* values_working_ptr = &values_data[i * values_stride];
    int* info_working_ptr = &infos_data[i];
    auto handle = at::cuda::getCurrentCUDASolverDnHandle();

    // allocate workspace storage on device
    auto& allocator = *at::cuda::getCUDADeviceAllocator();
    auto work_data = allocator.allocate(sizeof(scalar_t) * lwork);
    at::cuda::solver::syevj<scalar_t>(
        handle,
        jobz,
        uplo,
        n,
        vectors_working_ptr,
        lda,
        values_working_ptr,
        static_cast<scalar_t*>(work_data.get()),
        lwork,
        info_working_ptr,
        syevj_params);
  }
  TORCH_CUSOLVER_CHECK(cusolverDnDestroySyevjInfo(syevj_params));
}

template <typename scalar_t>
static void apply_syevj_batched(const Tensor& values, const Tensor& vectors, const Tensor& infos, bool upper, bool compute_eigenvectors) {
  using value_t = typename c10::scalar_value_type<scalar_t>::type;

  cublasFillMode_t uplo = upper ? CUBLAS_FILL_MODE_UPPER : CUBLAS_FILL_MODE_LOWER;
  cusolverEigMode_t jobz = compute_eigenvectors ? CUSOLVER_EIG_MODE_VECTOR : CUSOLVER_EIG_MODE_NOVECTOR;

  int n = cuda_int_cast(vectors.size(-1), "n");
  int lda = std::max<int>(1, n);
  int batch_size = cuda_int_cast(batchCount(vectors), "batch_size");

  auto vectors_data = vectors.data_ptr<scalar_t>();
  auto values_data = values.data_ptr<value_t>();
  auto infos_data = infos.data_ptr<int>();

  // syevj_params controls the numerical accuracy of syevj
  // by default the tolerance is set to machine accuracy
  // the maximum number of iteration of Jacobi method by default is 100
  // cuSOLVER documentations says: "15 sweeps are good enough to converge to machine accuracy"
  // LAPACK has SVD routine based on similar Jacobi algorithm (gesvj) and there a maximum of 30 iterations is set
  // Let's use the default values for now
  syevjInfo_t syevj_params;
  TORCH_CUSOLVER_CHECK(cusolverDnCreateSyevjInfo(&syevj_params));
  TORCH_CUSOLVER_CHECK(cusolverDnXsyevjSetSortEig(syevj_params, 1));

  auto handle = at::cuda::getCurrentCUDASolverDnHandle();

  // get the optimal work size and allocate workspace tensor
  int lwork;
  at::cuda::solver::syevjBatched_bufferSize<scalar_t>(
      handle,
      jobz,
      uplo,
      n,
      vectors_data,
      lda,
      values_data,
      &lwork,
      syevj_params,
      batch_size);

  // allocate workspace storage on device
  auto& allocator = *at::cuda::getCUDADeviceAllocator();
  auto work_data = allocator.allocate(sizeof(scalar_t) * lwork);
  at::cuda::solver::syevjBatched<scalar_t>(
      handle,
      jobz,
      uplo,
      n,
      vectors_data,
      lda,
      values_data,
      static_cast<scalar_t*>(work_data.get()),
      lwork,
      infos_data,
      syevj_params,
      batch_size);
  TORCH_CUSOLVER_CHECK(cusolverDnDestroySyevjInfo(syevj_params));
}

static void linalg_eigh_cusolver_syevd(const Tensor& eigenvalues, const Tensor& eigenvectors, const Tensor& infos, bool upper, bool compute_eigenvectors) {
  AT_DISPATCH_FLOATING_AND_COMPLEX_TYPES(eigenvectors.scalar_type(), "linalg_eigh_cuda", [&] {
    apply_syevd<scalar_t>(eigenvalues, eigenvectors, infos, upper, compute_eigenvectors);
  });
}

static void linalg_eigh_cusolver_syevj(const Tensor& eigenvalues, const Tensor& eigenvectors, const Tensor& infos, bool upper, bool compute_eigenvectors) {
  AT_DISPATCH_FLOATING_AND_COMPLEX_TYPES(eigenvectors.scalar_type(), "linalg_eigh_cuda", [&] {
    apply_syevj<scalar_t>(eigenvalues, eigenvectors, infos, upper, compute_eigenvectors);
  });
}

static void linalg_eigh_cusolver_syevj_batched(const Tensor& eigenvalues, const Tensor& eigenvectors, const Tensor& infos, bool upper, bool compute_eigenvectors) {
  AT_DISPATCH_FLOATING_AND_COMPLEX_TYPES(eigenvectors.scalar_type(), "linalg_eigh_cuda", [&] {
    apply_syevj_batched<scalar_t>(eigenvalues, eigenvectors, infos, upper, compute_eigenvectors);
  });
}

void linalg_eigh_cusolver(const Tensor& eigenvalues, const Tensor& eigenvectors, const Tensor& infos, bool upper, bool compute_eigenvectors) {
  if (use_cusolver_syevj_batched_ && batchCount(eigenvectors) > 1 && eigenvectors.size(-1) <= 32) {
    // Use syevjBatched for batched matrix opertion when matrix size <= 32
    // See https://github.com/pytorch/pytorch/pull/53040#issuecomment-788264724
    linalg_eigh_cusolver_syevj_batched(eigenvalues, eigenvectors, infos, upper, compute_eigenvectors);
  } else if (eigenvectors.scalar_type() == at::kFloat && eigenvectors.size(-1) >= 32 && eigenvectors.size(-1) <= 512) {
    // syevj is better than syevd for float32 dtype and matrix sizes 32x32 - 512x512
    // See https://github.com/pytorch/pytorch/pull/53040#issuecomment-788264724
    linalg_eigh_cusolver_syevj(eigenvalues, eigenvectors, infos, upper, compute_eigenvectors);
  } else {
    linalg_eigh_cusolver_syevd(eigenvalues, eigenvectors, infos, upper, compute_eigenvectors);
  }
}

// The 'apply_' word is used for templated by dtype functions that call an API routine
// underneath. Since the cusolver API has a slightly different structure we do not prepend
// apply_ to this function.
void lu_factor_looped_cusolver(const Tensor& self, const Tensor& pivots, const Tensor& infos, bool get_pivots) {
  AT_DISPATCH_FLOATING_AND_COMPLEX_TYPES(
    self.scalar_type(),
    "lu_factor_cusolver",
    [&self,
     &pivots,
     &infos,
     get_pivots]() {
    const auto m = cuda_int_cast(self.size(-2), "m");
    const auto n = cuda_int_cast(self.size(-1), "n");
    const auto lda = std::max<int>(1, m);
    const auto self_stride = matrixStride(self);
    const auto batch_size = batchCount(self);
    const auto self_data = self.data_ptr<scalar_t>();
    const auto infos_data = infos.data_ptr<int>();

    const auto pivots_data = get_pivots ? pivots.data_ptr<int>() : nullptr;
    const auto pivots_stride = get_pivots ? pivots.size(-1) : 0;

    const auto handle = at::cuda::getCurrentCUDASolverDnHandle();
    for (auto batch = decltype(batch_size){0}; batch < batch_size; ++batch) {
      at::cuda::solver::getrf<scalar_t>(
        handle, m, n,
        self_data + batch * self_stride,
        lda,
        get_pivots ? pivots_data + batch * pivots_stride : nullptr,
        infos_data + batch
      );
    }
  });

  // Necessary because cuSOLVER uses nan for outputs that correspond to 0 in MAGMA for non-pivoted LU.
  // https://github.com/pytorch/pytorch/issues/53879#issuecomment-830633572
  if (!get_pivots) {
    // nan_to_num does not work for complex inputs
    // https://github.com/pytorch/pytorch/issues/59247
    if (self.is_complex()) {
      self.copy_(at::where(self.eq(self), self,  at::scalar_tensor(0., self.options())));
    } else {
      at::nan_to_num_(const_cast<Tensor&>(self), 0, std::numeric_limits<double>::infinity(),
        -std::numeric_limits<double>::infinity());
    }
  }
}

void lu_solve_looped_cusolver(const Tensor& LU, const Tensor& pivots, const Tensor& B, TransposeType transpose) {
  AT_DISPATCH_FLOATING_AND_COMPLEX_TYPES(LU.scalar_type(), "lu_solve_cusolver", [&] {
    const auto trans = to_cublas(transpose);
    int n = cuda_int_cast(LU.size(-2), "n");
    int nrhs = cuda_int_cast(B.size(-1), "nrhs");
    auto batch_size = batchCount(B);
    auto info = at::zeros({1}, LU.options().dtype(kInt));
    auto info_data = info.data_ptr<int>();
    auto b_data = B.data_ptr<scalar_t>();
    auto lu_data = LU.data_ptr<scalar_t>();
    auto pivots_data = pivots.data_ptr<int>();
    auto pivots_stride = pivots.dim() > 1 ? pivots.stride(-2) : 0;
    auto lu_stride = LU.dim() > 2 ? LU.stride(-3) : 0;
    auto b_stride = matrixStride(B);
    int leading_dimension = cuda_int_cast(std::max<int>(1, n), "leading_dimension");

    // lu and pivots tensors can be broadcast to b
    // here we construct a helper indexing tensor to linearly index into lu and pivots
    IntArrayRef lu_batch_shape(LU.sizes().data(), LU.dim() - 2);
    IntArrayRef b_batch_shape(B.sizes().data(), B.dim() - 2);
    BroadcastLinearIndices lu_index(
        batchCount(LU), lu_batch_shape, b_batch_shape);

    auto handle = at::cuda::getCurrentCUDASolverDnHandle();
    for (auto batch = decltype(batch_size){0}; batch < batch_size; ++batch) {
      int64_t lu_index_i = lu_index(batch);
      at::cuda::solver::getrs<scalar_t>(
        handle,
        n,
        nrhs,
        lu_data + lu_index_i * lu_stride,
        leading_dimension,
        pivots_data + lu_index_i * pivots_stride,
        b_data + batch * b_stride,
        leading_dimension,
        info_data,
        trans);

        TORCH_INTERNAL_ASSERT_DEBUG_ONLY(info.item().toInt() == 0);
    }
  });
}

<<<<<<< HEAD
#endif  // USE_CUSOLVER || USE_HIPSOLVER
=======
#endif  // USE_LINALG_SOLVER
>>>>>>> 70f36455

} // namespace at::native<|MERGE_RESOLUTION|>--- conflicted
+++ resolved
@@ -150,11 +150,7 @@
     const Tensor& pivots,
     const Tensor& info,
     bool upper) {
-<<<<<<< HEAD
-#if !defined(USE_CUSOLVER) && !defined(USE_HIPSOLVER)
-=======
 #if !defined(USE_LINALG_SOLVER)
->>>>>>> 70f36455
   TORCH_CHECK(
       false,
       "Calling torch.linalg.ldl_factor on a CUDA tensor requires compiling ",
@@ -420,11 +416,6 @@
 #else
   auto trans = CUBLAS_OP_N;
 #endif
-<<<<<<< HEAD
-
-#if defined(CUDART_VERSION) || (defined(ROCM_VERSION) && (ROCM_VERSION >= 50400))
-=======
->>>>>>> 70f36455
   auto m = cuda_int_cast(A.size(-2), "m");
   auto n = cuda_int_cast(A.size(-1), "n");
 
@@ -484,11 +475,7 @@
   });
 }
 
-<<<<<<< HEAD
-#if defined(USE_CUSOLVER) || defined(USE_HIPSOLVER)
-=======
 #if defined(USE_LINALG_SOLVER)
->>>>>>> 70f36455
 
 inline static Tensor column_major_identity_matrix_like(const Tensor& self) {
   auto size = self.sizes();
@@ -496,105 +483,6 @@
   return at::ones(size_slice, self.options()).diag_embed().mT();
 }
 
-<<<<<<< HEAD
-template <typename scalar_t>
-inline static void _apply_single_inverse_helper(scalar_t* self_ptr, scalar_t* self_inv_ptr, int* ipiv_ptr, int* info_getrf_ptr, int* info_getrs_ptr, int n, int lda) {
-  // self_inv_ptr should already be an identity matrix
-
-  auto handle = at::cuda::getCurrentCUDASolverDnHandle();
-  at::cuda::solver::getrf<scalar_t>(handle, n, n, self_ptr, lda, ipiv_ptr, info_getrf_ptr);
-  at::cuda::solver::getrs<scalar_t>(handle, n, n, self_ptr, lda, ipiv_ptr, self_inv_ptr, lda, info_getrs_ptr, CUBLAS_OP_N);
-}
-
-template <typename scalar_t>
-static void apply_batched_inverse_lib(Tensor& self, Tensor& self_inv, Tensor& infos_getrf, Tensor& infos_getrs) {
-  const int batch_size = cuda_int_cast(batchCount(self), "batchCount");
-  const int n = cuda_int_cast(self.size(-2), "self.size(-2)");
-  const int lda = std::max<int>(1, n);
-
-  auto self_data = self.data_ptr<scalar_t>();
-  auto self_mat_stride = matrixStride(self);
-  auto self_inv_data = self_inv.data_ptr<scalar_t>();
-  auto self_inv_mat_stride = matrixStride(self_inv);
-
-  auto infos_getrf_data = infos_getrf.data_ptr<int>();
-  auto infos_getrs_data = infos_getrs.data_ptr<int>();
-
-  auto& allocator = *::c10::cuda::CUDACachingAllocator::get();
-
-  // Heuristic: For small batch size or large matrix size, we use for-loop to iterate over the batches instead of
-  // calling the batched cublas routine.
-  if (batch_size <= 8 || /* batch_size > 8 && */ n >= 512) {
-    for (int64_t i = 0; i < batch_size; i++) {
-      auto dataPtr = allocator.allocate(sizeof(int) * lda);
-      int* pivot = reinterpret_cast<int*>(dataPtr.get());
-
-      int* infos_getrf_working_ptr = &infos_getrf_data[i];
-      int* infos_getrs_working_ptr = &infos_getrs_data[i];
-
-      _apply_single_inverse_helper<scalar_t>(
-        &self_data[i * self_mat_stride], &self_inv_data[i * self_inv_mat_stride], pivot, infos_getrf_working_ptr, infos_getrs_working_ptr, n, lda);
-    }
-  } else {
-    // cublas batched kernels require input be "device array of device pointers"
-    Tensor self_array = at::arange(
-      reinterpret_cast<int64_t>(self_data),
-      reinterpret_cast<int64_t>(&self_data[(batch_size-1) * self_mat_stride]) + 1,
-      static_cast<int64_t>(self_mat_stride * sizeof(scalar_t)), self.options().dtype(at::kLong));
-    Tensor self_inv_array = at::arange(
-      reinterpret_cast<int64_t>(self_inv_data),
-      reinterpret_cast<int64_t>(&self_inv_data[(batch_size-1) * self_inv_mat_stride]) + 1,
-      static_cast<int64_t>(self_inv_mat_stride * sizeof(scalar_t)), self.options().dtype(at::kLong));
-
-    auto dataPtr = allocator.allocate(sizeof(int)*batch_size*lda);
-    int* ipiv_array = reinterpret_cast<int*>(dataPtr.get());
-
-
-    at::cuda::blas::getrfBatched<scalar_t>(n, reinterpret_cast<scalar_t**>(self_array.data_ptr()), lda,
-      ipiv_array, infos_getrf_data, batch_size);
-
-
-    at::cuda::blas::getriBatched<scalar_t>(n, reinterpret_cast<scalar_t**>(self_array.data_ptr()), lda,
-      ipiv_array, reinterpret_cast<scalar_t**>(self_inv_array.data_ptr()), lda, infos_getrs_data, batch_size);
-  }
-}
-
-template <typename scalar_t>
-static void apply_single_inverse_lib(const Tensor& self, Tensor& self_inv, Tensor& infos_getrf, Tensor& infos_getrs) {
-  int n = cuda_int_cast(self.size(-2), "self.size(-2)");
-  int lda = std::max<int>(1, n);
-
-  Tensor ipiv = at::empty({lda}, self.options().dtype(at::kInt));
-
-  _apply_single_inverse_helper<scalar_t>(
-    self.data_ptr<scalar_t>(), self_inv.data_ptr<scalar_t>(), ipiv.data_ptr<int>(), infos_getrf.data_ptr<int>(), infos_getrs.data_ptr<int>(), n, lda);
-}
-
-// This is a type dispatching helper function for 'apply_batched_inverse_lib' and 'apply_single_inverse_lib'
-Tensor& _linalg_inv_out_helper_cuda_lib(Tensor& result, Tensor& infos_getrf, Tensor& infos_getrs) {
-  // assuming result is in column major order and contains the matrices to invert
-  Tensor input_working_copy = cloneBatchedColumnMajor(result);
-
-  // for getrf + getrs (cusolver path)
-  // result should be filled with identity matrices
-  result.zero_();
-  result.diagonal(/*offset=*/0, /*dim1=*/-2, /*dim2=*/-1).fill_(1);
-
-  if (result.dim() > 2) {
-    AT_DISPATCH_FLOATING_AND_COMPLEX_TYPES(result.scalar_type(), "linalg_inv_out_cuda", [&]{
-      apply_batched_inverse_lib<scalar_t>(
-        input_working_copy, result, infos_getrf, infos_getrs);
-    });
-  } else {
-    AT_DISPATCH_FLOATING_AND_COMPLEX_TYPES(result.scalar_type(), "linalg_inv_out_cuda", [&]{
-      apply_single_inverse_lib<scalar_t>(input_working_copy, result, infos_getrf, infos_getrs);
-    });
-  }
-
-  return result;
-}
-=======
->>>>>>> 70f36455
 
 // call cusolver gesvd function to calculate svd
 template<typename scalar_t>
@@ -1889,10 +1777,6 @@
   });
 }
 
-<<<<<<< HEAD
-#endif  // USE_CUSOLVER || USE_HIPSOLVER
-=======
 #endif  // USE_LINALG_SOLVER
->>>>>>> 70f36455
 
 } // namespace at::native