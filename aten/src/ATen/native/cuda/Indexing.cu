#include <ATen/native/TensorAdvancedIndexing.h>
#include <ATen/native/IndexingUtils.h>

#include <ATen/ATen.h>
#include <ATen/NativeFunctions.h>
#include <ATen/ExpandUtils.h>
#include <ATen/MemoryOverlap.h>
#include <ATen/native/TensorIterator.h>
#include <ATen/AccumulateType.h>
#include <ATen/cuda/detail/IndexUtils.cuh>
#include <ATen/cuda/CUDAUtils.h>

#include <THC/THCDeviceUtils.cuh>
#include <THC/THCGeneral.h>
#include <THC/THCTensorSort.cuh>
#include <ATen/cuda/CUDAContext.h>
#include <THC/THCThrustAllocator.cuh>
#include <thrust/execution_policy.h>
#include <thrust/sort.h>
#include <thrust/transform.h>
#include <THC/THCAtomics.cuh>

#include <cub/cub.cuh>

#include <c10/macros/Macros.h>

namespace {

template <typename scalar_t, int SZ>
__global__ void indexing_backward_kernel(
  int64_t* sorted_indices, int64_t* indices, scalar_t* grad_output, scalar_t* grad_weight,
  int64_t numel, int64_t stride, int64_t stride_before, int64_t outer_dim) {
//numel is total number of flattened indices, not expanded to dimensions that are not indexed.
//stride is the cumulative size of the not-indexed last dimensions
//stride_before is the stride of the dimension immediately preceding first indexed dimension
//if indexing starts from the 0th dimension, stride_before does not matter because blockIdx.z will be 0 in this case
//outer_dim is number of elements in the first unindexed dimensions
  using accscalar_t = at::acc_type<scalar_t, true>;

  // Each warp is responsible for an input into the LookupTable.
  // If the preceding input has the same destination index as this input, then the warp
  // exits immediately. The warp also processes subsequent inputs with the
  // same value.
  //
  // Input Warp
  // 1     <warp 1>
  // 1     <warp 1> (<warp 2> exits without doing any work)
  // 5     <warp 3>
  // 8     <warp 4>

  // Number of values processed by each thread (grain size)
  for (int64_t z = blockIdx.z; z < outer_dim; z += gridDim.z){
    int64_t idx = blockIdx.x * blockDim.y + threadIdx.y;
    if (idx < numel
        && (idx == 0 || sorted_indices[idx] != sorted_indices[idx - 1])){
      do {
        int64_t start_feature = threadIdx.x + blockIdx.y * blockDim.x * SZ;
        const int64_t weight_row = ((int64_t) sorted_indices[idx]) * stride + z * stride_before;
        const int64_t grad_row = ((int64_t) indices[idx]) * stride + z * numel * stride;
        const accscalar_t scale = (accscalar_t)1.0;

        accscalar_t gradient[SZ];
        accscalar_t weight[SZ];

        while (start_feature < stride) {
          #pragma unroll
          for (int ii = 0; ii < SZ; ii++) {
            int64_t feature_dim = start_feature + ii * C10_WARP_SIZE;
            if (feature_dim < stride) {
              gradient[ii] = static_cast<accscalar_t>(grad_output[grad_row + feature_dim]);
              weight[ii] = static_cast<accscalar_t>(grad_weight[weight_row + feature_dim]);
            }
          }

          #pragma unroll
          for (int ii = 0; ii < SZ; ii++) {
            weight[ii] += gradient[ii] * scale;
          }

          #pragma unroll
          for (int ii = 0; ii < SZ; ii++) {
            int64_t feature_dim = start_feature + ii * C10_WARP_SIZE;
            if (feature_dim < stride) {
                grad_weight[weight_row + feature_dim] = static_cast<scalar_t>(weight[ii]);
            }
          }
          start_feature += gridDim.y * blockDim.x * SZ;
        }

        idx++;
      } while (idx < numel && sorted_indices[idx] == sorted_indices[idx - 1]);
    }
  }
}


}


namespace at { namespace native {

static Tensor wrapIndexOnce(const Tensor & index, int64_t dim, int64_t dim_size, bool check_range=true) {
//we don't need to check range in backward - if there were out of bounds indices forward should already have errored out
  if (index.numel() != 0 && check_range) {
    auto max_idx = index.max().item<int64_t>();
    auto min_idx = index.min().item<int64_t>();
    if (max_idx >= dim_size) {
      TORCH_CHECK_INDEX(false, "index ", max_idx, " is out of bounds for dimension ", dim, " with size ", dim_size);
    }
    if (min_idx < -dim_size) {
      TORCH_CHECK_INDEX(false, "index ", min_idx, " is out of bounds for dimension ", dim, " with size ", dim_size);
    }
  }
  return index.remainder(dim_size);
}

static std::vector<int64_t> computeLinearStride(const Tensor & tensor) {
  // computes the stride as if tensor were contiguous
  auto sizes = tensor.sizes();
  std::vector<int64_t> stride(tensor.dim());
  stride[tensor.dim() - 1] = 1;
  std::partial_sum(sizes.rbegin(), sizes.rend() - 1, stride.rbegin() + 1, std::multiplies<int64_t>());
  return stride;
}

static std::tuple<Tensor, int64_t, int64_t, int64_t>
computeLinearIndex(const Tensor & src, TensorList indices, bool check_range) {
  auto strides = computeLinearStride(src);
  const auto& backend = src.type().backend();

  // Compute the linear index by multiplying the indexing tensors by the
  // stride and summing them. All the indexing tensors have the same shape at
  // this point. We also compute the number of dimensions before and after that
  // are not being index.
  Tensor linearIndex;
  int64_t emptyBefore = 0, emptyAfter = 0, nElemBefore = 1, nElemAfter = 1, strideBefore =0;
  for (auto i = decltype(src.dim()){0}; i < src.dim(); i++) {
    if (indices[i].defined()) {
      // Cast index to the longType matching src's backend
      // This allows us to support ie indexing a cuda tensor with a cpu tensor
      Tensor index = (wrapIndexOnce(indices[i], i, src.size(i), check_range) * strides[i]).toBackend(backend);
      if (linearIndex.defined()) {
        linearIndex += index;
      } else {
        linearIndex = index;
        if (i>0) {
           strideBefore = src.stride(i-1); // stride after undefined dimensions
        }
      }
    } else if (linearIndex.defined()) {
      emptyAfter++;
      nElemAfter *= src.size(i);
    } else {
      emptyBefore++;
      nElemBefore *= src.size(i);
    }
  }

  return std::make_tuple(std::move(linearIndex), nElemBefore, strideBefore, nElemAfter);
}


static std::tuple<Tensor, Tensor, int64_t, int64_t, int64_t, std::vector<int64_t>> makeLinearIndex(Tensor self, TensorList orig, bool check_range) {
  checkIndexTensorTypes(orig);
  // first expand BoolTensor (masks) or ByteTensor (masks) into 1 or more LongTensors
  auto indices = expandTensors(self, orig);
  // next broadcast all index tensors together
  indices = expand_outplace(indices);
  // add missing null Tensors so that it matches self.dim()
  while (indices.size() < (size_t)self.dim()) {
    indices.emplace_back();
  }
  // if the non-null indices are not all adjacent, transpose self and indices
  // together so that they're adjacent at the front
  std::vector<int64_t> inversePerm;
  if (!hasContiguousSubspace(indices)) {
    std::tie(self, indices, inversePerm) = transposeToFrontAndInvPerm(self, indices);
  }
  int64_t nElemBefore, strideBefore, nElemAfter;
  Tensor linearIndex;
  std::tie(linearIndex, nElemBefore, strideBefore, nElemAfter) = computeLinearIndex(self, indices, check_range);
  return std::make_tuple(linearIndex, self, nElemBefore, strideBefore, nElemAfter, inversePerm);
}


namespace {
void index_put_accum_kernel(Tensor & self, TensorList indices, const Tensor & value, bool unsafe) {
  if (indices.size() > (size_t)self.dim()) {
    TORCH_CHECK_INDEX(false, "too many indices for tensor of dimension ", self.dim(), " (got ", indices.size(), ")");
  }
  auto value_ = value.contiguous();
  Tensor linearIndex, expandedValue, src;
  int64_t nElemBefore, strideBefore, sliceSize;
  std::vector<int64_t> inversePerm;
  std::tie(linearIndex, src, nElemBefore, strideBefore, sliceSize, inversePerm) = makeLinearIndex(self, indices, !unsafe);
  int64_t num_indices = linearIndex.numel();
  if (num_indices > 0 && sliceSize > 0) {
      const bool permuted = !src.is_contiguous();
      auto src_ = permuted ? src.contiguous() : src;
      linearIndex = linearIndex.reshape(-1);
      auto sorted_indices = at::empty_like(linearIndex, LEGACY_CONTIGUOUS_MEMORY_FORMAT);
      auto orig_indices = at::empty_like(linearIndex, LEGACY_CONTIGUOUS_MEMORY_FORMAT);
      using device_ptr = thrust::device_ptr<int64_t>;
      const cudaStream_t stream = at::cuda::getCurrentCUDAStream();

      linearIndex.floor_divide_(sliceSize);
      {
      sorted_indices.copy_(linearIndex);
      auto allocator = THCThrustAllocator(globalContext().lazyInitCUDA());
      auto policy = thrust::cuda::par(allocator).on(stream);

      // Fill sortedOrigIndices with sequential indices
      const auto count_iter = thrust::counting_iterator<int64_t>(0);
      auto orig_data = device_ptr(orig_indices.data_ptr<int64_t>());
      thrust::copy(policy, count_iter, count_iter + num_indices, orig_data);

      // Sort the inputs into sorted with the corresponding indices; we
      // don't need a stable or multidimensional sort, so just use Thrust
      // directly
      // Sort; a stable sort is not required
      // NB - not passing comparator causes thrust to use radix sort, and it hurts perf A LOT, at least for medium (few K) sized indices
      auto sorted_data = device_ptr(sorted_indices.data_ptr<int64_t>());
      thrust::sort_by_key(policy, sorted_data, sorted_data + num_indices, orig_data, ThrustLTOp<int64_t>());
      }
      TORCH_INTERNAL_ASSERT(linearIndex.numel()*sliceSize*nElemBefore == value.numel(), "number of flattened indices did not match number of elements in the value tensor", linearIndex.numel()*sliceSize*nElemBefore, value.numel());
      const int UNROLL = 4;
      const int indices_per_block = 4;
      dim3 grid(THCCeilDiv(num_indices, (int64_t) indices_per_block),
           std::min<int>(at::cuda::getCurrentDeviceProperties()->maxGridSize[1], THCCeilDiv(sliceSize, (int64_t) (C10_WARP_SIZE*UNROLL))),
           std::min(std::max<int>(1,nElemBefore), at::cuda::getCurrentDeviceProperties()->maxGridSize[2]));
      dim3 block(C10_WARP_SIZE, indices_per_block);

      AT_DISPATCH_ALL_TYPES_AND3(at::ScalarType::Half, at::ScalarType::Bool, at::ScalarType::BFloat16,
      value_.scalar_type(), "indexing_backward", [&] {
      AT_SKIP_BFLOAT16_IF_NOT_ROCM(scalar_t, "indexing_backward", [&] {
      indexing_backward_kernel<scalar_t, UNROLL><<<grid, block, 0, stream>>>(
        sorted_indices.data_ptr<int64_t>(),
        orig_indices.data_ptr<int64_t>(),
        value_.data_ptr<scalar_t>(),
        src_.data_ptr<scalar_t>(),
        num_indices,
        sliceSize,
        strideBefore,
        nElemBefore);
      });
      });
      AT_CUDA_CHECK(cudaGetLastError());
      if (permuted)
          self.copy_(src_.permute(inversePerm));
  }
}

REGISTER_CUDA_DISPATCH(index_put_accum_stub, &index_put_accum_kernel);
} //anonymous


// Check tensor dimensions for index operations, and return the slice size.
static ptrdiff_t getSliceSize(const Tensor & dst,
                              int dim,
                              const Tensor & index,
                              const Tensor & src)
{
  int dstDims = dst.dim();
  int srcDims = src.dim();

  TORCH_CHECK(index.dim() <= 1, "Index must be vector or scalar");

  ptrdiff_t dstSliceSize = 1;
  TORCH_CHECK(dim >= 0 && dim < dstDims, "Indexing dim ", dim, " is out of bounds");
  for (int d = 0; d < dstDims; d++) {
    if (d != dim) {
      dstSliceSize *= dst.size(d);
    }
  }

  TORCH_CHECK(dim < srcDims, "Indexing dim ", dim, " is out of bounds");
  TORCH_CHECK(index.numel() == src.size(dim),
             "length of src.size[dim] is not equal to length of indices");

  ptrdiff_t srcSliceSize = 1;
  bool mismatch = false;

  if (dstDims != srcDims) mismatch = true;

  for (int d = 0; d < srcDims; d++) {
    if (d != dim) {
      srcSliceSize *= src.size(d);
      if (!mismatch && dst.size(d) != src.size(d)) mismatch = true;
    }
  }

  TORCH_CHECK(dstSliceSize == srcSliceSize,
             "Source/destination tensor have different slice sizes (%ld vs %ld)",
             dstSliceSize, srcSliceSize);

  if (mismatch) {
    TORCH_WARN_ONCE(
        "Warning: source/destination slices have same size but different "
        "shape for an index operation.  This behavior is deprecated.\n");
  }

  return dstSliceSize;
}

// We prefer this kernel to avoid reloading index points if the number
// of indices is a small number.
// This kernel in fact works for all choices of problem size, but if
// the number of indices chosen is large, then the
// indexAddLargeIndex kernel is a better choice to increase
// parallelism.
template <typename T, typename IndicesType, typename IndexType, int DstDim, int SrcDim, int IdxDim>
__global__ void indexAddSmallIndex(cuda::detail::TensorInfo<T, IndexType> dst,
                                   cuda::detail::TensorInfo<T, IndexType> src,
                                   cuda::detail::TensorInfo<IndicesType, IndexType> indices,
                                   int dstAddDim,
                                   int srcAddDim,
                                   IndexType innerSize,
                                   int64_t dstAddDimSize,
                                   T alpha) {
  // In order to avoid reloading the index that we are copying, load
  // it once to handle all of the points that are being selected, so
  // it can be reused as much as possible. This kernel is chosen when
  // this is a good choice (small number of chosen indices), since
  // re-accessing indices in addition to src elements can be slow.
  for (IndexType srcIndex = 0; srcIndex < indices.sizes[0]; ++srcIndex) {
    // Lua indices begin at 1
    IndexType dstIndex =
        indices.data[cuda::detail::IndexToOffset<IndicesType, IndexType, IdxDim>::get(srcIndex, indices)];
    CUDA_KERNEL_ASSERT(dstIndex < dstAddDimSize);

    // We stride over the output ignoring the indexed dimension
    // (innerSize), whose offset calculation is handled differently
    for (IndexType linearIndex = blockIdx.x * blockDim.x + threadIdx.x;
         linearIndex < innerSize;
         linearIndex += gridDim.x * blockDim.x) {
      IndexType dstOffset =
          cuda::detail::IndexToOffset<T, IndexType, DstDim>::get(linearIndex, dst);
      dstOffset += dstIndex * dst.strides[dstAddDim];

      IndexType srcOffset =
          cuda::detail::IndexToOffset<T, IndexType, SrcDim>::get(linearIndex, src);
      srcOffset += srcIndex * src.strides[srcAddDim];

      gpuAtomicAddNoReturn(&dst.data[dstOffset], alpha * src.data[srcOffset]);
    }
  }
}

// We prefer this kernel to balance parallelism across index points,
// if there are a large number of indices.
// This kernel in fact works for all choices of problem size, but if
// the number of indices chosen is small, then the
// indexAddSmallIndex kernel is a better choice to reduce memory
// accesses.
template <typename T, typename IndicesType, typename IndexType, int DstDim, int SrcDim, int IdxDim,
          bool IndexIsMajor>
__global__ void indexAddLargeIndex(cuda::detail::TensorInfo<T, IndexType> dst,
                                   cuda::detail::TensorInfo<T, IndexType> src,
                                   cuda::detail::TensorInfo<IndicesType, IndexType> indices,
                                   int dstAddDim,
                                   int srcAddDim,
                                   IndexType totalSize,
                                   IndexType innerSize,
                                   int64_t dstAddDimSize,
                                   T alpha) {
  // We stride over the output including the indexed dimension
  // (totalSize), and calculate the destination index point based on that
  for (IndexType linearIndex = blockIdx.x * blockDim.x + threadIdx.x;
       linearIndex < totalSize;
       linearIndex += gridDim.x * blockDim.x) {
    IndexType srcIndex, elementInSlice;
    if (IndexIsMajor) {
      srcIndex = linearIndex / innerSize;
      elementInSlice = linearIndex % innerSize;
    }
    else {
      elementInSlice = linearIndex / innerSize;
      srcIndex = linearIndex % innerSize;
    }

    // Lua indices begin at 1
    IndexType dstIndex =
        indices.data[cuda::detail::IndexToOffset<IndicesType, IndexType, IdxDim>::get(srcIndex, indices)];
    CUDA_KERNEL_ASSERT(dstIndex < dstAddDimSize);

    IndexType dstOffset =
      cuda::detail::IndexToOffset<T, IndexType, DstDim>::get(elementInSlice, dst);
    dstOffset += dstIndex * dst.strides[dstAddDim];

    IndexType srcOffset =
      cuda::detail::IndexToOffset<T, IndexType, SrcDim>::get(elementInSlice, src);
    srcOffset += srcIndex * src.strides[srcAddDim];

    gpuAtomicAddNoReturn(&dst.data[dstOffset], alpha * src.data[srcOffset]);
  }
}

// Compare the stride between adjacent slices (sliceStride) with strides in the
// other dimensions (i.e., strides *inside* each slice).
//
// - Returns true if some dimension inside the slice has lower stride than
//   sliceStride.  The simplest example is a 2-D contiguous tensor with sliceDim
//   == 0 (that is, each slice is a row).
//
//   In this case, we choose the CUDA kernel that processes the data in
//   "index-major order".  For example, if thread count equals slice size, then
//   all threads process slice #0 in lockstep, and then slice #1, and so on.
//
// - Otherwise (i.e., sliceStride has the lowest value), this function returns
//   false.  The simplest example is a 2-D contiguous tensor with sliceDim == 1
//   (each slice is a column).
//
//   In this case, we choose the CUDA kernel that processes the data in
//   "elementInSlice-major order".  For example, each thread can process element
//   #0 of every slice, and then element #1 of every slice, and so on.
template <typename scalar_t>
bool indexShouldBeMajor(cuda::detail::TensorInfo<scalar_t, unsigned int> &info,
                                    int sliceDim)
{
  // The stride between adjacent slices (e.g., between element #0 of slice #100
  // and element #0 of slice #101).
  unsigned int sliceStride = info.strides[sliceDim];

  for (int i = 0; i < info.dims; ++i) {
    if (i != sliceDim && info.sizes[i] > 1 && info.strides[i] < sliceStride) {
      return true;
    }
  }

  return false;
}

Tensor& index_add_cuda_(Tensor & self, int64_t dim, const Tensor & index, const Tensor & source, const at::Scalar alpha) {
  // See Note [Writing Nondeterministic Operations]
  // Nondeterministic because of atomicAdd usage
  globalContext().alertNotDeterministic("index_add_cuda_");
  dim = maybe_wrap_dim(dim, self.dim());

  TensorArg self_arg{self, "self", 1}, index_arg{index, "index", 3}, source_arg{source, "source", 4};
  checkAllSameGPU("index_add", {self_arg, index_arg, source_arg});

  TORCH_CHECK_INDEX(index.dim() <= 1, "index_add_(): Index is supposed to be a vector");
  TORCH_CHECK(index.scalar_type() == ScalarType::Long || index.scalar_type() == ScalarType::Int, "index_add_(): Expected dtype int32/int64 for index");
  TORCH_CHECK(self.scalar_type() == source.scalar_type(),
              "index_add_(): self and source must have the same scalar type");
  TORCH_CHECK(dim == 0 || dim < source.dim(),
              "index_add_(): Indexing dim ", dim, " is out of bounds of tensor");
  TORCH_CHECK(index.numel() == (source.dim() == 0 ? 1 : source.size(dim)),
              "index_add_(): Number of indices should be equal to self.size(dim)");

  // Scalars are treated as 1-d tensor
  Tensor self_ = (self.dim() == 0) ? self.view(1) : self;
  Tensor source_ = (source.dim() == 0) ? source.view(1) : source;

  TORCH_CHECK(self.dim() <= MAX_CUTORCH_DIMS, CUTORCH_DIM_WARNING);
  TORCH_CHECK(source.dim() <= MAX_CUTORCH_DIMS, CUTORCH_DIM_WARNING);
  TORCH_CHECK(index.dim() <= MAX_CUTORCH_DIMS, CUTORCH_DIM_WARNING);

  at::assert_no_internal_overlap(self);
  at::assert_no_partial_overlap(self, index);
  at::assert_no_partial_overlap(self, source);

  // The `source` is partitioned into two parts:
  // -the size of each slice we are indexing, which is the
  // total size of the tensor ignoring dimension `dim`;
  // -the number of index we are choosing, which is the total size
  // of the tensor `index`.
  ptrdiff_t sliceSize = getSliceSize(self_, dim, index, source_);
  ptrdiff_t sourceTotalSize = source.numel();
  int64_t selfAddDimSize = self_.size(dim);
  ptrdiff_t numIndex = index.numel();

  if (sliceSize == 0) {
    return self;
  }
  const cudaStream_t stream = at::cuda::getCurrentCUDAStream();
  bool indContig = index.is_contiguous();

  int mpc = at::cuda::getCurrentDeviceProperties()->multiProcessorCount;

#define SMALL_INDEX(TENSOR_TYPE, INDICES_TYPE, TYPE, SELF_DIM, SOURCE_DIM, IDX_DIM) \
  indexAddSmallIndex<TENSOR_TYPE, INDICES_TYPE, TYPE, SELF_DIM, SOURCE_DIM, IDX_DIM> \
    <<<smallIndexGrid, smallIndexBlock, 0, stream>>>(   \
      selfInfo, sourceInfo, indexInfo,                    \
      selfAddDim, sourceAddDim, sliceSize, selfAddDimSize, alpha_scalar);

#define LARGE_INDEX(TENSOR_TYPE, INDICES_TYPE, TYPE,                        \
                    SELF_DIM, SOURCE_DIM, IDX_DIM, IDX_IS_MAJOR)  \
  indexAddLargeIndex<TENSOR_TYPE, INDICES_TYPE, TYPE,                       \
                     SELF_DIM, SOURCE_DIM, IDX_DIM, IDX_IS_MAJOR> \
    <<<largeIndexGrid, largeIndexBlock, 0, stream>>>(         \
      selfInfo, sourceInfo, indexInfo,                          \
      selfAddDim, sourceAddDim, sourceTotalSize,                     \
      (IDX_IS_MAJOR) ? sliceSize : numIndex,                \
      selfAddDimSize, alpha_scalar);

  dim3 smallIndexGrid(std::min(THCCeilDiv(sliceSize, (ptrdiff_t)128), (ptrdiff_t)(mpc * 8)));
  dim3 smallIndexBlock(std::min(sliceSize, (ptrdiff_t)128));

  dim3 largeIndexGrid(std::min(THCCeilDiv(sourceTotalSize, (ptrdiff_t)128), (ptrdiff_t)(mpc * 8)));
  dim3 largeIndexBlock(std::min(sourceTotalSize, (ptrdiff_t)128));

  if (cuda::detail::canUse32BitIndexMath(self) &&
      cuda::detail::canUse32BitIndexMath(source) &&
      cuda::detail::canUse32BitIndexMath(index)) {
    AT_DISPATCH_ALL_TYPES_AND2(at::ScalarType::Half, at::ScalarType::BFloat16, self.scalar_type(), "index_add", [&] {
      AT_SKIP_BFLOAT16_IF_NOT_ROCM(scalar_t, "index_add", [&] {
        cuda::detail::TensorInfo<scalar_t, unsigned int> selfInfo =
            cuda::detail::getTensorInfo<scalar_t, unsigned int>(self_);
        int selfAddDim = selfInfo.collapseDims(dim);
        selfInfo.reduceDim(selfAddDim);
<<<<<<< HEAD
        AT_DISPATCH_INDEX_TYPES(index.scalar_type(), "index_add_cuda_", [&] () {
          auto sourceInfo =
            cuda::detail::getTensorInfo<scalar_t, unsigned int>(source_);
          int sourceAddDim = sourceInfo.collapseDims(dim);
          sourceInfo.reduceDim(sourceAddDim);

          auto indexInfo =
          cuda::detail::getTensorInfo<index_t, unsigned int>(index);
          indexInfo.collapseDims();

          // A reasonable choice for when to have each thread iterate over
          // index to choose
          if (numIndex <= 16) {
            if (selfInfo.dims == 1 && sourceInfo.dims == 1 && indContig) {
              SMALL_INDEX(scalar_t, index_t, unsigned int, 1, 1, -2);
            } else if (selfInfo.dims == 2 && sourceInfo.dims == 2 && indContig) {
              SMALL_INDEX(scalar_t, index_t, unsigned int, 2, 2, -2);
            } else if (selfInfo.dims == 3 && sourceInfo.dims == 3 && indContig) {
              SMALL_INDEX(scalar_t, index_t, unsigned int, 3, 3, -2);
=======

        auto sourceInfo =
          cuda::detail::getTensorInfo<scalar_t, unsigned int>(source_);
        int sourceAddDim = sourceInfo.collapseDims(dim);
        sourceInfo.reduceDim(sourceAddDim);

        auto indexInfo =
         cuda::detail::getTensorInfo<int64_t, unsigned int>(index);
        indexInfo.collapseDims();

        auto alpha_scalar = alpha.to<scalar_t>();

        // A reasonable choice for when to have each thread iterate over
        // index to choose
        if (numIndex <= 16) {
          if (selfInfo.dims == 1 && sourceInfo.dims == 1 && indContig) {
            SMALL_INDEX(scalar_t, unsigned int, 1, 1, -2);
          } else if (selfInfo.dims == 2 && sourceInfo.dims == 2 && indContig) {
            SMALL_INDEX(scalar_t, unsigned int, 2, 2, -2);
          } else if (selfInfo.dims == 3 && sourceInfo.dims == 3 && indContig) {
            SMALL_INDEX(scalar_t, unsigned int, 3, 3, -2);
          } else {
            SMALL_INDEX(scalar_t, unsigned int, -1, -1, -1);
          }
        } else {
          bool indexIsMajor = indexShouldBeMajor(selfInfo, selfAddDim);

          if (selfInfo.dims == 1 && sourceInfo.dims == 1 && indContig) {
            LARGE_INDEX(scalar_t, unsigned int, 1, 1, -2, true);
          } else if (selfInfo.dims == 2 && sourceInfo.dims == 2 && indContig) {
            if (indexIsMajor) {
              LARGE_INDEX(scalar_t, unsigned int, 2, 2, -2, true);
>>>>>>> 646d9067
            } else {
              SMALL_INDEX(scalar_t, index_t, unsigned int, -1, -1, -1);
            }
          } else {
            bool indexIsMajor = indexShouldBeMajor(selfInfo, selfAddDim);

            if (selfInfo.dims == 1 && sourceInfo.dims == 1 && indContig) {
              LARGE_INDEX(scalar_t, index_t, unsigned int, 1, 1, -2, true);
            } else if (selfInfo.dims == 2 && sourceInfo.dims == 2 && indContig) {
              if (indexIsMajor) {
                LARGE_INDEX(scalar_t, index_t, unsigned int, 2, 2, -2, true);
              } else {
                LARGE_INDEX(scalar_t, index_t, unsigned int, 2, 2, -2, false);
              }
            } else if (selfInfo.dims == 3 && sourceInfo.dims == 3 && indContig) {
              if (indexIsMajor) {
                LARGE_INDEX(scalar_t, index_t, unsigned int, 3, 3, -2, true);
              } else {
                LARGE_INDEX(scalar_t, index_t, unsigned int, 3, 3, -2, false);
              }
            } else {
              LARGE_INDEX(scalar_t, index_t, unsigned int, -1, -1, -1, true);
            }
          }
        });
      });
    });
  } else {
    AT_DISPATCH_ALL_TYPES_AND2(at::ScalarType::Half, at::ScalarType::BFloat16, self.scalar_type(), "index_add", [&] {
      AT_SKIP_BFLOAT16_IF_NOT_ROCM(scalar_t, "index_add", [&] {
        cuda::detail::TensorInfo<scalar_t, uint64_t> selfInfo =
          cuda::detail::getTensorInfo<scalar_t, uint64_t>(self_);
        int selfAddDim = selfInfo.collapseDims(dim);
        selfInfo.reduceDim(selfAddDim);

        cuda::detail::TensorInfo<scalar_t, uint64_t> sourceInfo =
          cuda::detail::getTensorInfo<scalar_t, uint64_t>(source_);
        int sourceAddDim = sourceInfo.collapseDims(dim);
        sourceInfo.reduceDim(sourceAddDim);

        AT_DISPATCH_INDEX_TYPES(index.scalar_type(), "index_add_cuda_", [&] () {
          cuda::detail::TensorInfo<index_t, uint64_t> indexInfo =
            cuda::detail::getTensorInfo<index_t, uint64_t>(index);
          indexInfo.collapseDims();

<<<<<<< HEAD
          LARGE_INDEX(scalar_t, index_t, uint64_t, -1, -1, -1, true);
        });
=======
        auto alpha_scalar = alpha.to<scalar_t>();

        LARGE_INDEX(scalar_t, uint64_t, -1, -1, -1, true);
>>>>>>> 646d9067
      });
    });
  }

  return self;
#undef SMALL_INDEX
#undef LARGE_INDEX
}

namespace {
// We prefer this kernel to avoid reloading index points if the number
// of indices is a small number.
// This kernel in fact works for all choices of problem size, but if
// the number of indices chosen is large, then the
// indexSelectLargeIndex kernel is a better choice to increase
// parallelism.
template <typename T, typename IndicesType, typename IndexType, int DstDim, int SrcDim, int IdxDim>
__global__ void indexSelectSmallIndex(cuda::detail::TensorInfo<T, IndexType> dst,
                                      cuda::detail::TensorInfo<T, IndexType> src,
                                      cuda::detail::TensorInfo<IndicesType, IndexType> indices,
                                      int dstSelectDim,
                                      int srcSelectDim,
                                      IndexType innerSize,
                                      int64_t srcSelectDimSize) {
  // In order to avoid reloading the index that we are copying, load
  // it once to handle all of the points that are being selected, so
  // it can be reused as much as possible. This kernel is chosen when
  // this is a good choice (small number of chosen indices), since
  // re-accessing indices in addition to src elements can be slow.
  for (IndexType dstIndex = 0; dstIndex < indices.sizes[0]; ++dstIndex) {
    IndexType srcIndex =
      indices.data[cuda::detail::IndexToOffset<IndicesType, IndexType, IdxDim>::get(dstIndex, indices)];
    CUDA_KERNEL_ASSERT(srcIndex < srcSelectDimSize);

    // We stride over the output ignoring the indexed dimension
    // (innerSize), whose offset calculation is handled differently
    for (IndexType linearIndex = blockIdx.x * blockDim.x + threadIdx.x;
         linearIndex < innerSize;
         linearIndex += gridDim.x * blockDim.x) {
      IndexType dstOffset =
        cuda::detail::IndexToOffset<T, IndexType, DstDim>::get(linearIndex, dst);
      dstOffset += dstIndex * dst.strides[dstSelectDim];

      IndexType srcOffset =
        cuda::detail::IndexToOffset<T, IndexType, SrcDim>::get(linearIndex, src);
      srcOffset += srcIndex * src.strides[srcSelectDim];

      dst.data[dstOffset] = src.data[srcOffset];
    }
  }
}

// We prefer this kernel to balance parallelism across index points,
// if there are a large number of indices.
// This kernel in fact works for all choices of problem size, but if
// the number of indices chosen is small, then the
// indexSelectSmallIndex kernel is a better choice to reduce memory
// accesses.
template <typename T, typename IndicesType, typename IndexType, int DstDim, int SrcDim, int IdxDim,
          bool IndexIsMajor>
__global__ void indexSelectLargeIndex(cuda::detail::TensorInfo<T, IndexType> dst,
                                      cuda::detail::TensorInfo<T, IndexType> src,
                                      cuda::detail::TensorInfo<IndicesType, IndexType> indices,
                                      int dstSelectDim,
                                      int srcSelectDim,
                                      IndexType totalSize,
                                      IndexType innerSize,
                                      int64_t srcSelectDimSize) {
  // We stride over the output including the indexed dimension
  // (totalSize), and calculate the destination index point based on that
  for (IndexType linearIndex = blockIdx.x * blockDim.x + threadIdx.x;
       linearIndex < totalSize;
       linearIndex += gridDim.x * blockDim.x) {
    IndexType dstIndex, elementInSlice;
    if (IndexIsMajor) {
      dstIndex = linearIndex / innerSize;
      elementInSlice = linearIndex % innerSize;
    }
    else {
      elementInSlice = linearIndex / innerSize;
      dstIndex = linearIndex % innerSize;
    }

    IndexType srcIndex =
      indices.data[cuda::detail::IndexToOffset<IndicesType, IndexType, IdxDim>::get(dstIndex, indices)];
    CUDA_KERNEL_ASSERT(srcIndex < srcSelectDimSize);

    IndexType dstOffset =
      cuda::detail::IndexToOffset<T, IndexType, DstDim>::get(elementInSlice, dst);
    dstOffset += dstIndex * dst.strides[dstSelectDim];

    IndexType srcOffset =
      cuda::detail::IndexToOffset<T, IndexType, SrcDim>::get(elementInSlice, src);
    srcOffset += srcIndex * src.strides[srcSelectDim];

    dst.data[dstOffset] = src.data[srcOffset];
  }
}

namespace {

// When using a 0-dim scalar tensor, we need the legacy (THC) semantics of
// TensorInfo: Pretend that the scalar tensor is in fact a one-element vector.
template <typename T, typename IndexType>
cuda::detail::TensorInfo<T, IndexType>
tensorInfoLegacyIfScalar(cuda::detail::TensorInfo<T, IndexType> ti) {
  if (ti.dims == 0) {
    ti.dims = 1;
    ti.sizes[0] = 1;
    ti.strides[0] = 1;
  }
  return ti;
}

}

template<typename scalar_t>
void index_select_out_cuda_impl(Tensor& out, const Tensor& self, long dim,
                                const Tensor& index) {
  ptrdiff_t numIndices = index.numel();

  int selfDims = self.dim() == 0 ? 1 : self.dim();

  const cudaStream_t stream = at::cuda::getCurrentCUDAStream();

  TORCH_CHECK(index.dim() <= 1,
             "Index is supposed to be an empty tensor or a vector");
  TORCH_CHECK(dim < selfDims, "Indexing dim is out of bounds");

  std::vector<int64_t> newSize = self.sizes().vec();
  if (self.dim() > 0) {
    newSize[dim] = numIndices;
  }
  at::native::resize_(out, newSize, {});

  ptrdiff_t outTotalSize = out.numel();
  if (outTotalSize == 0) {
    return;
  }

  bool indContig = index.is_contiguous();

  // The `self` is partitioned into two parts:
  // -the size of each slice we are indexing, which is the
  // total size of the tensor ignoring dimension `dim`;
  // -the number of indices we are choosing, which is the total size
  // of the tensor `indices`.
  int64_t selfSelectDimSize = self.dim() == 0 ? 1 : self.size(dim);
  ptrdiff_t sliceSize = outTotalSize / numIndices;

  int mpc = at::cuda::getCurrentDeviceProperties()->multiProcessorCount;

#define SMALL_INDEX(TENSOR_TYPE, INDICES_TYPE, TYPE, DST_DIM, SRC_DIM, IDX_DIM) \
  indexSelectSmallIndex<TENSOR_TYPE, INDICES_TYPE, TYPE, DST_DIM, SRC_DIM, IDX_DIM>     \
    <<<smallIndexGrid, smallIndexBlock, 0, stream>>>(           \
      outInfo, selfInfo, indicesInfo,                            \
      outSelectDim, selfSelectDim, static_cast<TYPE>(sliceSize), \
      selfSelectDimSize);

#define LARGE_INDEX(TENSOR_TYPE, INDICES_TYPE, TYPE,                           \
                    DST_DIM, SRC_DIM, IDX_DIM, IDX_IS_MAJOR)     \
  indexSelectLargeIndex<TENSOR_TYPE, INDICES_TYPE, TYPE,                       \
                        DST_DIM, SRC_DIM, IDX_DIM, IDX_IS_MAJOR> \
    <<<largeIndexGrid, largeIndexBlock, 0, stream>>>(            \
      outInfo, selfInfo, indicesInfo,                             \
      outSelectDim, selfSelectDim, static_cast<TYPE>(outTotalSize), \
      static_cast<TYPE>((IDX_IS_MAJOR) ? sliceSize : numIndices),  \
      selfSelectDimSize);

  dim3 smallIndexGrid(std::min(THCCeilDiv(sliceSize, (ptrdiff_t)128), (ptrdiff_t)(mpc * 8)));
  dim3 smallIndexBlock(std::min(sliceSize, (ptrdiff_t)128));

  dim3 largeIndexGrid(std::min(THCCeilDiv(outTotalSize, (ptrdiff_t)128), (ptrdiff_t)(mpc * 8)));
  dim3 largeIndexBlock(std::min(outTotalSize, (ptrdiff_t)128));
  if (cuda::detail::canUse32BitIndexMath(out) &&
      cuda::detail::canUse32BitIndexMath(self) &&
      cuda::detail::canUse32BitIndexMath(index)) {
    auto outInfo = tensorInfoLegacyIfScalar(cuda::detail::getTensorInfo<scalar_t, unsigned int>(out));
    int outSelectDim = outInfo.collapseDims(dim);
    outInfo.reduceDim(outSelectDim);

    auto  selfInfo = tensorInfoLegacyIfScalar(cuda::detail::getTensorInfo<scalar_t, unsigned int>(self));
    int selfSelectDim = selfInfo.collapseDims(dim);
    selfInfo.reduceDim(selfSelectDim);

    AT_DISPATCH_INDEX_TYPES(index.scalar_type(), "index_select_out_cuda_impl", [&] () {
      auto indicesInfo = tensorInfoLegacyIfScalar(cuda::detail::getTensorInfo<index_t, unsigned int>(index));
      indicesInfo.collapseDims();

      // A reasonable choice for when to have each thread iterate over
      // indices to choose
      if (numIndices <= 16) {
        if (outInfo.dims == 1 && selfInfo.dims == 1 && indContig) {
          SMALL_INDEX(scalar_t, index_t, unsigned int, 1, 1, -2);
        } else if (outInfo.dims == 2 && selfInfo.dims == 2 && indContig) {
          SMALL_INDEX(scalar_t, index_t, unsigned int, 2, 2, -2);
        } else if (outInfo.dims == 3 && selfInfo.dims == 3 && indContig) {
          SMALL_INDEX(scalar_t, index_t, unsigned int, 3, 3, -2);
        } else {
          SMALL_INDEX(scalar_t, index_t, unsigned int, -1, -1, -1);
        }
      } else {
        bool indexIsMajor = indexShouldBeMajor(outInfo, outSelectDim);

        if (outInfo.dims == 1 && selfInfo.dims == 1 && indContig) {
          LARGE_INDEX(scalar_t, index_t, unsigned int, 1, 1, -2, true);
        } else if (outInfo.dims == 2 && selfInfo.dims == 2 && indContig) {
          if (indexIsMajor) {
            LARGE_INDEX(scalar_t, index_t, unsigned int, 2, 2, -2, true);
          } else {
            LARGE_INDEX(scalar_t, index_t, unsigned int, 2, 2, -2, false);
          }
        } else if (outInfo.dims == 3 && selfInfo.dims == 3 && indContig) {
          if (indexIsMajor) {
            LARGE_INDEX(scalar_t, index_t, unsigned int, 3, 3, -2, true);
          } else {
            LARGE_INDEX(scalar_t, index_t, unsigned int, 3, 3, -2, false);
          }
        } else {
          LARGE_INDEX(scalar_t, index_t, unsigned int, -1, -1, -1, true);
        }
      }
    });
  } else {
    auto outInfo = tensorInfoLegacyIfScalar(cuda::detail::getTensorInfo<scalar_t, uint64_t>(out));
    int outSelectDim = outInfo.collapseDims(dim);
    outInfo.reduceDim(outSelectDim);

    auto selfInfo = tensorInfoLegacyIfScalar(cuda::detail::getTensorInfo<scalar_t, uint64_t>(self));
    int selfSelectDim = selfInfo.collapseDims(dim);
    selfInfo.reduceDim(selfSelectDim);
    AT_DISPATCH_INDEX_TYPES(index.scalar_type(), "index_select_out_cuda_impl", [&] () {
      auto indicesInfo = tensorInfoLegacyIfScalar(cuda::detail::getTensorInfo<index_t, uint64_t>(index));
      indicesInfo.collapseDims();

      LARGE_INDEX(scalar_t, index_t, uint64_t, -1, -1, -1, true);
    });
  }
#undef SMALL_INDEX
#undef LARGE_INDEX
}
} // anonymous namespace

Tensor& index_select_out_cuda(Tensor& out, const Tensor& self, int64_t dim,
                              const Tensor& index) {
  static constexpr string_view DIM_WARNING =
    "Tensor too large or too many (> 25) dimensions";

  TORCH_CHECK(at::cuda::check_device({out, self, index}),
              "Input, output and indices must be on the current device");
  at::assert_no_internal_overlap(out);

  dim = at::maybe_wrap_dim(dim, self);
  TORCH_CHECK(self.dim() <= MAX_TENSORINFO_DIMS, DIM_WARNING);
  TORCH_CHECK(index.dim() <= MAX_TENSORINFO_DIMS, DIM_WARNING);

#if defined(__HIP_PLATFORM_HCC__)
  AT_DISPATCH_ALL_TYPES_AND_COMPLEX_AND3(
      at::ScalarType::Half, at::ScalarType::Bool, at::ScalarType::BFloat16,
      out.scalar_type(), "index_select_cuda",
      [&] { index_select_out_cuda_impl<scalar_t>(out, self, dim, index); });
#else // __HIP_PLATFORM_HCC__
  AT_DISPATCH_ALL_TYPES_AND_COMPLEX_AND2(
      at::ScalarType::Half, at::ScalarType::Bool,
      out.scalar_type(), "index_select_cuda",
      [&] { index_select_out_cuda_impl<scalar_t>(out, self, dim, index); });
#endif // __HIP_PLATFORM_HCC__

  return out;
}

Tensor index_select_cuda(const Tensor& self, int64_t dim, const Tensor& index) {
  Tensor out = at::empty({0}, self.options());
  index_select_out_cuda(out, self, dim, index);
  return out;
}

template<typename T>
struct NonZeroOp
{
    __host__ __device__ __forceinline__ bool operator()(const T& a) const {
      return (a!=T(0));
    }
};

template<typename scalar_t>
void nonzero_cuda_out_impl(const Tensor& self, Tensor& out){
  Tensor self_ = self.contiguous();
  int N = self_.numel();
  const cudaStream_t stream = at::cuda::getCurrentCUDAStream();
// compute number of nonzero elements
  size_t temp_storage_bytes=0;
  auto& allocator = *c10::cuda::CUDACachingAllocator::get();
  auto num_nonzeros = allocator.allocate(sizeof(int));
  cub::TransformInputIterator<bool, NonZeroOp<scalar_t>, scalar_t*> itr(self_.data_ptr<scalar_t>(), NonZeroOp<scalar_t>());
  cub::DeviceReduce::Sum(nullptr, temp_storage_bytes, itr, (int*)num_nonzeros.get(), N, stream);
  auto temp_storage = allocator.allocate(temp_storage_bytes);
  cub::DeviceReduce::Sum(temp_storage.get(), temp_storage_bytes, itr, (int*)num_nonzeros.get(), N, stream);
  int num_nonzeros_h;
  C10_CUDA_CHECK(cudaMemcpyAsync(&num_nonzeros_h, num_nonzeros.get(), sizeof(int), cudaMemcpyDeviceToHost, stream));
  //need to synchronize to make sure data is available on the host
  C10_CUDA_CHECK(cudaStreamSynchronize(stream));
  //expected output size is num_nonzeros x ndim
  //we are producing output with size {num_nonzeros, ndim} and strides {num_nonzeros, 1} (that is, transposed ndim x num_nonzeros output)
  //we are able to directly use passed output with this size and strides, and we can also (per contract)
  //resize passed output with incorrect sizes anyway we want.
  //However, out with correct sizes and incorrect strides will have to be copied to from the intermediate we've produced.
  bool need_to_copy = out.dim() == 2 && out.sizes()[0] == num_nonzeros_h && out.sizes()[1] == self.dim() && !out.t().is_contiguous();
  at::Tensor out_temp = need_to_copy ?
    at::native::empty_cuda({self.dim(), num_nonzeros_h}, out.options()) :
    out.resize_({self.dim(), num_nonzeros_h});
  //Scalars are expected to produce output of size (1,0), so we can't write to it
  if (self.dim() > 0) {
    cub::CountingInputIterator<int64_t> counting_itr(0);
    temp_storage_bytes = 0;
    cub::DeviceSelect::Flagged(nullptr, temp_storage_bytes, counting_itr, itr,
      out_temp.data_ptr<int64_t>(), (int*)num_nonzeros.get(), N, stream);
    temp_storage = allocator.allocate(temp_storage_bytes);
    cub::DeviceSelect::Flagged(temp_storage.get(), temp_storage_bytes, counting_itr, itr,
      out_temp.data_ptr<int64_t>(), (int*)num_nonzeros.get(), N, stream);
    if (num_nonzeros_h > 0 && self.dim() > 1){
        int64_t div = 1;
        auto thrust_allocator = THCThrustAllocator(globalContext().lazyInitCUDA());
        for (int dim = self.dim()-1; dim >= 0; dim--){
            int64_t dim_size = self.sizes()[dim];
            thrust::transform(
              thrust::cuda::par(thrust_allocator).on(stream),
              thrust::device_ptr<int64_t>(out_temp.data_ptr<int64_t>()),
              thrust::device_ptr<int64_t>(out_temp.data_ptr<int64_t>()) + num_nonzeros_h,
              thrust::device_ptr<int64_t>(out_temp.data_ptr<int64_t>()) + num_nonzeros_h * dim,
              [=] C10_HOST_DEVICE (const int64_t val) {return (val/div) % dim_size;}
            );
            div *= dim_size;
        }
    }
  }
  if (need_to_copy) {
    out.copy_(out_temp.t());
  } else {
    //transpose out so it is correct size
    Tensor out_ = out_temp.t();
    out.set_(out_);
  }
}

Tensor& nonzero_out_cuda(Tensor& out, const Tensor& self){
  TORCH_CHECK(self.numel() < std::numeric_limits<int>::max(), "nonzero is not supported for tensors with more than INT_MAX elements, \
  file a support request");
  TORCH_CHECK(out.dtype() == at::kLong, "Expected object of scalar type ", at::kLong, " as out, but got ", out.dtype());
  TORCH_CHECK(self.device() == out.device(), "expected self and out to be on the same device, but got out on ",
  out.device(), " and self on ", self.device());
  AT_DISPATCH_ALL_TYPES_AND3(at::ScalarType::Bool, at::ScalarType::BFloat16, at::ScalarType::Half,
    self.scalar_type(), "nonzero_cuda",
    [&] {nonzero_cuda_out_impl<scalar_t>(self, out);});
  return out;
}

Tensor nonzero_cuda(const Tensor& self){
  Tensor out = at::native::empty_cuda({0}, self.options().dtype(kLong));
  return nonzero_out_cuda(out, self);
}


} // native
} // at<|MERGE_RESOLUTION|>--- conflicted
+++ resolved
@@ -308,10 +308,10 @@
 // the number of indices chosen is large, then the
 // indexAddLargeIndex kernel is a better choice to increase
 // parallelism.
-template <typename T, typename IndicesType, typename IndexType, int DstDim, int SrcDim, int IdxDim>
+template <typename T, typename IndexType, int DstDim, int SrcDim, int IdxDim>
 __global__ void indexAddSmallIndex(cuda::detail::TensorInfo<T, IndexType> dst,
                                    cuda::detail::TensorInfo<T, IndexType> src,
-                                   cuda::detail::TensorInfo<IndicesType, IndexType> indices,
+                                   cuda::detail::TensorInfo<int64_t, IndexType> indices,
                                    int dstAddDim,
                                    int srcAddDim,
                                    IndexType innerSize,
@@ -325,7 +325,7 @@
   for (IndexType srcIndex = 0; srcIndex < indices.sizes[0]; ++srcIndex) {
     // Lua indices begin at 1
     IndexType dstIndex =
-        indices.data[cuda::detail::IndexToOffset<IndicesType, IndexType, IdxDim>::get(srcIndex, indices)];
+        indices.data[cuda::detail::IndexToOffset<int64_t, IndexType, IdxDim>::get(srcIndex, indices)];
     CUDA_KERNEL_ASSERT(dstIndex < dstAddDimSize);
 
     // We stride over the output ignoring the indexed dimension
@@ -352,11 +352,11 @@
 // the number of indices chosen is small, then the
 // indexAddSmallIndex kernel is a better choice to reduce memory
 // accesses.
-template <typename T, typename IndicesType, typename IndexType, int DstDim, int SrcDim, int IdxDim,
+template <typename T, typename IndexType, int DstDim, int SrcDim, int IdxDim,
           bool IndexIsMajor>
 __global__ void indexAddLargeIndex(cuda::detail::TensorInfo<T, IndexType> dst,
                                    cuda::detail::TensorInfo<T, IndexType> src,
-                                   cuda::detail::TensorInfo<IndicesType, IndexType> indices,
+                                   cuda::detail::TensorInfo<int64_t, IndexType> indices,
                                    int dstAddDim,
                                    int srcAddDim,
                                    IndexType totalSize,
@@ -380,7 +380,7 @@
 
     // Lua indices begin at 1
     IndexType dstIndex =
-        indices.data[cuda::detail::IndexToOffset<IndicesType, IndexType, IdxDim>::get(srcIndex, indices)];
+        indices.data[cuda::detail::IndexToOffset<int64_t, IndexType, IdxDim>::get(srcIndex, indices)];
     CUDA_KERNEL_ASSERT(dstIndex < dstAddDimSize);
 
     IndexType dstOffset =
@@ -440,7 +440,7 @@
   checkAllSameGPU("index_add", {self_arg, index_arg, source_arg});
 
   TORCH_CHECK_INDEX(index.dim() <= 1, "index_add_(): Index is supposed to be a vector");
-  TORCH_CHECK(index.scalar_type() == ScalarType::Long || index.scalar_type() == ScalarType::Int, "index_add_(): Expected dtype int32/int64 for index");
+  TORCH_CHECK(index.scalar_type() == ScalarType::Long, "index_add_(): Expected dtype int64 for index");
   TORCH_CHECK(self.scalar_type() == source.scalar_type(),
               "index_add_(): self and source must have the same scalar type");
   TORCH_CHECK(dim == 0 || dim < source.dim(),
@@ -478,15 +478,15 @@
 
   int mpc = at::cuda::getCurrentDeviceProperties()->multiProcessorCount;
 
-#define SMALL_INDEX(TENSOR_TYPE, INDICES_TYPE, TYPE, SELF_DIM, SOURCE_DIM, IDX_DIM) \
-  indexAddSmallIndex<TENSOR_TYPE, INDICES_TYPE, TYPE, SELF_DIM, SOURCE_DIM, IDX_DIM> \
+#define SMALL_INDEX(TENSOR_TYPE, TYPE, SELF_DIM, SOURCE_DIM, IDX_DIM) \
+  indexAddSmallIndex<TENSOR_TYPE, TYPE, SELF_DIM, SOURCE_DIM, IDX_DIM> \
     <<<smallIndexGrid, smallIndexBlock, 0, stream>>>(   \
       selfInfo, sourceInfo, indexInfo,                    \
       selfAddDim, sourceAddDim, sliceSize, selfAddDimSize, alpha_scalar);
 
-#define LARGE_INDEX(TENSOR_TYPE, INDICES_TYPE, TYPE,                        \
+#define LARGE_INDEX(TENSOR_TYPE, TYPE,                        \
                     SELF_DIM, SOURCE_DIM, IDX_DIM, IDX_IS_MAJOR)  \
-  indexAddLargeIndex<TENSOR_TYPE, INDICES_TYPE, TYPE,                       \
+  indexAddLargeIndex<TENSOR_TYPE, TYPE,                       \
                      SELF_DIM, SOURCE_DIM, IDX_DIM, IDX_IS_MAJOR> \
     <<<largeIndexGrid, largeIndexBlock, 0, stream>>>(         \
       selfInfo, sourceInfo, indexInfo,                          \
@@ -509,27 +509,6 @@
             cuda::detail::getTensorInfo<scalar_t, unsigned int>(self_);
         int selfAddDim = selfInfo.collapseDims(dim);
         selfInfo.reduceDim(selfAddDim);
-<<<<<<< HEAD
-        AT_DISPATCH_INDEX_TYPES(index.scalar_type(), "index_add_cuda_", [&] () {
-          auto sourceInfo =
-            cuda::detail::getTensorInfo<scalar_t, unsigned int>(source_);
-          int sourceAddDim = sourceInfo.collapseDims(dim);
-          sourceInfo.reduceDim(sourceAddDim);
-
-          auto indexInfo =
-          cuda::detail::getTensorInfo<index_t, unsigned int>(index);
-          indexInfo.collapseDims();
-
-          // A reasonable choice for when to have each thread iterate over
-          // index to choose
-          if (numIndex <= 16) {
-            if (selfInfo.dims == 1 && sourceInfo.dims == 1 && indContig) {
-              SMALL_INDEX(scalar_t, index_t, unsigned int, 1, 1, -2);
-            } else if (selfInfo.dims == 2 && sourceInfo.dims == 2 && indContig) {
-              SMALL_INDEX(scalar_t, index_t, unsigned int, 2, 2, -2);
-            } else if (selfInfo.dims == 3 && sourceInfo.dims == 3 && indContig) {
-              SMALL_INDEX(scalar_t, index_t, unsigned int, 3, 3, -2);
-=======
 
         auto sourceInfo =
           cuda::detail::getTensorInfo<scalar_t, unsigned int>(source_);
@@ -562,32 +541,19 @@
           } else if (selfInfo.dims == 2 && sourceInfo.dims == 2 && indContig) {
             if (indexIsMajor) {
               LARGE_INDEX(scalar_t, unsigned int, 2, 2, -2, true);
->>>>>>> 646d9067
             } else {
-              SMALL_INDEX(scalar_t, index_t, unsigned int, -1, -1, -1);
+              LARGE_INDEX(scalar_t, unsigned int, 2, 2, -2, false);
+            }
+          } else if (selfInfo.dims == 3 && sourceInfo.dims == 3 && indContig) {
+            if (indexIsMajor) {
+              LARGE_INDEX(scalar_t, unsigned int, 3, 3, -2, true);
+            } else {
+              LARGE_INDEX(scalar_t, unsigned int, 3, 3, -2, false);
             }
           } else {
-            bool indexIsMajor = indexShouldBeMajor(selfInfo, selfAddDim);
-
-            if (selfInfo.dims == 1 && sourceInfo.dims == 1 && indContig) {
-              LARGE_INDEX(scalar_t, index_t, unsigned int, 1, 1, -2, true);
-            } else if (selfInfo.dims == 2 && sourceInfo.dims == 2 && indContig) {
-              if (indexIsMajor) {
-                LARGE_INDEX(scalar_t, index_t, unsigned int, 2, 2, -2, true);
-              } else {
-                LARGE_INDEX(scalar_t, index_t, unsigned int, 2, 2, -2, false);
-              }
-            } else if (selfInfo.dims == 3 && sourceInfo.dims == 3 && indContig) {
-              if (indexIsMajor) {
-                LARGE_INDEX(scalar_t, index_t, unsigned int, 3, 3, -2, true);
-              } else {
-                LARGE_INDEX(scalar_t, index_t, unsigned int, 3, 3, -2, false);
-              }
-            } else {
-              LARGE_INDEX(scalar_t, index_t, unsigned int, -1, -1, -1, true);
-            }
+            LARGE_INDEX(scalar_t, unsigned int, -1, -1, -1, true);
           }
-        });
+        }
       });
     });
   } else {
@@ -603,19 +569,13 @@
         int sourceAddDim = sourceInfo.collapseDims(dim);
         sourceInfo.reduceDim(sourceAddDim);
 
-        AT_DISPATCH_INDEX_TYPES(index.scalar_type(), "index_add_cuda_", [&] () {
-          cuda::detail::TensorInfo<index_t, uint64_t> indexInfo =
-            cuda::detail::getTensorInfo<index_t, uint64_t>(index);
-          indexInfo.collapseDims();
-
-<<<<<<< HEAD
-          LARGE_INDEX(scalar_t, index_t, uint64_t, -1, -1, -1, true);
-        });
-=======
+        cuda::detail::TensorInfo<int64_t, uint64_t> indexInfo =
+          cuda::detail::getTensorInfo<int64_t, uint64_t>(index);
+        indexInfo.collapseDims();
+
         auto alpha_scalar = alpha.to<scalar_t>();
 
         LARGE_INDEX(scalar_t, uint64_t, -1, -1, -1, true);
->>>>>>> 646d9067
       });
     });
   }
@@ -632,10 +592,10 @@
 // the number of indices chosen is large, then the
 // indexSelectLargeIndex kernel is a better choice to increase
 // parallelism.
-template <typename T, typename IndicesType, typename IndexType, int DstDim, int SrcDim, int IdxDim>
+template <typename T, typename IndexType, int DstDim, int SrcDim, int IdxDim>
 __global__ void indexSelectSmallIndex(cuda::detail::TensorInfo<T, IndexType> dst,
                                       cuda::detail::TensorInfo<T, IndexType> src,
-                                      cuda::detail::TensorInfo<IndicesType, IndexType> indices,
+                                      cuda::detail::TensorInfo<int64_t, IndexType> indices,
                                       int dstSelectDim,
                                       int srcSelectDim,
                                       IndexType innerSize,
@@ -647,7 +607,7 @@
   // re-accessing indices in addition to src elements can be slow.
   for (IndexType dstIndex = 0; dstIndex < indices.sizes[0]; ++dstIndex) {
     IndexType srcIndex =
-      indices.data[cuda::detail::IndexToOffset<IndicesType, IndexType, IdxDim>::get(dstIndex, indices)];
+      indices.data[cuda::detail::IndexToOffset<int64_t, IndexType, IdxDim>::get(dstIndex, indices)];
     CUDA_KERNEL_ASSERT(srcIndex < srcSelectDimSize);
 
     // We stride over the output ignoring the indexed dimension
@@ -674,11 +634,11 @@
 // the number of indices chosen is small, then the
 // indexSelectSmallIndex kernel is a better choice to reduce memory
 // accesses.
-template <typename T, typename IndicesType, typename IndexType, int DstDim, int SrcDim, int IdxDim,
+template <typename T, typename IndexType, int DstDim, int SrcDim, int IdxDim,
           bool IndexIsMajor>
 __global__ void indexSelectLargeIndex(cuda::detail::TensorInfo<T, IndexType> dst,
                                       cuda::detail::TensorInfo<T, IndexType> src,
-                                      cuda::detail::TensorInfo<IndicesType, IndexType> indices,
+                                      cuda::detail::TensorInfo<int64_t, IndexType> indices,
                                       int dstSelectDim,
                                       int srcSelectDim,
                                       IndexType totalSize,
@@ -700,7 +660,7 @@
     }
 
     IndexType srcIndex =
-      indices.data[cuda::detail::IndexToOffset<IndicesType, IndexType, IdxDim>::get(dstIndex, indices)];
+      indices.data[cuda::detail::IndexToOffset<int64_t, IndexType, IdxDim>::get(dstIndex, indices)];
     CUDA_KERNEL_ASSERT(srcIndex < srcSelectDimSize);
 
     IndexType dstOffset =
@@ -768,16 +728,16 @@
 
   int mpc = at::cuda::getCurrentDeviceProperties()->multiProcessorCount;
 
-#define SMALL_INDEX(TENSOR_TYPE, INDICES_TYPE, TYPE, DST_DIM, SRC_DIM, IDX_DIM) \
-  indexSelectSmallIndex<TENSOR_TYPE, INDICES_TYPE, TYPE, DST_DIM, SRC_DIM, IDX_DIM>     \
+#define SMALL_INDEX(TENSOR_TYPE, TYPE, DST_DIM, SRC_DIM, IDX_DIM) \
+  indexSelectSmallIndex<TENSOR_TYPE, TYPE, DST_DIM, SRC_DIM, IDX_DIM>     \
     <<<smallIndexGrid, smallIndexBlock, 0, stream>>>(           \
       outInfo, selfInfo, indicesInfo,                            \
       outSelectDim, selfSelectDim, static_cast<TYPE>(sliceSize), \
       selfSelectDimSize);
 
-#define LARGE_INDEX(TENSOR_TYPE, INDICES_TYPE, TYPE,                           \
+#define LARGE_INDEX(TENSOR_TYPE, TYPE,                           \
                     DST_DIM, SRC_DIM, IDX_DIM, IDX_IS_MAJOR)     \
-  indexSelectLargeIndex<TENSOR_TYPE, INDICES_TYPE, TYPE,                       \
+  indexSelectLargeIndex<TENSOR_TYPE, TYPE,                       \
                         DST_DIM, SRC_DIM, IDX_DIM, IDX_IS_MAJOR> \
     <<<largeIndexGrid, largeIndexBlock, 0, stream>>>(            \
       outInfo, selfInfo, indicesInfo,                             \
@@ -801,44 +761,42 @@
     int selfSelectDim = selfInfo.collapseDims(dim);
     selfInfo.reduceDim(selfSelectDim);
 
-    AT_DISPATCH_INDEX_TYPES(index.scalar_type(), "index_select_out_cuda_impl", [&] () {
-      auto indicesInfo = tensorInfoLegacyIfScalar(cuda::detail::getTensorInfo<index_t, unsigned int>(index));
-      indicesInfo.collapseDims();
-
-      // A reasonable choice for when to have each thread iterate over
-      // indices to choose
-      if (numIndices <= 16) {
-        if (outInfo.dims == 1 && selfInfo.dims == 1 && indContig) {
-          SMALL_INDEX(scalar_t, index_t, unsigned int, 1, 1, -2);
-        } else if (outInfo.dims == 2 && selfInfo.dims == 2 && indContig) {
-          SMALL_INDEX(scalar_t, index_t, unsigned int, 2, 2, -2);
-        } else if (outInfo.dims == 3 && selfInfo.dims == 3 && indContig) {
-          SMALL_INDEX(scalar_t, index_t, unsigned int, 3, 3, -2);
+    auto indicesInfo = tensorInfoLegacyIfScalar(cuda::detail::getTensorInfo<int64_t, unsigned int>(index));
+    indicesInfo.collapseDims();
+
+    // A reasonable choice for when to have each thread iterate over
+    // indices to choose
+    if (numIndices <= 16) {
+      if (outInfo.dims == 1 && selfInfo.dims == 1 && indContig) {
+        SMALL_INDEX(scalar_t, unsigned int, 1, 1, -2);
+      } else if (outInfo.dims == 2 && selfInfo.dims == 2 && indContig) {
+        SMALL_INDEX(scalar_t, unsigned int, 2, 2, -2);
+      } else if (outInfo.dims == 3 && selfInfo.dims == 3 && indContig) {
+        SMALL_INDEX(scalar_t, unsigned int, 3, 3, -2);
+      } else {
+        SMALL_INDEX(scalar_t, unsigned int, -1, -1, -1);
+      }
+    } else {
+      bool indexIsMajor = indexShouldBeMajor(outInfo, outSelectDim);
+
+      if (outInfo.dims == 1 && selfInfo.dims == 1 && indContig) {
+        LARGE_INDEX(scalar_t, unsigned int, 1, 1, -2, true);
+      } else if (outInfo.dims == 2 && selfInfo.dims == 2 && indContig) {
+        if (indexIsMajor) {
+          LARGE_INDEX(scalar_t, unsigned int, 2, 2, -2, true);
         } else {
-          SMALL_INDEX(scalar_t, index_t, unsigned int, -1, -1, -1);
+          LARGE_INDEX(scalar_t, unsigned int, 2, 2, -2, false);
+        }
+      } else if (outInfo.dims == 3 && selfInfo.dims == 3 && indContig) {
+        if (indexIsMajor) {
+          LARGE_INDEX(scalar_t, unsigned int, 3, 3, -2, true);
+        } else {
+          LARGE_INDEX(scalar_t, unsigned int, 3, 3, -2, false);
         }
       } else {
-        bool indexIsMajor = indexShouldBeMajor(outInfo, outSelectDim);
-
-        if (outInfo.dims == 1 && selfInfo.dims == 1 && indContig) {
-          LARGE_INDEX(scalar_t, index_t, unsigned int, 1, 1, -2, true);
-        } else if (outInfo.dims == 2 && selfInfo.dims == 2 && indContig) {
-          if (indexIsMajor) {
-            LARGE_INDEX(scalar_t, index_t, unsigned int, 2, 2, -2, true);
-          } else {
-            LARGE_INDEX(scalar_t, index_t, unsigned int, 2, 2, -2, false);
-          }
-        } else if (outInfo.dims == 3 && selfInfo.dims == 3 && indContig) {
-          if (indexIsMajor) {
-            LARGE_INDEX(scalar_t, index_t, unsigned int, 3, 3, -2, true);
-          } else {
-            LARGE_INDEX(scalar_t, index_t, unsigned int, 3, 3, -2, false);
-          }
-        } else {
-          LARGE_INDEX(scalar_t, index_t, unsigned int, -1, -1, -1, true);
-        }
+        LARGE_INDEX(scalar_t, unsigned int, -1, -1, -1, true);
       }
-    });
+    }
   } else {
     auto outInfo = tensorInfoLegacyIfScalar(cuda::detail::getTensorInfo<scalar_t, uint64_t>(out));
     int outSelectDim = outInfo.collapseDims(dim);
@@ -847,12 +805,11 @@
     auto selfInfo = tensorInfoLegacyIfScalar(cuda::detail::getTensorInfo<scalar_t, uint64_t>(self));
     int selfSelectDim = selfInfo.collapseDims(dim);
     selfInfo.reduceDim(selfSelectDim);
-    AT_DISPATCH_INDEX_TYPES(index.scalar_type(), "index_select_out_cuda_impl", [&] () {
-      auto indicesInfo = tensorInfoLegacyIfScalar(cuda::detail::getTensorInfo<index_t, uint64_t>(index));
-      indicesInfo.collapseDims();
-
-      LARGE_INDEX(scalar_t, index_t, uint64_t, -1, -1, -1, true);
-    });
+
+    auto indicesInfo = tensorInfoLegacyIfScalar(cuda::detail::getTensorInfo<int64_t, uint64_t>(index));
+    indicesInfo.collapseDims();
+
+    LARGE_INDEX(scalar_t, uint64_t, -1, -1, -1, true);
   }
 #undef SMALL_INDEX
 #undef LARGE_INDEX
