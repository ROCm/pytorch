#include <cmath>
#include <type_traits>
#include <ATen/Config.h>
#include <ATen/Dispatch.h>
#include <ATen/CPUGenerator.h>
#include <ATen/Utils.h>
#include <ATen/Generator.h>
#include <ATen/Parallel.h>

#include <ATen/cpu/vml.h>
#include <ATen/cpu/vec256/vec256.h>
#include <ATen/cpu/vec256/functional.h>

#include <ATen/native/Distributions.h>
#include <ATen/native/TensorIterator.h>
#include <ATen/native/UnaryOps.h>

#include <ATen/native/cpu/Loops.h>
#include <ATen/native/Math.h>


#if AT_MKL_ENABLED()
#include <mkl.h>
#endif

namespace at { namespace native {
namespace {

using namespace vec256;

static void sigmoid_kernel(TensorIterator& iter) {
  AT_DISPATCH_FLOATING_TYPES(iter.dtype(), "sigmoid_cpu", [&]() {
    cpu_kernel_vec(
        iter,
        [=](scalar_t a) -> scalar_t { return (1 / (1 + std::exp((-a)))); },
        [=](Vec256<scalar_t> a) {
          a = Vec256<scalar_t>((scalar_t)(0)) - a;
          a = a.exp();
          a = Vec256<scalar_t>((scalar_t)(1)) + a;
          a = a.reciprocal();
          return a;
        });
  });
}

template<typename T>
T abs_impl(T v) {
  return std::abs(v);
}
template<>
uint8_t abs_impl(uint8_t v) {
  return v;
}

static void abs_kernel(TensorIterator& iter) {
  AT_DISPATCH_ALL_TYPES(iter.dtype(), "abs_cpu", [&]() {
    cpu_kernel_vec(
        iter,
        [=](scalar_t a) -> scalar_t { return abs_impl(a); },
        [=](Vec256<scalar_t> a) { return a.abs(); });
  });
}

static void bitwise_not_kernel(TensorIterator& iter) {
  if (iter.dtype() == ScalarType::Bool) {
    // Boolean type does not work with ~ (bitwise NOT) in C++. bitwise_not wraps this operation for both Boolean and
    // integral types.
    cpu_kernel(
          iter,
          [](bool a) {
            return !a;
          });
  } else {
    AT_DISPATCH_INTEGRAL_TYPES(iter.dtype(), "bitwise_not_cpu", [&]() {
      cpu_kernel(
          iter,
          [](scalar_t a) -> scalar_t {
            return ~a;
      });
    });
  }
}

static void frac_kernel(TensorIterator& iter) {
  AT_DISPATCH_FLOATING_TYPES(iter.dtype(), "frac_cpu", [&]() {
    cpu_kernel_vec(
        iter,
        [=](scalar_t a) -> scalar_t { return a - std::trunc(a); },
        [=](Vec256<scalar_t> a) { return a.frac(); });
  });
}

static void logical_not_kernel(TensorIterator& iter) {
  AT_DISPATCH_ALL_TYPES_AND2(kBool, kHalf, iter.dtype(1), "logical_not_cpu", [&]() {
    using self_t = scalar_t;
    AT_DISPATCH_ALL_TYPES_AND2(kBool, kHalf, iter.dtype(0), "logical_not_cpu", [&]() {
      cpu_kernel(iter, [](self_t a) -> scalar_t { return static_cast<scalar_t>(!a); });
    });
  });
}

static void reciprocal_kernel(TensorIterator& iter) {
  AT_DISPATCH_FLOATING_TYPES(iter.dtype(), "reciprocal_cpu", [&]() {
    cpu_kernel_vec(
        iter,
        [=](scalar_t a) -> scalar_t { return decltype(a)(1.0) / a; },
        [=](Vec256<scalar_t> a) { return a.reciprocal(); });
  });
}

static void neg_kernel(TensorIterator& iter) {
  AT_DISPATCH_ALL_TYPES(iter.dtype(), "neg_cpu", [&]() {
    cpu_kernel_vec(
        iter,
        [=](scalar_t a) -> scalar_t { return -a; },
        [=](Vec256<scalar_t> a) { return a.neg(); });
  });
}

static void sign_kernel(TensorIterator& iter){
  if(iter.dtype() == ScalarType::Bool){
      cpu_kernel(iter, [=](bool x) -> bool { return x; });
  } else {
    AT_DISPATCH_ALL_TYPES_AND(ScalarType::Half, iter.dtype(), "sign_cpu", [&]() {
        auto zero_vec = Vec256<scalar_t>((scalar_t)(0));
        auto one_vec = Vec256<scalar_t>((scalar_t)(1));

        cpu_kernel_vec(
            iter,
            [=](scalar_t a) -> scalar_t { return (0 < a) - (a < 0); },
            [=](Vec256<scalar_t> self_vec){

                // Comparision operators returns bitmask.
                auto left = Vec256<scalar_t>::blendv(zero_vec, one_vec, zero_vec < self_vec);
                auto right = Vec256<scalar_t>::blendv(zero_vec, one_vec, self_vec < zero_vec);

                return left - right;
            });
    });
  }
}

static void sinh_kernel(TensorIterator& iter) {
  AT_DISPATCH_FLOATING_TYPES(iter.dtype(), "sinh_cpu", [&]() {
    cpu_kernel(
        iter,
        [=](scalar_t a) -> scalar_t { return std::sinh(a); });
  });
}

static void cosh_kernel(TensorIterator& iter) {
  AT_DISPATCH_FLOATING_TYPES(iter.dtype(), "cosh_cpu", [&]() {
    cpu_kernel(
        iter,
        [=](scalar_t a) -> scalar_t { return std::cosh(a); });
  });
}

static void digamma_kernel(TensorIterator& iter) {
  AT_DISPATCH_FLOATING_TYPES(iter.dtype(), "digamma", [&]() {
    cpu_kernel(
        iter,
        [=](scalar_t a) -> scalar_t { return calc_digamma(a); });
  });
}

static void trigamma_kernel(TensorIterator& iter) {
  AT_DISPATCH_FLOATING_TYPES(iter.dtype(), "trigamma", [&]() {
    cpu_kernel(
        iter,
        [=](scalar_t a) -> scalar_t { return trigamma(a); });
  });
}

static void polygamma_kernel(TensorIterator& iter, int64_t n) {
  switch (n) {
    case 0: digamma_kernel(iter); break;
    case 1: trigamma_kernel(iter); break;
<<<<<<< HEAD
    default: TORCH_CHECK("polygamma(n,x) is not implemented for n>=2, but was ", n);
=======
    default: TORCH_CHECK(false, "polygamma(n,x) is not implemented for n>=2, but was ", n);
>>>>>>> 9b2e2ee2
  }
}

static void clamp_kernel(TensorIterator& iter, Scalar min_scalar, Scalar max_scalar) {
  AT_DISPATCH_ALL_TYPES(iter.dtype(), "clamp_cpu", [&]() {
    auto min = min_scalar.to<scalar_t>();
    auto max = max_scalar.to<scalar_t>();
    auto min_vec = Vec256<scalar_t>(min);
    auto max_vec = Vec256<scalar_t>(max);
    cpu_kernel_vec(iter,
     [=](scalar_t a) -> scalar_t { return a < min ? min : (a > max ? max : a); },
     [=](Vec256<scalar_t> a) { return vec256::clamp(a, min_vec, max_vec); });
  });
}

static void clamp_max_kernel(TensorIterator& iter, Scalar max_scalar) {
  AT_DISPATCH_ALL_TYPES(iter.dtype(), "clamp_max_cpu", [&]() {
    auto max = max_scalar.to<scalar_t>();
    auto max_vec = Vec256<scalar_t>(max);
    cpu_kernel_vec(iter,
     [=](scalar_t a) -> scalar_t { return a > max ? max : a; },
     [=](Vec256<scalar_t> a) { return vec256::clamp_max(a, max_vec); });
  });
}

static void clamp_min_kernel(TensorIterator& iter, Scalar min_scalar) {
  AT_DISPATCH_ALL_TYPES(iter.dtype(), "clamp_min_cpu", [&]() {
    auto min = min_scalar.to<scalar_t>();
    auto min_vec = Vec256<scalar_t>(min);
    cpu_kernel_vec(iter,
     [=](scalar_t a) -> scalar_t { return a < min ? min : a; },
     [=](Vec256<scalar_t> a) { return vec256::clamp_min(a, min_vec); });
  });
}

#if !AT_MKL_ENABLED()
void bernoulli_mkl_kernel(Tensor &output, const double p, Generator* gen) {
  // Use AT_ASSERTM because this should never be reached, and AT_ASSERTM tells
  // users to report this as a bug.
  AT_ASSERTM(false, "ATen not compiled with MKL");
}
#else
void bernoulli_mkl_kernel(Tensor &self, const double p, Generator* gen) {
  CPUGenerator* generator = get_generator_or_default<CPUGenerator>(gen, detail::getDefaultCPUGenerator());
  int64_t seed;
  {
    // See Note [Acquire lock when using random generators]
    std::lock_guard<std::mutex> lock(generator->mutex_);
    seed = generator->random();
  }
  int64_t n = self.numel();
  bool contig = self.is_contiguous();

  AT_DISPATCH_ALL_TYPES_AND(at::ScalarType::Bool, self.scalar_type(), "bernoulli_scalar_cpu_", [&] {
    at::Tensor tmp_int_tensor;
    if (std::is_same<scalar_t, int>::value && contig) {
      tmp_int_tensor = self;
    } else {
      tmp_int_tensor = at::empty(self.sizes(), self.options().dtype(at::kInt));
    }

    scalar_t *self_ptr = self.data_ptr<scalar_t>();
    int *sample_int_ptr = tmp_int_tensor.data_ptr<int>();

    auto sample = [&](int64_t begin, int64_t end) {
      int64_t len = end - begin;
      if (len > 0) {
        VSLStreamStatePtr stream;
        vslNewStream(&stream, VSL_BRNG_MCG31, seed);
        vslSkipAheadStream(stream, begin);
        viRngBernoulli(VSL_RNG_METHOD_BERNOULLI_ICDF, stream, len,
          sample_int_ptr + begin, p);
        vslDeleteStream(&stream);

        // vectorized copy if using buffer and contiguous, i.e., being non-int
        // type and contiguous
        if (!std::is_same<scalar_t, int>::value && contig) {
          scalar_t *self_seg = self_ptr + begin;
          int* tmp_seg = sample_int_ptr + begin;
          at::vec256::convert<int, scalar_t>(tmp_seg, self_seg, len);
        }
      }
    };

    parallel_for(0, n, /* grain_size= */ 800, sample);

    // copy_ if using buffer and non contiguous
    if (!contig) {
      self.copy_(tmp_int_tensor);
    }
  });
}
#endif

static void rsqrt_kernel(TensorIterator& iter) {
  AT_DISPATCH_FLOATING_TYPES(iter.dtype(), "rsqrt_cpu", [&] {
    cpu_kernel_vec(
        iter,
        [=](scalar_t a) -> scalar_t {
          return ((scalar_t)1) / std::sqrt(a);
        },
        [=](Vec256<scalar_t> a) { return a.rsqrt(); });
  });
}

// TODO: Disable cont. branch to test more risky code

#define IMPLEMENT_FLOAT_KERNEL(dispatchtypes, op)                             \
  static void op##_kernel(TensorIterator& iter) {                             \
    TORCH_INTERNAL_ASSERT(iter.ntensors() == 2);                              \
    AT_DISPATCH_FLOATING_TYPES(iter.dtype(), op##_vml_cpu, [&]() {            \
      iter.serial_for_each(                                                   \
          [&](char** data_, const int64_t* strides, int64_t n) { \
            scalar_t* out_data = reinterpret_cast<scalar_t*>(data_[0]);       \
            scalar_t* in_data = reinterpret_cast<scalar_t*>(data_[1]);        \
            int64_t out_stride = strides[0] / sizeof(scalar_t);               \
            int64_t in_stride = strides[1] / sizeof(scalar_t);                \
            if (out_stride == 1 && in_stride == 1) {                          \
              vml::v##op(out_data, in_data, n);                               \
            } else {                                                          \
              static constexpr int64_t WIDTH = 131072 / sizeof(scalar_t);     \
              for (int64_t i = 0; i < n; i += WIDTH) {                        \
                scalar_t buffer[WIDTH];                                       \
                int64_t width = WIDTH;                                        \
                width = std::min(width, n - i);                               \
                for (int64_t j = 0; j < width; j++)                           \
                  buffer[j] = in_data[in_stride * (i + j)];                   \
                vml::v##op(buffer, buffer, width);                            \
                for (int64_t j = 0; j < width; j++)                           \
                  out_data[out_stride * (i + j)] = buffer[j];                 \
              }                                                               \
            }                                                                 \
          },                                                                  \
          {0, iter.numel()});                                                 \
    });                                                                       \
  }                                                                           \
  REGISTER_DISPATCH(op##_stub, &op##_kernel)

} // anonymous namespace

REGISTER_DISPATCH(rsqrt_stub, &rsqrt_kernel);
REGISTER_DISPATCH(sigmoid_stub, &sigmoid_kernel);
REGISTER_DISPATCH(bernoulli_mkl_stub, &bernoulli_mkl_kernel);
REGISTER_DISPATCH(abs_stub, &abs_kernel);
REGISTER_DISPATCH(bitwise_not_stub, &bitwise_not_kernel);
REGISTER_DISPATCH(logical_not_stub, &logical_not_kernel);
REGISTER_DISPATCH(frac_stub, &frac_kernel);
REGISTER_DISPATCH(reciprocal_stub, &reciprocal_kernel);
REGISTER_DISPATCH(neg_stub, &neg_kernel);
REGISTER_DISPATCH(sign_stub, &sign_kernel);
REGISTER_DISPATCH(sinh_stub, &sinh_kernel);
REGISTER_DISPATCH(cosh_stub, &cosh_kernel);
REGISTER_DISPATCH(digamma_stub, &digamma_kernel);
REGISTER_DISPATCH(trigamma_stub, &trigamma_kernel);
REGISTER_DISPATCH(polygamma_stub, &polygamma_kernel);
REGISTER_DISPATCH(clamp_stub, &clamp_kernel);
REGISTER_DISPATCH(clamp_max_stub, &clamp_max_kernel);
REGISTER_DISPATCH(clamp_min_stub, &clamp_min_kernel);


// IMPLEMENT_FLOAT_KERNEL(ALL, abs)
IMPLEMENT_FLOAT_KERNEL(FLOATING, acos)
IMPLEMENT_FLOAT_KERNEL(FLOATING, asin)
IMPLEMENT_FLOAT_KERNEL(FLOATING, atan)
IMPLEMENT_FLOAT_KERNEL(FLOATING, ceil)
IMPLEMENT_FLOAT_KERNEL(FLOATING, cos)
// IMPLEMENT_FLOAT_KERNEL(FLOATING, cosh)
IMPLEMENT_FLOAT_KERNEL(FLOATING, erf)
IMPLEMENT_FLOAT_KERNEL(FLOATING, erfc)
IMPLEMENT_FLOAT_KERNEL(FLOATING, erfinv)
IMPLEMENT_FLOAT_KERNEL(FLOATING, exp)
IMPLEMENT_FLOAT_KERNEL(FLOATING, expm1)
IMPLEMENT_FLOAT_KERNEL(FLOATING, floor)
IMPLEMENT_FLOAT_KERNEL(FLOATING, log)
IMPLEMENT_FLOAT_KERNEL(FLOATING, log10)
IMPLEMENT_FLOAT_KERNEL(FLOATING, log1p)
IMPLEMENT_FLOAT_KERNEL(FLOATING, log2)
IMPLEMENT_FLOAT_KERNEL(FLOATING, round)
IMPLEMENT_FLOAT_KERNEL(FLOATING, sin)
// IMPLEMENT_FLOAT_KERNEL(FLOATING, sinh)
IMPLEMENT_FLOAT_KERNEL(FLOATING, sqrt)
IMPLEMENT_FLOAT_KERNEL(FLOATING, tan)
IMPLEMENT_FLOAT_KERNEL(FLOATING, tanh)
IMPLEMENT_FLOAT_KERNEL(FLOATING, trunc)
IMPLEMENT_FLOAT_KERNEL(FLOATING, lgamma)

}} // namespace at::native<|MERGE_RESOLUTION|>--- conflicted
+++ resolved
@@ -176,11 +176,7 @@
   switch (n) {
     case 0: digamma_kernel(iter); break;
     case 1: trigamma_kernel(iter); break;
-<<<<<<< HEAD
-    default: TORCH_CHECK("polygamma(n,x) is not implemented for n>=2, but was ", n);
-=======
     default: TORCH_CHECK(false, "polygamma(n,x) is not implemented for n>=2, but was ", n);
->>>>>>> 9b2e2ee2
   }
 }
 
