#include <ATen/ATen.h>
#include <ATen/NativeFunctions.h>

#include <ATen/NamedTensorUtils.h>
#include <ATen/core/EnableNamedTensor.h>

#ifdef BUILD_NAMEDTENSOR
namespace at { namespace native {

Tensor& rename_(Tensor& self, optional<DimnameList> names) {
  return at::internal_set_names_inplace(self, names);
}

<<<<<<< HEAD
Tensor renamed(const Tensor& self, optional<DimnameList> names) {
=======
Tensor rename(const Tensor& self, optional<DimnameList> names) {
>>>>>>> 9b2e2ee2
  auto result = self.alias();
  at::internal_set_names_inplace(result, names);
  return result;
}

static void report_moving_unnamed_dim_error(
    DimnameList names, DimnameList other, bool is_aligning_two_tensors) {
  if (is_aligning_two_tensors) {
    TORCH_CHECK(false,
        "Aligning Tensor", names, " and Tensor", other,
        " would change the absolute position from the right of an unnamed dimension. ",
        "Please name unnamed dimensions to avoid ambiguity.");
  } else {
    TORCH_CHECK(false,
        "Aligning Tensor", names, " to `names` ", other,
        " would change the absolute position from the right of an unnamed dimension. ",
        "Please name unnamed dimensions to avoid ambiguity.");
  }
}

static void report_not_a_subsequence_error(
    DimnameList names, DimnameList other, bool is_aligning_two_tensors) {
  if (is_aligning_two_tensors) {
    auto shorter = names.size() > other.size() ? other : names;
    auto longer = names.size() > other.size() ? names : other;
    TORCH_CHECK(false,
        "Could not align Tensor", shorter, " and Tensor", longer,
        " because ", shorter, " is not a subsequence of ", longer, ". ");
  } else {
    TORCH_CHECK(false,
        "Could not align Tensor", names, " to `names` ", other,
        " because ", names, " is not a subsequence of `names`.");
  }
}


// Let tensor `t` have size `tensor_sizes` and `tensor_names`.
// This helper function computes the resulting size of `t` after aligning it
// to `aligned_names`. Enforces the alignment rules in Note [Alignment rules].
static std::vector<int64_t> aligned_size(
    IntArrayRef tensor_sizes,
    DimnameList tensor_names,
    DimnameList aligned_names,
    bool is_aligning_two_tensors) {
  std::vector<int64_t> expanded_sizes(aligned_names.size(), 1);
  ptrdiff_t dim = (ptrdiff_t)tensor_sizes.size() - 1;
  ptrdiff_t idx = (ptrdiff_t)aligned_names.size() - 1;
  for (; idx >= 0 && dim >= 0; --idx) {
    if (tensor_names[dim] != aligned_names[idx]) {
      continue;
    }
    // We've found a None name in `shorter` and `longer`. If their absolute positions
    // from the right are not equal, then aligning the two names would require
    // changing the absolute position from right of one of the None names,
    // violating condition 2 of our [Alignment rules].
    //
    // For example:
    // *, c, a, b
    //       *, a
    // [*, a] is a subsequence of [*, c, a, b], but in order to align them,
    // we'd have to move the * to create [*, c: 1, a, b: 1]
    if (tensor_names[dim].isWildcard() &&
        tensor_sizes.size() - dim != aligned_names.size() - idx) {
      report_moving_unnamed_dim_error(
          tensor_names, aligned_names, /*is_aligning_two_tensors=*/false);
    }
    expanded_sizes[idx] = tensor_sizes[dim];
    --dim;
  }
  if (dim != -1) {
    report_not_a_subsequence_error(
        tensor_names, aligned_names, /*is_aligning_two_tensors=*/false);
  }

  return expanded_sizes;
}

Tensor refine_names(const Tensor& self, DimnameList names) {
  const auto self_names = self.names();
  TORCH_CHECK(self_names.size() == names.size(),
      "refine_names: cannot coerce Tensor", self_names, " to Tensor", names,
      " because they have a different number of dims (",
      self_names.size(), " and ", names.size(), " respectively).");
  check_names_valid_for(self, names);

  for (size_t idx = 0; idx < self_names.size(); idx++) {
    const auto& self_name = self_names[idx];
    const auto& out_name = names[idx];
    if (self_name == out_name || self_name.isWildcard()) {
      continue;
    }
    if (out_name.isWildcard()) {
      TORCH_CHECK(false,
<<<<<<< HEAD
          "refine_names: cannot coerse Tensor", self_names, " to Tensor", names,
=======
          "refine_names: cannot coerce Tensor", self_names, " to Tensor", names,
>>>>>>> 9b2e2ee2
          " because ", self_name, " is more specific than ", out_name, " at index ",
          idx);
    }
    TORCH_CHECK(false,
<<<<<<< HEAD
        "refine_names: cannot coerse Tensor", self_names, " to Tensor", names,
=======
        "refine_names: cannot coerce Tensor", self_names, " to Tensor", names,
>>>>>>> 9b2e2ee2
        " because ", self_name, " is different from ", out_name, " at index ",
        idx);
    TORCH_INTERNAL_ASSERT(false); // done handling errors
  }

  auto result = self.alias();
  internal_set_names_inplace(result, names);
  return result;
}

// [Alignment rules]
// Aligns `tensor` to names with the following rules:
// 1) Check that tensor.names is a subsequence (not necessarily contiguous) of `names`.
// 2) Aligning tensor.names to names must not change the absolute position from the
//    right of any unnamed dimension.
//
// is_aligning_two_tensors tunes the error message to better match the following cases:
// 1) tensor.align_to(names)  (is_aligning_two_tensors=false)
// 2) torch.align_tensors([tensor, other])  (is_aligning_two_tensors=true)
static Tensor align(const Tensor& tensor, DimnameList names, bool is_aligning_two_tensors) {
  std::vector<int64_t> expanded_sizes = aligned_size(
        tensor.sizes(),
        tensor.names(),
        names,
        is_aligning_two_tensors);
<<<<<<< HEAD
  auto result = tensor.renamed(nullopt).view(expanded_sizes);
=======
  auto result = tensor.rename(nullopt).view(expanded_sizes);
>>>>>>> 9b2e2ee2
  at::internal_set_names_inplace(result, names);
  return result;
}

Tensor align_to(const Tensor& tensor, DimnameList names) {
  auto tensor_names = tensor.names();
  auto tensor_sizes = tensor.sizes();
  auto tensor_strides = tensor.strides();
  std::vector<int64_t> new_sizes(names.size(), 1);
  std::vector<int64_t> new_strides(names.size(), 0);

  for (auto idx = 0; idx < tensor_names.size(); ++idx) {
    const auto& dim = tensor_names[idx];
    TORCH_CHECK(dim.isBasic(),
        "align_to: All input dims must be named. Found unnamed dim at index ",
        dim, " of Tensor", tensor_names);
    auto it = std::find(names.begin(), names.end(), dim);
    TORCH_CHECK(it != names.end(),
        "align_to: Cannot find dim ", dim, " from Tensor", names,
        " in desired alignment ", names, ".");
    int64_t new_idx = std::distance(names.begin(), it);
    new_sizes[new_idx] = tensor_sizes[idx];
    new_strides[new_idx] = tensor_strides[idx];
  }
  Tensor result;
  {
    NoNamesGuard guard;
    result = tensor.as_strided(new_sizes, new_strides);
  }
  internal_set_names_inplace(result, names);
  return result;
}

Tensor align_as(const Tensor& tensor, const Tensor& other) {
  return native::align_to(tensor, other.names());
}

static std::vector<Tensor> align_tensors_to(TensorList tensors, DimnameList names) {
  std::vector<Tensor> result;
  result.reserve(tensors.size());
  for (const auto& tensor : tensors) {
    result.emplace_back(align(tensor, names, /*is_aligning_two_tensors=*/true));
  }
  return result;
}

std::vector<Tensor> align_tensors(TensorList tensors) {
  auto longest_dim = std::max_element(
      tensors.begin(), tensors.end(),
      [](const Tensor& a, const Tensor& b) {
        return a.dim() < b.dim();
      });
  return align_tensors_to(tensors, longest_dim->names());
}

static int64_t cumprod(IntArrayRef sizes) {
  int64_t result = 1;
  for (auto size : sizes) {
    result *= size;
  }
  return result;
}

Tensor unflatten(const Tensor& self, int64_t dim, IntArrayRef sizes, DimnameList names) {
  // unflatten is implemented only as a python method on tensor right now.
  // The following asserts should be checked by the python method.
  TORCH_INTERNAL_ASSERT(names.size() == sizes.size());
  TORCH_INTERNAL_ASSERT(sizes.size() > 0);
  TORCH_CHECK(
      cumprod(sizes) == self.size(dim),
      "unflatten: Provided names ", names, " and sizes ", sizes, " but sizes don't multiply "
      "up to the size of dim ", dim, " (", self.names()[dim], ": ", self.size(dim),
      ") in Tensor", self.names());

  auto outnames = self.names().vec();
  outnames.erase(outnames.begin() + dim);
  outnames.insert(outnames.begin() + dim, names.begin(), names.end());

  auto new_sizes = self.sizes().vec();
  new_sizes.erase(new_sizes.begin() + dim);
  new_sizes.insert(new_sizes.begin() + dim, sizes.begin(), sizes.end());

  Tensor result;
  {
    NoNamesGuard guard;
    result = self.view(new_sizes);
  }
  at::internal_set_names_inplace(result, outnames);
  return result;
}

Tensor unflatten(const Tensor& self, Dimname dim, IntArrayRef sizes, DimnameList names) {
  return native::unflatten(self, dimname_to_position(self, dim), sizes, names);
}

<<<<<<< HEAD
=======
#ifdef BUILD_NAMEDTENSOR
// Misc. Dimname overloads that don't have homes. Maybe we should move
// all of them here or autogenerate them because they look so similar.
Tensor gather(const Tensor& self, Dimname dim, const Tensor& index, bool sparse_grad) {
  reportNYIDimnameOverload("gather");
}
Tensor& gather_out(Tensor& result, const Tensor& self, Dimname dim, const Tensor& index, bool sparse_grad) {
  reportNYIDimnameOverload("gather");
}
Tensor index_add(const Tensor& self, Dimname dim, const Tensor& index, const Tensor& source) {
  reportNYIDimnameOverload("index_add");
}
Tensor& index_add_(Tensor& self, Dimname dim, const Tensor& index, const Tensor& source) {
  reportNYIDimnameOverload("index_add");
}
Tensor index_fill(const Tensor& self, Dimname dim, const Tensor& index, Scalar source) {
  return at::index_fill(self, dimname_to_position(self, dim), index, source);
}
Tensor& index_fill_(Tensor& self, Dimname dim, const Tensor& index, Scalar source) {
  return self.index_fill_(dimname_to_position(self, dim), index, source);
}
Tensor index_fill(const Tensor& self, Dimname dim, const Tensor& index, const Tensor& source) {
  return at::index_fill(self, dimname_to_position(self, dim), index, source);
}
Tensor& index_fill_(Tensor& self, Dimname dim, const Tensor& index, const Tensor& source) {
  return self.index_fill_(dimname_to_position(self, dim), index, source);
}
Tensor index_copy(const Tensor& self, Dimname dim, const Tensor& index, const Tensor& source) {
  reportNYIDimnameOverload("index_copy");
}
Tensor& index_copy_(Tensor& self, Dimname dim, const Tensor& index, const Tensor& source) {
  reportNYIDimnameOverload("index_copy");
}
Tensor& index_select_out(Tensor& out, const Tensor& self, Dimname dim, const Tensor& index) {
  reportNYIDimnameOverload("index_select");
}
Tensor index_select(const Tensor& self, Dimname dim, const Tensor& index) {
  reportNYIDimnameOverload("index_select");
}
Tensor scatter(const Tensor& self, Dimname dim, const Tensor& index, const Tensor& source) {
  reportNYIDimnameOverload("scatter");
}
Tensor& scatter_(Tensor& self, Dimname dim, const Tensor& index, const Tensor& source) {
  reportNYIDimnameOverload("scatter");
}
Tensor scatter(const Tensor& self, Dimname dim, const Tensor& index, Scalar source) {
  reportNYIDimnameOverload("scatter");
}
Tensor& scatter_(Tensor& self, Dimname dim, const Tensor& index, Scalar source) {
  reportNYIDimnameOverload("scatter");
}
Tensor scatter_add(const Tensor& self, Dimname dim, const Tensor& index, const Tensor& source) {
  reportNYIDimnameOverload("scatter_add");
}
Tensor& scatter_add_(Tensor& self, Dimname dim, const Tensor& index, const Tensor& source) {
  reportNYIDimnameOverload("scatter_add");
}
std::tuple<Tensor&, Tensor&> sort_out(Tensor& values, Tensor& indices, const Tensor& self, Dimname dim, bool keepdim) {
  reportNYIDimnameOverload("sort");
}
std::tuple<Tensor, Tensor> sort(const Tensor& self, Dimname dim, bool keepdim) {
  reportNYIDimnameOverload("sort");
}
Tensor& squeeze_(Tensor& self, Dimname dim) {
  reportNYIDimnameOverload("squeeze");
}
Tensor squeeze(const Tensor& self, Dimname dim) {
  return at::squeeze(self, dimname_to_position(self, dim));
}

#endif

>>>>>>> 9b2e2ee2
}}  // namespace at::native
#endif<|MERGE_RESOLUTION|>--- conflicted
+++ resolved
@@ -11,11 +11,7 @@
   return at::internal_set_names_inplace(self, names);
 }
 
-<<<<<<< HEAD
-Tensor renamed(const Tensor& self, optional<DimnameList> names) {
-=======
 Tensor rename(const Tensor& self, optional<DimnameList> names) {
->>>>>>> 9b2e2ee2
   auto result = self.alias();
   at::internal_set_names_inplace(result, names);
   return result;
@@ -109,20 +105,12 @@
     }
     if (out_name.isWildcard()) {
       TORCH_CHECK(false,
-<<<<<<< HEAD
-          "refine_names: cannot coerse Tensor", self_names, " to Tensor", names,
-=======
           "refine_names: cannot coerce Tensor", self_names, " to Tensor", names,
->>>>>>> 9b2e2ee2
           " because ", self_name, " is more specific than ", out_name, " at index ",
           idx);
     }
     TORCH_CHECK(false,
-<<<<<<< HEAD
-        "refine_names: cannot coerse Tensor", self_names, " to Tensor", names,
-=======
         "refine_names: cannot coerce Tensor", self_names, " to Tensor", names,
->>>>>>> 9b2e2ee2
         " because ", self_name, " is different from ", out_name, " at index ",
         idx);
     TORCH_INTERNAL_ASSERT(false); // done handling errors
@@ -148,11 +136,7 @@
         tensor.names(),
         names,
         is_aligning_two_tensors);
-<<<<<<< HEAD
-  auto result = tensor.renamed(nullopt).view(expanded_sizes);
-=======
   auto result = tensor.rename(nullopt).view(expanded_sizes);
->>>>>>> 9b2e2ee2
   at::internal_set_names_inplace(result, names);
   return result;
 }
@@ -248,8 +232,6 @@
   return native::unflatten(self, dimname_to_position(self, dim), sizes, names);
 }
 
-<<<<<<< HEAD
-=======
 #ifdef BUILD_NAMEDTENSOR
 // Misc. Dimname overloads that don't have homes. Maybe we should move
 // all of them here or autogenerate them because they look so similar.
@@ -322,6 +304,5 @@
 
 #endif
 
->>>>>>> 9b2e2ee2
 }}  // namespace at::native
 #endif