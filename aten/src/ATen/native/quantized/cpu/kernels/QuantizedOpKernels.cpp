--- conflicted
+++ resolved
@@ -213,11 +213,7 @@
   auto other_zero_point_vec = Vec256<float>((float)other_zero_point);
   auto other_scale_vec = Vec256<float>(other_scale);
 
-<<<<<<< HEAD
-  auto self_scale_zp_premul_vec = self_scale_vec * self_zero_point_vec.neg();
-=======
   auto self_scale_neg_zp_premul_vec = self_scale_vec * self_zero_point_vec.neg();
->>>>>>> 9b2e2ee2
   auto other_scale_zp_premul_vec = other_scale_vec * other_zero_point_vec.neg();
 
   auto iter = TensorIterator::binary_op(out, self, other);
@@ -237,11 +233,7 @@
         },
         [&](Vec a, Vec b) -> Vec {
           const auto da = a.dequantize(
-<<<<<<< HEAD
-              self_scale_vec, self_zero_point_vec, self_scale_zp_premul_vec);
-=======
               self_scale_vec, self_zero_point_vec, self_scale_neg_zp_premul_vec);
->>>>>>> 9b2e2ee2
           const auto db = b.dequantize(
               other_scale_vec, other_zero_point_vec, other_scale_zp_premul_vec);
           Vec::float_vec_return_type retvals;
@@ -264,26 +256,6 @@
   });
 }
 
-<<<<<<< HEAD
-void qmaxpool_2d_nhwc_kernel(const Tensor &qx,
-                             int64_t iC, // input/output channels
-                             int64_t iH,
-                             int64_t iW, // input sizes
-                             int64_t oH,
-                             int64_t oW, // output sizes
-                             int64_t kH,
-                             int64_t kW, // kernel size
-                             int64_t sH,
-                             int64_t sW, // strides
-                             int64_t pH,
-                             int64_t pW, // padding
-                             int64_t dH,
-                             int64_t dW, // dilation
-                             Tensor &qy) {
-  AT_DISPATCH_QINT_TYPES(qx.scalar_type(), "max_pool2d_nhwc", [&]() {
-    scalar_t *idata = static_cast<scalar_t*>(qx.data_ptr());
-    scalar_t *odata = static_cast<scalar_t*>(qy.data_ptr());
-=======
 void qmaxpool_2d_nhwc_kernel(
     const Tensor& qx,
     int64_t iC, // input/output channels
@@ -303,27 +275,18 @@
   AT_DISPATCH_QINT_TYPES(qx.scalar_type(), "max_pool2d_nhwc", [&]() {
     scalar_t* idata = static_cast<scalar_t*>(qx.data_ptr());
     scalar_t* odata = static_cast<scalar_t*>(qy.data_ptr());
->>>>>>> 9b2e2ee2
 
     // Loop over N
     for (int64_t b = 0; b < qx.size(0); ++b) {
       // Loop over H
-<<<<<<< HEAD
-      auto *i_p = reinterpret_cast<scalar_t::underlying*>(idata + b * iW * iH * iC);
-=======
       auto* i_p =
           reinterpret_cast<scalar_t::underlying*>(idata + b * iW * iH * iC);
->>>>>>> 9b2e2ee2
       for (int64_t row = 0; row < oH; ++row) {
         // Loop over W
         for (int64_t col = 0; col < oW; ++col) {
           // Pointer to output data for this specific N,H,W position
-<<<<<<< HEAD
-          auto *o_p = reinterpret_cast<scalar_t::underlying*>(odata + b * oH * oW * iC + row * oW * iC + col * iC);
-=======
           auto* o_p = reinterpret_cast<scalar_t::underlying*>(
               odata + b * oH * oW * iC + row * oW * iC + col * iC);
->>>>>>> 9b2e2ee2
 
           // Loop over reduction block
           int64_t h_start = row * sH - pH;
@@ -339,14 +302,9 @@
 
           // Interleaved vector loop 4x
           constexpr auto vec_width = Vec256<scalar_t>::size();
-<<<<<<< HEAD
-          for (; c + 4 * vec_width <= iC; c+= 4 * vec_width) {
-            Vec256<scalar_t> acc{scalar_t(std::numeric_limits<scalar_t::underlying>::lowest())};
-=======
           for (; c + 4 * vec_width <= iC; c += 4 * vec_width) {
             Vec256<scalar_t> acc{
                 scalar_t(std::numeric_limits<scalar_t::underlying>::lowest())};
->>>>>>> 9b2e2ee2
             Vec256<scalar_t> accs[4] = {acc, acc, acc, acc};
             int64_t tcntr = 0;
             int64_t x, y;
@@ -354,21 +312,6 @@
               for (x = w_start; x < w_end; x += dW) {
                 for (int i = 0; i < 4; ++i) {
                   tcntr = y * iW + x;
-<<<<<<< HEAD
-                  auto vals = Vec256<scalar_t>::loadu(i_p + tcntr * iC + c + Vec256<scalar_t>::size() * i);
-                  accs[i] = vec256::maximum(accs[i], vals);
-                }
-              }  // for x
-            }  // for y 
-            for (int i = 0; i < 4; ++i) {
-              accs[i].store(o_p + c + Vec256<scalar_t>::size() * i);
-            }
-          }  // for c
-
-          // Vector loop
-          for (; c + vec_width <= iC; c+= vec_width) {
-            Vec256<scalar_t> acc{scalar_t(std::numeric_limits<scalar_t::underlying>::lowest())};
-=======
                   auto vals = Vec256<scalar_t>::loadu(
                       i_p + tcntr * iC + c + Vec256<scalar_t>::size() * i);
                   accs[i] = vec256::maximum(accs[i], vals);
@@ -384,7 +327,6 @@
           for (; c + vec_width <= iC; c += vec_width) {
             Vec256<scalar_t> acc{
                 scalar_t(std::numeric_limits<scalar_t::underlying>::lowest())};
->>>>>>> 9b2e2ee2
             int64_t tcntr = 0;
             int64_t x, y;
             for (y = h_start; y < h_end; y += dH) {
@@ -392,17 +334,10 @@
                 tcntr = y * iW + x;
                 auto vals = Vec256<scalar_t>::loadu(i_p + tcntr * iC + c);
                 acc = vec256::maximum(acc, vals);
-<<<<<<< HEAD
-              }  // for x
-            }  // for y 
-            acc.store(o_p + c);
-          }  // for c
-=======
               } // for x
             } // for y
             acc.store(o_p + c);
           } // for c
->>>>>>> 9b2e2ee2
 
           for (; c < iC; ++c) {
             auto max_val = std::numeric_limits<scalar_t::underlying>::lowest();
@@ -413,18 +348,6 @@
                 tcntr = y * iW + x;
                 auto val = *(i_p + tcntr * iC + c);
                 max_val = std::max(max_val, val);
-<<<<<<< HEAD
-              }  // for x
-            }  // for y
-
-            o_p[c] = max_val;
-          }  // for c
-        }  // for col
-      }  // for row
-    }  // for b
-  });
-} 
-=======
               } // for x
             } // for y
 
@@ -886,7 +809,6 @@
         });
   });
 }
->>>>>>> 9b2e2ee2
 
 } // namespace
 
@@ -895,8 +817,6 @@
 REGISTER_DISPATCH(qadd_relu_stub, &qadd_kernel<true>);
 REGISTER_DISPATCH(qadd_stub, &qadd_kernel<false>);
 REGISTER_DISPATCH(qmaxpool_2d_nhwc_stub, &qmaxpool_2d_nhwc_kernel);
-<<<<<<< HEAD
-=======
 REGISTER_DISPATCH(
     qadaptive_avg_pool2d_nhwc_stub,
     &qadaptive_avg_pool2d_nhwc_kernel);
@@ -907,7 +827,6 @@
 REGISTER_DISPATCH(qcat_nhwc_stub, &qcat_nhwc_kernel<false>);
 REGISTER_DISPATCH(qcat_relu_nhwc_stub, &qcat_nhwc_kernel<true>);
 REGISTER_DISPATCH(qtopk_stub, &qtopk_kernel);
->>>>>>> 9b2e2ee2
 
 } // namespace native
 } // namespace at