#include <ATen/ATen.h>
#include <ATen/core/op_registration/op_registration.h>
#include <ATen/cpp_custom_type_hack.h>
#include <ATen/native/quantized/cpu/fbgemm_utils.h>
#include <ATen/native/quantized/cpu/init_qnnpack.h>
#include <ATen/native/quantized/cpu/qnnpack_utils.h>
#include <ATen/quantized/Quantizer.h>

namespace caffe2 {
#ifdef USE_FBGEMM
// Required for cpp_custom_type_hack to work
CAFFE_KNOWN_TYPE(PackedConvWeight);
#endif
#ifdef USE_PYTORCH_QNNPACK
// Required for cpp_custom_type_hack to work
CAFFE_KNOWN_TYPE(PackedConvWeightsQnnp);
#endif // USE_PYTORCH_QNNPACK
} // namespace caffe2

namespace at {
namespace native {
namespace {
class QConvPackWeightInt8 final : public c10::OperatorKernel {
 public:
#ifdef USE_FBGEMM
  Tensor fbgemm_conv_prepack(
      Tensor weight,
      c10::optional<Tensor> bias,
      torch::List<int64_t> stride,
      torch::List<int64_t> padding,
      torch::List<int64_t> dilation,
      int64_t groups) {
    TORCH_CHECK(
        weight.ndimension() == 4, "Weights are expected to have 4 dimensions");

    TORCH_CHECK(stride.size() == 2, "2D convolution only");
    TORCH_CHECK(
        padding.size() == 2,
        "Specify top/left padding only. \
      bottom/right padding assumed to be equal to top/left");
    TORCH_CHECK(dilation.size() == 2, "2D convolution only");
    int output_channels = weight.size(0);
    int input_channels_per_group = weight.size(1);
    int kernel_h = weight.size(2);
    int kernel_w = weight.size(3);

    // mini-batch doesn't have any impact on how we pack weights
    // so we pass it as 1
    // Input image height/width also don't have any impact on how we pack
    // weights so we can pass any values
    fbgemm::conv_param_t<2> conv_p(
        1, // Mini-Batch
        input_channels_per_group * groups, // input channels
        output_channels,
        {28, 28}, // Image height and width
        groups,
        {kernel_h, kernel_w},
        {static_cast<int>(stride[0]), static_cast<int>(stride[1])},
        {static_cast<int>(padding[0]),
         static_cast<int>(padding[1]),
         static_cast<int>(padding[0]),
         static_cast<int>(padding[1])},
        {static_cast<int>(dilation[0]), static_cast<int>(dilation[1])});

    // FBGEMM expects weights to be in channels last
    auto weight_contig = weight.contiguous(MemoryFormat::ChannelsLast);
    const auto qtype = weight.qscheme();
    std::vector<int32_t> zero_points(1, 0);
    if (qtype == kPerTensorAffine) {
      zero_points[0] = weight.q_zero_point();
    } else if (qtype == kPerChannelAffine) {
<<<<<<< HEAD
      auto axis = weight.q_per_channel_axis();
      TORCH_CHECK(
          axis.size() == 1 && axis[0] == 0,
=======
      int64_t axis = weight.q_per_channel_axis();
      TORCH_CHECK(
          axis == 0,
>>>>>>> 9b2e2ee2
          "Only per output channel quantization is supported for the weights");
      zero_points.resize(output_channels, 0);
      for (int i = 0; i < output_channels; ++i) {
        zero_points[i] = weight.q_per_channel_zero_points()[i].item<int32_t>();
      }
    } else {
      TORCH_CHECK(false, "Unsupported qscheme: ", toString(qtype));
    }

    const int8_t* weight_ptr_int8 =
        reinterpret_cast<int8_t*>(weight_contig.data_ptr<c10::qint8>());

    std::vector<int32_t> col_offsets(output_channels);
    // compute column offsets (Similar to
    // fbgemm::col_offsets_with_zero_pt_s8acc32_ref) please note that offsets
    // include the sum of columns as well as the scalar term weight_zero_point *
    // KDim
    int NDim = output_channels / groups;
    int KDim_per_group = kernel_h * kernel_w * input_channels_per_group;
    for (int g = 0; g < groups; ++g) {
      for (int j = 0; j < NDim; ++j) {
        int32_t sum = 0;
        for (int k = 0; k < KDim_per_group; ++k) {
          sum += weight_ptr_int8[(g * NDim + j) * KDim_per_group + k];
        }
        if (qtype == kPerTensorAffine) {
          col_offsets[g * NDim + j] = sum - zero_points[0] * KDim_per_group;
        } else {
          col_offsets[g * NDim + j] =
              sum - zero_points[g * NDim + j] * KDim_per_group;
        }
      }
    }

    std::vector<float> scales(1, 0.0);
    if (qtype == kPerTensorAffine) {
      scales[0] = weight.q_scale();
    } else if (qtype == kPerChannelAffine) {
      scales.resize(output_channels, 0.0);
      for (int i = 0; i < output_channels; ++i) {
        scales[i] = weight.q_per_channel_scales()[i].item<float>();
      }
    }
    c10::optional<at::Tensor> bias_contig;
    if (bias.has_value()) {
      Tensor bias_vec = bias.value();
      TORCH_CHECK(bias_vec.dim() == 1, "bias should be a vector (1D Tensor)");
      TORCH_CHECK(
          bias_vec.size(0) == output_channels,
          "bias should have K elements: " + std::to_string(output_channels));
      bias_contig = bias->contiguous();
    }
    auto ret_ptr = guts::make_unique<PackedConvWeight>(
        PackedConvWeight{guts::make_unique<fbgemm::PackWeightsForConv<2>>(
                             conv_p, weight_ptr_int8),
                         bias_contig,
                         col_offsets,
                         {kernel_h, kernel_w},
                         scales,
                         zero_points,
                         qtype});
    // TODO: we will need to replace this with torchscript classes at a later
    // point.
    return cpp_custom_type_hack::create(std::move(ret_ptr), weight.options());
  }
#endif // USE_FBGEMM
#ifdef USE_PYTORCH_QNNPACK
  at::Tensor qnnpack_conv_prepack(
      Tensor weight,
      c10::optional<Tensor> bias_in,
      torch::List<int64_t> stride,
      torch::List<int64_t> padding,
      torch::List<int64_t> dilation,
      int64_t groups) {
    TORCH_CHECK(
        weight.ndimension() == 4,
        "quantized::conv_prepack (qnnpack): Weights are expected to have 4 dimensions");
    const auto qtype = weight.qscheme();
    TORCH_CHECK(
        weight.qscheme() == kPerTensorAffine,
        "quantized::conv_prepack (qnnpack): only supports Per Tensor Quantization Scheme")
    TORCH_CHECK(
        stride.size() == 2,
        "quantized::conv_prepack (qnnpack): 2D convolution only");
<<<<<<< HEAD
    TORCH_CHECK(
        padding.size() == 2,
        "quantized::conv_prepack (qnnpack): Specify top/left padding only. \
       bottom/right padding assumed to be equal to top/left");
    TORCH_CHECK(
        dilation.size() == 2,
        " quantized::conv_prepack (qnnpack): 2D convolution only");

    initQNNPACK();

    // QNNPACK expects weights to be of the format {out_c, kH, kW, in_c/groups},
    // but PyTorch lays them out as {out_c, in_c/groups, kH, kW}
    const size_t out_ch = weight.size(0);
    const size_t in_ch = weight.size(1) * groups;
    const uint32_t kernel_h = weight.size(2);
    const uint32_t kernel_w = weight.size(3);

    Tensor bias;
    if (bias_in.has_value()) {
      bias = bias_in.value();
    } else {
      bias = at::empty(out_ch, at::kFloat);
      bias = at::quantize_linear(bias, 1.0, 0, kQInt32);
    }
    TORCH_CHECK(
        !bias.defined() || (bias.ndimension() == 1 && bias.size(0) == out_ch),
        "quantized::conv_prepack (qnnpack): expected bias to be 1-dimensional with ",
        out_ch,
        " elements",
        ", but got bias of size ",
        bias.sizes(),
        " instead");

    uint32_t stride_h = stride[0];
    uint32_t stride_w = stride[1];
    uint32_t pad_t = padding[0];
    uint32_t pad_l = padding[1];
    uint32_t dilation_h = dilation[0];
    uint32_t dilation_w = dilation[1];

    qnnpack::conv_param_t conv_p(
        {kernel_w, kernel_h},
        {stride_w, stride_h},
        {dilation_w, dilation_h},
        {pad_t, pad_l, pad_t, pad_l},
        groups,
        in_ch,
        out_ch,
        weight.q_zero_point(),
        weight.q_scale(),
        std::numeric_limits<uint8_t>::min(),
        std::numeric_limits<uint8_t>::max());

    auto weight_contig = weight.contiguous(MemoryFormat::ChannelsLast);
    auto bias_contig = bias.contiguous();
    auto wt_ptr =
        guts::make_unique<PackedConvWeightsQnnp>(PackedConvWeightsQnnp{
            guts::make_unique<qnnpack::PrePackConvWeights>(
                conv_p,
                (uint8_t*)weight_contig.data_ptr<c10::quint8>(),
                (int32_t*)bias_contig.data_ptr<c10::qint32>()),
            weight_contig,
            bias_contig,
            {kernel_h, kernel_w},
            weight.q_scale(),
            weight.q_zero_point()});

    return cpp_custom_type_hack::create(std::move(wt_ptr), weight.options());
  }
#endif // USE_PYTORCH_QNNPACK
  Tensor operator()(
      Tensor weight,
      c10::optional<Tensor> bias,
      torch::List<int64_t> stride,
      torch::List<int64_t> padding,
      torch::List<int64_t> dilation,
      int64_t groups) {
    auto& ctx = at::globalContext();
#ifdef USE_FBGEMM
    if (ctx.qEngine() == at::QEngine::FBGEMM) {
      return fbgemm_conv_prepack(
          weight, bias, stride, padding, dilation, groups);
    }
#endif
#ifdef USE_PYTORCH_QNNPACK
    if (ctx.qEngine() == at::QEngine::QNNPACK) {
      return qnnpack_conv_prepack(
          weight, bias, stride, padding, dilation, groups);
    }
#endif
    TORCH_INTERNAL_ASSERT(
        "Didn't find engine for operation quantized::conv_prepack ",
        toString(ctx.qEngine()));
    return at::Tensor();
=======
    TORCH_CHECK(
        padding.size() == 2,
        "quantized::conv_prepack (qnnpack): Specify top/left padding only. \
       bottom/right padding assumed to be equal to top/left");
    TORCH_CHECK(
        dilation.size() == 2,
        " quantized::conv_prepack (qnnpack): 2D convolution only");

    initQNNPACK();

    // QNNPACK expects weights to be of the format {out_c, kH, kW, in_c/groups},
    // but PyTorch lays them out as {out_c, in_c/groups, kH, kW}
    const size_t out_ch = weight.size(0);
    const size_t in_ch = weight.size(1) * groups;
    const uint32_t kernel_h = weight.size(2);
    const uint32_t kernel_w = weight.size(3);

    Tensor bias_fp32;
    if (bias_in.has_value()) {
      bias_fp32 = bias_in.value();
    } else {
      bias_fp32 = at::zeros(out_ch, weight.options().dtype(at::kFloat));
    }
    TORCH_CHECK(
        !bias_fp32.defined() || (bias_fp32.ndimension() == 1 && bias_fp32.size(0) == out_ch),
        "quantized::conv_prepack (qnnpack): expected bias to be 1-dimensional with ",
        out_ch,
        " elements",
        ", but got bias of size ",
        bias_fp32.sizes(),
        " instead");

    uint32_t stride_h = stride[0];
    uint32_t stride_w = stride[1];
    uint32_t pad_t = padding[0];
    uint32_t pad_l = padding[1];
    uint32_t dilation_h = dilation[0];
    uint32_t dilation_w = dilation[1];

    qnnpack::conv_param_t conv_p(
        {kernel_w, kernel_h},
        {stride_w, stride_h},
        {dilation_w, dilation_h},
        {pad_t, pad_l, pad_t, pad_l},
        groups,
        in_ch,
        out_ch,
        weight.q_zero_point(),
        weight.q_scale(),
        std::numeric_limits<uint8_t>::min(),
        std::numeric_limits<uint8_t>::max());

    auto weight_contig = weight.contiguous(MemoryFormat::ChannelsLast);
    auto weight_zp = weight.q_zero_point() + 128;

    int8_t* w_data = (int8_t*)weight_contig.data_ptr<c10::qint8>();
    Tensor qnnp_weight = at::_empty_affine_quantized(
        weight_contig.sizes(),
        at::device(kCPU).dtype(kQUInt8),
        weight.q_scale(),
        weight_zp);
    auto* qnnp_w_data = qnnp_weight.data_ptr<c10::quint8>();
    for (int i = 0; i < weight_contig.numel(); ++i) {
      qnnp_w_data[i] = static_cast<c10::quint8>(w_data[i] + 128);
    }
    // We set the pre-packed conv weights to nullptr below as we call pre-pack
    // during the first invocation of operator run. Refer to qconv.cpp for more
    // details. TODO Update to actually call pre-pack here once bias is removed
    // from pre-packing step.
    auto wt_ptr = guts::make_unique<PackedConvWeightsQnnp>(
        PackedConvWeightsQnnp{nullptr, /* PrePackConvWeights */
                              weight_contig, /* int8_t weight */
                              bias_fp32.contiguous(), /* fp32 bias */
                              c10::nullopt, /* input_scale */
                              {kernel_h, kernel_w},
                              weight.q_scale(),
                              weight_zp});

    return cpp_custom_type_hack::create(std::move(wt_ptr), weight.options());
  }
#endif // USE_PYTORCH_QNNPACK
  Tensor operator()(
      Tensor weight,
      c10::optional<Tensor> bias,
      torch::List<int64_t> stride,
      torch::List<int64_t> padding,
      torch::List<int64_t> dilation,
      int64_t groups) {
    auto& ctx = at::globalContext();
#ifdef USE_FBGEMM
    if (ctx.qEngine() == at::QEngine::FBGEMM) {
      return fbgemm_conv_prepack(
          weight, bias, stride, padding, dilation, groups);
    }
#endif
#ifdef USE_PYTORCH_QNNPACK
    if (ctx.qEngine() == at::QEngine::QNNPACK) {
      return qnnpack_conv_prepack(
          weight, bias, stride, padding, dilation, groups);
    }
#endif
    TORCH_CHECK(
        false,
        "Didn't find engine for operation quantized::conv_prepack ",
        toString(ctx.qEngine()));
>>>>>>> 9b2e2ee2
  }
};

static auto registry = c10::RegisterOperators().op(
    "quantized::conv_prepack",
    c10::RegisterOperators::options().kernel<QConvPackWeightInt8>(
        TensorTypeId::QuantizedCPUTensorId));

} // namespace
} // namespace native
} // namespace at<|MERGE_RESOLUTION|>--- conflicted
+++ resolved
@@ -69,15 +69,9 @@
     if (qtype == kPerTensorAffine) {
       zero_points[0] = weight.q_zero_point();
     } else if (qtype == kPerChannelAffine) {
-<<<<<<< HEAD
-      auto axis = weight.q_per_channel_axis();
-      TORCH_CHECK(
-          axis.size() == 1 && axis[0] == 0,
-=======
       int64_t axis = weight.q_per_channel_axis();
       TORCH_CHECK(
           axis == 0,
->>>>>>> 9b2e2ee2
           "Only per output channel quantization is supported for the weights");
       zero_points.resize(output_channels, 0);
       for (int i = 0; i < output_channels; ++i) {
@@ -162,7 +156,6 @@
     TORCH_CHECK(
         stride.size() == 2,
         "quantized::conv_prepack (qnnpack): 2D convolution only");
-<<<<<<< HEAD
     TORCH_CHECK(
         padding.size() == 2,
         "quantized::conv_prepack (qnnpack): Specify top/left padding only. \
@@ -180,20 +173,19 @@
     const uint32_t kernel_h = weight.size(2);
     const uint32_t kernel_w = weight.size(3);
 
-    Tensor bias;
+    Tensor bias_fp32;
     if (bias_in.has_value()) {
-      bias = bias_in.value();
+      bias_fp32 = bias_in.value();
     } else {
-      bias = at::empty(out_ch, at::kFloat);
-      bias = at::quantize_linear(bias, 1.0, 0, kQInt32);
-    }
-    TORCH_CHECK(
-        !bias.defined() || (bias.ndimension() == 1 && bias.size(0) == out_ch),
+      bias_fp32 = at::zeros(out_ch, weight.options().dtype(at::kFloat));
+    }
+    TORCH_CHECK(
+        !bias_fp32.defined() || (bias_fp32.ndimension() == 1 && bias_fp32.size(0) == out_ch),
         "quantized::conv_prepack (qnnpack): expected bias to be 1-dimensional with ",
         out_ch,
         " elements",
         ", but got bias of size ",
-        bias.sizes(),
+        bias_fp32.sizes(),
         " instead");
 
     uint32_t stride_h = stride[0];
@@ -217,18 +209,30 @@
         std::numeric_limits<uint8_t>::max());
 
     auto weight_contig = weight.contiguous(MemoryFormat::ChannelsLast);
-    auto bias_contig = bias.contiguous();
-    auto wt_ptr =
-        guts::make_unique<PackedConvWeightsQnnp>(PackedConvWeightsQnnp{
-            guts::make_unique<qnnpack::PrePackConvWeights>(
-                conv_p,
-                (uint8_t*)weight_contig.data_ptr<c10::quint8>(),
-                (int32_t*)bias_contig.data_ptr<c10::qint32>()),
-            weight_contig,
-            bias_contig,
-            {kernel_h, kernel_w},
-            weight.q_scale(),
-            weight.q_zero_point()});
+    auto weight_zp = weight.q_zero_point() + 128;
+
+    int8_t* w_data = (int8_t*)weight_contig.data_ptr<c10::qint8>();
+    Tensor qnnp_weight = at::_empty_affine_quantized(
+        weight_contig.sizes(),
+        at::device(kCPU).dtype(kQUInt8),
+        weight.q_scale(),
+        weight_zp);
+    auto* qnnp_w_data = qnnp_weight.data_ptr<c10::quint8>();
+    for (int i = 0; i < weight_contig.numel(); ++i) {
+      qnnp_w_data[i] = static_cast<c10::quint8>(w_data[i] + 128);
+    }
+    // We set the pre-packed conv weights to nullptr below as we call pre-pack
+    // during the first invocation of operator run. Refer to qconv.cpp for more
+    // details. TODO Update to actually call pre-pack here once bias is removed
+    // from pre-packing step.
+    auto wt_ptr = guts::make_unique<PackedConvWeightsQnnp>(
+        PackedConvWeightsQnnp{nullptr, /* PrePackConvWeights */
+                              weight_contig, /* int8_t weight */
+                              bias_fp32.contiguous(), /* fp32 bias */
+                              c10::nullopt, /* input_scale */
+                              {kernel_h, kernel_w},
+                              weight.q_scale(),
+                              weight_zp});
 
     return cpp_custom_type_hack::create(std::move(wt_ptr), weight.options());
   }
@@ -253,117 +257,10 @@
           weight, bias, stride, padding, dilation, groups);
     }
 #endif
-    TORCH_INTERNAL_ASSERT(
-        "Didn't find engine for operation quantized::conv_prepack ",
-        toString(ctx.qEngine()));
-    return at::Tensor();
-=======
-    TORCH_CHECK(
-        padding.size() == 2,
-        "quantized::conv_prepack (qnnpack): Specify top/left padding only. \
-       bottom/right padding assumed to be equal to top/left");
-    TORCH_CHECK(
-        dilation.size() == 2,
-        " quantized::conv_prepack (qnnpack): 2D convolution only");
-
-    initQNNPACK();
-
-    // QNNPACK expects weights to be of the format {out_c, kH, kW, in_c/groups},
-    // but PyTorch lays them out as {out_c, in_c/groups, kH, kW}
-    const size_t out_ch = weight.size(0);
-    const size_t in_ch = weight.size(1) * groups;
-    const uint32_t kernel_h = weight.size(2);
-    const uint32_t kernel_w = weight.size(3);
-
-    Tensor bias_fp32;
-    if (bias_in.has_value()) {
-      bias_fp32 = bias_in.value();
-    } else {
-      bias_fp32 = at::zeros(out_ch, weight.options().dtype(at::kFloat));
-    }
-    TORCH_CHECK(
-        !bias_fp32.defined() || (bias_fp32.ndimension() == 1 && bias_fp32.size(0) == out_ch),
-        "quantized::conv_prepack (qnnpack): expected bias to be 1-dimensional with ",
-        out_ch,
-        " elements",
-        ", but got bias of size ",
-        bias_fp32.sizes(),
-        " instead");
-
-    uint32_t stride_h = stride[0];
-    uint32_t stride_w = stride[1];
-    uint32_t pad_t = padding[0];
-    uint32_t pad_l = padding[1];
-    uint32_t dilation_h = dilation[0];
-    uint32_t dilation_w = dilation[1];
-
-    qnnpack::conv_param_t conv_p(
-        {kernel_w, kernel_h},
-        {stride_w, stride_h},
-        {dilation_w, dilation_h},
-        {pad_t, pad_l, pad_t, pad_l},
-        groups,
-        in_ch,
-        out_ch,
-        weight.q_zero_point(),
-        weight.q_scale(),
-        std::numeric_limits<uint8_t>::min(),
-        std::numeric_limits<uint8_t>::max());
-
-    auto weight_contig = weight.contiguous(MemoryFormat::ChannelsLast);
-    auto weight_zp = weight.q_zero_point() + 128;
-
-    int8_t* w_data = (int8_t*)weight_contig.data_ptr<c10::qint8>();
-    Tensor qnnp_weight = at::_empty_affine_quantized(
-        weight_contig.sizes(),
-        at::device(kCPU).dtype(kQUInt8),
-        weight.q_scale(),
-        weight_zp);
-    auto* qnnp_w_data = qnnp_weight.data_ptr<c10::quint8>();
-    for (int i = 0; i < weight_contig.numel(); ++i) {
-      qnnp_w_data[i] = static_cast<c10::quint8>(w_data[i] + 128);
-    }
-    // We set the pre-packed conv weights to nullptr below as we call pre-pack
-    // during the first invocation of operator run. Refer to qconv.cpp for more
-    // details. TODO Update to actually call pre-pack here once bias is removed
-    // from pre-packing step.
-    auto wt_ptr = guts::make_unique<PackedConvWeightsQnnp>(
-        PackedConvWeightsQnnp{nullptr, /* PrePackConvWeights */
-                              weight_contig, /* int8_t weight */
-                              bias_fp32.contiguous(), /* fp32 bias */
-                              c10::nullopt, /* input_scale */
-                              {kernel_h, kernel_w},
-                              weight.q_scale(),
-                              weight_zp});
-
-    return cpp_custom_type_hack::create(std::move(wt_ptr), weight.options());
-  }
-#endif // USE_PYTORCH_QNNPACK
-  Tensor operator()(
-      Tensor weight,
-      c10::optional<Tensor> bias,
-      torch::List<int64_t> stride,
-      torch::List<int64_t> padding,
-      torch::List<int64_t> dilation,
-      int64_t groups) {
-    auto& ctx = at::globalContext();
-#ifdef USE_FBGEMM
-    if (ctx.qEngine() == at::QEngine::FBGEMM) {
-      return fbgemm_conv_prepack(
-          weight, bias, stride, padding, dilation, groups);
-    }
-#endif
-#ifdef USE_PYTORCH_QNNPACK
-    if (ctx.qEngine() == at::QEngine::QNNPACK) {
-      return qnnpack_conv_prepack(
-          weight, bias, stride, padding, dilation, groups);
-    }
-#endif
     TORCH_CHECK(
         false,
         "Didn't find engine for operation quantized::conv_prepack ",
         toString(ctx.qEngine()));
->>>>>>> 9b2e2ee2
   }
 };
 
