#include <ATen/ATen.h>
#include <ATen/core/op_registration/op_registration.h>
#include <ATen/cpp_custom_type_hack.h>
#include <ATen/native/quantized/cpu/fbgemm_utils.h>
#include <ATen/native/quantized/cpu/qnnpack_utils.h>
<<<<<<< HEAD
=======
#include <caffe2/utils/threadpool/ThreadPoolMobile.h>
>>>>>>> 9b2e2ee2

#include <algorithm>
#include <string>

namespace at {
namespace native {
namespace {

template <bool ReluFused>
class QLinearInt8 final : public torch::OperatorKernel {
 public:
#ifdef USE_FBGEMM
  at::Tensor fbgemm_linear(
      at::Tensor input,
      at::Tensor packed_weight,
      double output_scale,
      int64_t output_zero_point) {
    // uint8 * int8 -> uint8 (no quantization/dequantization)

    // We make a strong guarantee that models using these operators will have
    // the same numerics across different machines. Therefore, we do not provide
    // a fallback path and rather fail loudly if we cannot run FBGEMM.
    TORCH_CHECK(
        fbgemm::fbgemmSupportedCPU(), "Your CPU does not support FBGEMM.");

    // TODO: contiguous is called for further jit optimizations.
    auto input_contig = input.contiguous();
    const auto* input_ptr =
        reinterpret_cast<uint8_t*>(input_contig.data_ptr<c10::quint8>());

    TORCH_CHECK(
        input.dim() >= 2,
        "The dimension of input tensor should be larger than or equal to 2");
    // C(output) = A(input) x B(weight), where C, A, B are M x N, M x K, K x N
    // matrices, respectively.
    int64_t M = size_to_dim_(input.dim() - 1, input.sizes());

    // Pull out the PackBMatrix and col_offsets instance from the owning tensor.
    auto& pack_ptr =
        cpp_custom_type_hack::cast<PackedLinearWeight>(packed_weight);
    auto packB = pack_ptr.w.get();
    // packB->printPackedMatrix("packedB inside fbgemm_linear (QLinearInt8): ");
    auto& col_offsets = pack_ptr.col_offsets;

    int64_t N = static_cast<int64_t>(packB->numCols());
    int64_t K = input.size(input.dim() - 1);
    TORCH_CHECK(
        K == static_cast<int64_t>(packB->numRows()),
        "The number of rows in the packB should be equal to K: " +
            std::to_string(K));

    float input_scale_float = input.q_scale();
    int32_t input_zero_point_int32 = input.q_zero_point();

    std::vector<float> output_multiplier_float(1, 0.0);
    std::vector<float> act_times_w_scale(1, 0.0);
    TORCH_CHECK(
        pack_ptr.w_scale.size() == pack_ptr.w_zp.size(),
        "Weight scales and zero points vectors should have the same size.");
    if (pack_ptr.q_scheme == kPerTensorAffine) {
      // Process the per tensor quantization.
      act_times_w_scale[0] = (input_scale_float * pack_ptr.w_scale[0]);
      output_multiplier_float[0] =
          act_times_w_scale[0] / static_cast<float>(output_scale);
    } else if (pack_ptr.q_scheme == kPerChannelAffine) {
      // Process the per channel quantization.
      output_multiplier_float.resize(N, 0.0);
      act_times_w_scale.resize(N, 1.0f);
      for (int i = 0; i < N; ++i) {
        act_times_w_scale[i] = (input_scale_float * pack_ptr.w_scale[i]);
        output_multiplier_float[i] =
            act_times_w_scale[i] / static_cast<float>(output_scale);
      }
    }
    int32_t output_zero_point_int32 = static_cast<int32_t>(output_zero_point);

    // This operation does the following:
    // 1) Creates a "row buffer" vector with offset values that must be added
    //    to the integer matrix multiplication operation to ensure correctness.
    //    This "row buffer" is also called the row offset, and it is needed when
    //    we use affine quantization for weights.
    // 2) Packs the resulting quantized matrix into vector-register and cache
    //    friendly tiles.
    //
    //  Note this is not executed eagerly, but rather within the fbgemmPacked
    //  call below.
    fbgemm::PackAWithRowOffset<uint8_t> packA(
        /*trans=*/fbgemm::matrix_op_t::NoTranspose,
        /*nRow=*/M,
        /*nCol=*/K,
        /*smat=*/input_ptr,
        /*ld=*/K,
        /*pmat=*/nullptr); // Currently, packA manages ownership of `pmat`.
                           // TODO: Consider a way to pre-allocate and reuse
                           // pmat buffer.

    // ReQuantizeOutput requires pointers to the zero point values,
    // since in the case of rowwise quantization these will be arrays rather
    // than scalars. But in this case, we're doing whole-tensor quantization so
    // we just pass a pointer to the scale values (and internally
    // ReQuantizeOutput won't index past 0.

    // This is the end of the pipeline, pass the resulting matrix through.
    fbgemm::DoNothing<> doNothingObj{};

    const float* bias_ptr = nullptr;
    at::Tensor bias;
    if (pack_ptr.bias.has_value()) {
      bias = pack_ptr.bias.value();
      bias = bias.contiguous();
      TORCH_CHECK(bias.dim() == 1, "bias should be a vector (1D Tensor)");
      TORCH_CHECK(
          bias.size(0) == N,
          "bias should have N elements: " + std::to_string(N));
      bias_ptr = reinterpret_cast<float*>(bias.data_ptr<float>());
    }

    // The resulting matrix here is 2-D, let's view it with the original
    // left hand dimensions of the input. Here are two examples:
    // 1. If the input tensor is {M, K}, the output tensor is {M, N}.
    // 2. If the input tensor is {b, M, K}, the output tensor is {b, M, N}.
    std::vector<int64_t> out_sizes = input.sizes().vec();
    out_sizes.back() = N;
    // Allocate output Tensor and a buffer for fbgemmPacked to use
    auto output = _empty_affine_quantized(
        out_sizes,
        at::device(kCPU).dtype(kQUInt8),
        output_scale,
        output_zero_point);

    auto buffer = at::zeros_like(output, output.options().dtype(at::kInt));

    if (pack_ptr.q_scheme == kPerTensorAffine) {
      // Process the per tensor quantization.
      //
      // After the uint8 * int8 matrix multiplication is performed, this
      // operation does:
      //  1) Add in row and column offsets to the rows and columns,
      //  respectively.
      //  2) Add in the bias term.
      fbgemm::ReQuantizeOutput<
          ReluFused,
          fbgemm::QuantizationGranularity::TENSOR,
          float>
          outputProcObj(
              doNothingObj,
              output_multiplier_float.data(),
              output_zero_point_int32,
              input_zero_point_int32,
              pack_ptr.w_zp.data(),
              packA.getRowOffsetBuffer(),
              col_offsets.data(),
              bias_ptr,
              N, /* nCol */
              1 /* groups */,
              act_times_w_scale.data());

      // Do the GEMM
      fbgemm::fbgemmPacked(
          /*packA=*/packA,
          /*packB=*/*packB,
          /*C=*/reinterpret_cast<uint8_t*>(output.data_ptr<c10::quint8>()),
          /*C_buffer=*/buffer.data_ptr<int32_t>(),
          /*ldc=*/N,
          /*outProcess=*/outputProcObj,
          /*thread_id=*/0,
          /*num_threads=*/1);
    } else if (pack_ptr.q_scheme == kPerChannelAffine) {
      // Process the per channel quantization.
      //
      // After the uint8 * int8 matrix multiplication is performed, this
      // operation does:
      //  1) Add in row and column offsets to the rows and columns,
      //  respectively.
      //  2) Add in the bias term.
      fbgemm::ReQuantizeOutput<
          ReluFused,
          fbgemm::QuantizationGranularity::OUT_CHANNEL,
          float>
          outputProcObj(
              doNothingObj,
              output_multiplier_float.data(),
              output_zero_point_int32,
              input_zero_point_int32,
              pack_ptr.w_zp.data(),
              packA.getRowOffsetBuffer(),
              col_offsets.data(),
              bias_ptr,
              N, /*nCol=*/
              1, /* groups*/
              act_times_w_scale.data());

      // Do the GEMM
      fbgemm::fbgemmPacked(
          /*packA=*/packA,
          /*packB=*/*packB,
          /*C=*/reinterpret_cast<uint8_t*>(output.data_ptr<c10::quint8>()),
          /*C_buffer=*/buffer.data_ptr<int32_t>(),
          /*ldc=*/N,
          /*outProcess=*/outputProcObj,
          /*thread_id=*/0,
          /*num_threads=*/1);
    }
    return output;
  }
#endif
#ifdef USE_PYTORCH_QNNPACK
  at::Tensor qnnpack_linear(
      at::Tensor input,
      at::Tensor packed_weight,
      double output_scale,
      int64_t output_zero_point) {
    TORCH_CHECK(
        input.dim() >= 2,
        "quantized::linear(): Input tensor rank should be >= 2");
    auto input_contig = input.contiguous();

    auto& pack_ptr =
        cpp_custom_type_hack::cast<PackedLinearWeightsQnnp>(packed_weight);
    auto packB = pack_ptr.w.get();
    auto kernel_zp = pack_ptr.w_zp;
    auto kernel_scale = pack_ptr.w_scale;
<<<<<<< HEAD
=======
    size_t rows_w = pack_ptr.bias.size(0);
    size_t cols_w = input_contig.size(input_contig.dim() - 1);
    auto input_scale = input_contig.q_scale();

    if (!pack_ptr.input_scale.has_value() ||
        pack_ptr.input_scale.value() != input_scale) {
      // Get the original weight and adjust it to uint8 from int8
      auto weight_contig = pack_ptr.orig_weight;
      auto bias_fp32 = pack_ptr.bias;
      int8_t* w_data = (int8_t*)weight_contig.data_ptr<c10::qint8>();
      Tensor qnnp_weight = at::_empty_affine_quantized(
          weight_contig.sizes(),
          at::device(kCPU).dtype(kQUInt8),
          kernel_scale,
          kernel_zp);
      auto* qnnp_w_data = qnnp_weight.data_ptr<c10::quint8>();
      for (int i = 0; i < weight_contig.numel(); ++i) {
        qnnp_w_data[i] = static_cast<c10::quint8>(w_data[i] + 128);
      }
      // Original bias was float, so we requantize it here.
      auto bias = at::quantize_per_tensor(
          bias_fp32, kernel_scale * input_scale, 0, kQInt32);
      // Update the input scale to not pack again.
      pack_ptr.input_scale = input_scale;
      pack_ptr.w.reset();
      pack_ptr.w = guts::make_unique<qnnpack::PackBMatrix>(
          cols_w /* input_channels */,
          rows_w /* output_channels */,
          kernel_zp,
          kernel_scale,
          (uint8_t*)qnnp_w_data,
          (int32_t*)bias.data_ptr<c10::qint32>());
      packB = pack_ptr.w.get();
    }
>>>>>>> 9b2e2ee2

    size_t rows_input = 1;
    size_t cols_input = input_contig.size(input_contig.dim() - 1);
    for (size_t i = 0; i < input_contig.dim() - 1; ++i) {
      rows_input *= input_contig.size(i);
    }

<<<<<<< HEAD
    size_t rows_w = packB->getOutputChannels();
    size_t cols_w = packB->getInputChannels();

=======
>>>>>>> 9b2e2ee2
    TORCH_CHECK(
        cols_input == cols_w,
        "quantized::linear(): input size does not match weight dimension 1 size: \
         got ",
        cols_input,
        " but expected ",
        cols_w);

    // Allocate output Tensor and a buffer for QNNPACK to use
    Tensor output = at::_empty_affine_quantized(
        {static_cast<long>(rows_input), static_cast<long>(rows_w)},
        input.options(),
        output_scale,
        output_zero_point);

    auto output_min = ReluFused
        ? activationLimits(output_scale, output_zero_point, Activation::RELU)
              .first
        : std::numeric_limits<uint8_t>::min();
    auto output_max = ReluFused
        ? activationLimits(output_scale, output_zero_point, Activation::RELU)
              .second
        : std::numeric_limits<uint8_t>::max();
<<<<<<< HEAD
=======
    TORCH_INTERNAL_ASSERT(packB != nullptr, "Packed Weights are NULL");
>>>>>>> 9b2e2ee2
    const pytorch_qnnp_status runStatus = qnnpack::qnnpackLinear(
        rows_input /* batch_size */,
        cols_input /* input_channels */,
        rows_w /* output_channels */,
        input_contig.q_zero_point(),
        input_contig.q_scale(),
        kernel_zp,
        kernel_scale,
        output_zero_point,
        output_scale,
        output_min,
        output_max,
        (uint8_t*)input_contig.data_ptr<c10::quint8>(),
        cols_input /* input_stride */,
        packB->getPackedWeights(),
        (uint8_t*)output.data_ptr<c10::quint8>(),
        rows_w /* output_stride */,
<<<<<<< HEAD
        nullptr /* threadpool */);
=======
        caffe2::mobile_pthreadpool() /* threadpool */);
>>>>>>> 9b2e2ee2

    TORCH_INTERNAL_ASSERT(
        runStatus == pytorch_qnnp_status_success,
        "failed to run QNNPACK Linear operator");

    return output;
  }
#endif
  at::Tensor operator()(
      at::Tensor input,
      at::Tensor packed_weight,
      double output_scale,
      int64_t output_zero_point) {
    auto& ctx = at::globalContext();

#ifdef USE_FBGEMM
    if (ctx.qEngine() == at::QEngine::FBGEMM) {
      return fbgemm_linear(
          input, packed_weight, output_scale, output_zero_point);
    }
#endif
#ifdef USE_PYTORCH_QNNPACK
    if (ctx.qEngine() == at::QEngine::QNNPACK) {
      return qnnpack_linear(
          input, packed_weight, output_scale, output_zero_point);
    }
#endif
<<<<<<< HEAD
    TORCH_INTERNAL_ASSERT(
        "Didn't find engine for operation quantized::linear ",
        toString(ctx.qEngine()));
    return at::Tensor();
=======
    TORCH_CHECK(
        false,
        "Didn't find engine for operation quantized::linear ",
        toString(ctx.qEngine()));
>>>>>>> 9b2e2ee2
  }
};

static auto registry =
    torch::RegisterOperators()
        .op("quantized::linear(Tensor X, Tensor W_prepack, float Y_scale_i, int Y_zero_point_i) -> Tensor Y",
            torch::RegisterOperators::options().kernel<QLinearInt8<false>>(
                TensorTypeId::QuantizedCPUTensorId))
        .op("quantized::linear_relu(Tensor X, Tensor W_prepack, float Y_scale_i, int Y_zero_point_i) -> Tensor Y",
            torch::RegisterOperators::options().kernel<QLinearInt8<true>>(
                TensorTypeId::QuantizedCPUTensorId));
} // namespace
} // namespace native
} // namespace at<|MERGE_RESOLUTION|>--- conflicted
+++ resolved
@@ -3,10 +3,7 @@
 #include <ATen/cpp_custom_type_hack.h>
 #include <ATen/native/quantized/cpu/fbgemm_utils.h>
 #include <ATen/native/quantized/cpu/qnnpack_utils.h>
-<<<<<<< HEAD
-=======
 #include <caffe2/utils/threadpool/ThreadPoolMobile.h>
->>>>>>> 9b2e2ee2
 
 #include <algorithm>
 #include <string>
@@ -229,8 +226,6 @@
     auto packB = pack_ptr.w.get();
     auto kernel_zp = pack_ptr.w_zp;
     auto kernel_scale = pack_ptr.w_scale;
-<<<<<<< HEAD
-=======
     size_t rows_w = pack_ptr.bias.size(0);
     size_t cols_w = input_contig.size(input_contig.dim() - 1);
     auto input_scale = input_contig.q_scale();
@@ -265,7 +260,6 @@
           (int32_t*)bias.data_ptr<c10::qint32>());
       packB = pack_ptr.w.get();
     }
->>>>>>> 9b2e2ee2
 
     size_t rows_input = 1;
     size_t cols_input = input_contig.size(input_contig.dim() - 1);
@@ -273,12 +267,6 @@
       rows_input *= input_contig.size(i);
     }
 
-<<<<<<< HEAD
-    size_t rows_w = packB->getOutputChannels();
-    size_t cols_w = packB->getInputChannels();
-
-=======
->>>>>>> 9b2e2ee2
     TORCH_CHECK(
         cols_input == cols_w,
         "quantized::linear(): input size does not match weight dimension 1 size: \
@@ -302,10 +290,7 @@
         ? activationLimits(output_scale, output_zero_point, Activation::RELU)
               .second
         : std::numeric_limits<uint8_t>::max();
-<<<<<<< HEAD
-=======
     TORCH_INTERNAL_ASSERT(packB != nullptr, "Packed Weights are NULL");
->>>>>>> 9b2e2ee2
     const pytorch_qnnp_status runStatus = qnnpack::qnnpackLinear(
         rows_input /* batch_size */,
         cols_input /* input_channels */,
@@ -323,11 +308,7 @@
         packB->getPackedWeights(),
         (uint8_t*)output.data_ptr<c10::quint8>(),
         rows_w /* output_stride */,
-<<<<<<< HEAD
-        nullptr /* threadpool */);
-=======
         caffe2::mobile_pthreadpool() /* threadpool */);
->>>>>>> 9b2e2ee2
 
     TORCH_INTERNAL_ASSERT(
         runStatus == pytorch_qnnp_status_success,
@@ -355,17 +336,10 @@
           input, packed_weight, output_scale, output_zero_point);
     }
 #endif
-<<<<<<< HEAD
-    TORCH_INTERNAL_ASSERT(
-        "Didn't find engine for operation quantized::linear ",
-        toString(ctx.qEngine()));
-    return at::Tensor();
-=======
     TORCH_CHECK(
         false,
         "Didn't find engine for operation quantized::linear ",
         toString(ctx.qEngine()));
->>>>>>> 9b2e2ee2
   }
 };
 
