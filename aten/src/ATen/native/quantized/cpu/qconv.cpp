#include <ATen/ATen.h>
#include <ATen/SmallVector.h>
#include <ATen/core/op_registration/op_registration.h>
#include <ATen/cpp_custom_type_hack.h>
#include <ATen/native/quantized/cpu/fbgemm_utils.h>
#include <ATen/native/quantized/cpu/qnnpack_utils.h>
<<<<<<< HEAD
=======
#include <caffe2/utils/threadpool/ThreadPoolMobile.h>
>>>>>>> 9b2e2ee2
#include <cmath>

namespace at {
namespace native {
namespace {

SmallVector<int64_t, 4> convOutputShape(
    int N, // mini-batch
    int K, // output channels
    int H, // input height
    int W, // input width
    const std::vector<int64_t>& kernel,
    const torch::List<int64_t>& stride,
    const torch::List<int64_t>& padding,
    const torch::List<int64_t>& dilation) {
  SmallVector<int64_t, 4> out_shape;
  out_shape.push_back(N);

  int H_out = std::floor(
      (H + 2 * padding[0] - dilation[0] * (kernel[0] - 1) - 1) / stride[0] + 1);
  int W_out = std::floor(
      (W + 2 * padding[1] - dilation[1] * (kernel[1] - 1) - 1) / stride[1] + 1);
  out_shape.push_back(H_out);
  out_shape.push_back(W_out);
  // TODO: reorder it to NCHW order once the memory format regression is fixed
  out_shape.push_back(K);

  return out_shape;
}

/*
 * FBGEMM uses vpmaddubsw instruction to multiply activations (uint8_t) and
 * weights (int8_t).
 *
 * https://software.intel.com/sites/landingpage/IntrinsicsGuide/#text=_mm256_maddubs_epi16&expand=3284,3530
 *
 * vpmaddubsw operates on a vector of activations and a vector of
 * weights. If these vectors are
 *
 *    A (uint8_t) = a0, a1, a2, a3 ...
 *
 * and
 *
 *    B (int8_t)  = b0, b1, b2, b3 ...
 *
 * the result of this instruction is an int16_t vector with values
 *
 *    C (int16_t) = a0*b0 + a1*b1, a2*b2 + a3*b3 ...
 *
 * For large values of A and/or B the result (a0*b0 + a1*b1) might not fit into
 * an int16_t number. So the instruction saturates them to max (or min) possible
 * value of an int16_t number. Such behavior is expected for the
 * implementation below.
 *
 * For example, a0 = 255, a1 = 255, b0 = 127 and b1 = 127 the actual result
 * 64770 overflows for an int16_t number (-32768, 32767) so the returned result
 * is 32767.
 *
 */
template <bool ReluFused>
class QConv2dInt8 final : public c10::OperatorKernel {
 public:
  void conv_checks(
      int64_t act_dims,
      int64_t stride_dims,
      int64_t padding_dims,
      int64_t dilation_dims) {
    TORCH_CHECK(
        act_dims == 4,
        "quantized::conv2d(): Expected activation tensor to have 4 dimensions.");
    TORCH_CHECK(
        stride_dims == 2, "quantized::conv2d(): Supports 2D convolution only");
    TORCH_CHECK(
        padding_dims == 2, "quantized::conv2d(): Supports 2D convolution only");
    TORCH_CHECK(
        dilation_dims == 2,
        "quantized::conv2d(): Supports 2D convolution only");
  }
#ifdef USE_FBGEMM
  at::Tensor fbgemm_conv(
      Tensor act,
      Tensor packed_weight,
      torch::List<int64_t> stride,
      torch::List<int64_t> padding,
      torch::List<int64_t> dilation,
      int64_t groups,
      double output_scale,
      int64_t output_zero_point) {
    // Quantized kernels are all written with NHWC (channels last) layout in
    // mind. Ideally, we'd be compatible with conv2d behavior and preserve the
    // inputs layout as is (doing necessary upconversions).
    //
    // However, to be more robust, for now we just force output layout to always
    // be NHWC (channels last), thus opportunistically improving perf.
    //
    // This might change when full memory format support lands
    // See https://github.com/pytorch/pytorch/issues/23403
    TORCH_CHECK(
        fbgemm::fbgemmSupportedCPU(), "Your CPU does not support FBGEMM.");
    conv_checks(
        act.ndimension(), stride.size(), padding.size(), dilation.size());

    int N = act.size(0);
    int C = act.size(1);
    int H = act.size(2);
    int W = act.size(3);

    // FBGEMM requires NHWC
    // TODO: change it to contiguous(MemoryFormat::ChannelsLast) once a perf
    // regression of it is fixed. Today it's equivalent because `act` sizes
    // are not used below
    Tensor act_contig = act.permute({0, 2, 3, 1}).contiguous();
    const uint8_t* act_ptr =
        reinterpret_cast<uint8_t*>(act_contig.data_ptr<c10::quint8>());

    PackedConvWeight& pack_ptr =
        cpp_custom_type_hack::cast<PackedConvWeight>(packed_weight);
    auto packB = pack_ptr.w.get();
    auto& col_offsets = pack_ptr.col_offsets;
    auto& kernel = pack_ptr.kernel;

    int K = packB->outputChannels();

    int pad_l = padding[0];
    int pad_t = padding[1];
    int stride_h = stride[0];
    int stride_w = stride[1];
    int kernel_h = kernel[0];
    int kernel_w = kernel[1];
    // clang-format off
    TORCH_CHECK(C == (packB->inputChannels()),
        "[QConv2D] Given groups=", groups, ", weight of size ",
        K, ", ",  kernel_h, ", ", kernel_w, ", ", packB->inputChannels(),
        ", expected input (NCHW) ", N, ", ", C, ", ", H, ", ", W,
        " to have ", (packB->inputChannels() * groups),
        " channels, but got ", C, " channels instead");
    // clang-format on
    fbgemm::conv_param_t<> conv_p(
        N, // Batch size
        C, // Number of input channels
        K, // Number of output channels
        {H, W},
        groups,
        {kernel_h, kernel_w},
        {stride_h, stride_w},
        {pad_l, pad_t, pad_l, pad_t},
        {static_cast<int>(dilation[0]), static_cast<int>(dilation[1])});

    fbgemm::DoNothing<> NoOpObj{};

    float act_scale = act.q_scale();
    int32_t act_zero_point = act.q_zero_point();

    const float* bias_ptr = nullptr;
    at::Tensor bias;
    if (pack_ptr.bias.has_value()) {
      bias = pack_ptr.bias.value();
      TORCH_CHECK(
          bias.dtype() == at::kFloat,
          "[QConv2D] The 'bias' tensor must have 'torch.float' dtype");
      bias = bias.contiguous();
      TORCH_CHECK(bias.dim() == 1, "bias should be a vector (1D Tensor)");
      TORCH_CHECK(
          bias.size(0) == K,
          "bias should have K elements: " + std::to_string(K));
      bias_ptr = bias.data_ptr<float>();
    }

    std::vector<float> output_multiplier_float(1, 0.0);
    std::vector<float> act_times_w_scale(1, 1.0);
    TORCH_CHECK(
        pack_ptr.w_scale.size() == pack_ptr.w_zp.size(),
        "Weight scales and zero points vectors should have the same size.");

    if (pack_ptr.q_scheme == kPerTensorAffine) {
      act_times_w_scale[0] = (act_scale * pack_ptr.w_scale[0]);
      output_multiplier_float[0] =
          act_times_w_scale[0] / static_cast<float>(output_scale);
    } else if (pack_ptr.q_scheme == kPerChannelAffine) {
      output_multiplier_float.resize(K, 0.0);
      act_times_w_scale.resize(K, 1.0);
      for (int i = 0; i < K; ++i) {
        act_times_w_scale[i] = (act_scale * pack_ptr.w_scale[i]);
        output_multiplier_float[i] =
            act_times_w_scale[i] / static_cast<float>(output_scale);
      }
    } else {
      TORCH_CHECK(false, "[QConv2D] Unknown quantization scheme");
    }

<<<<<<< HEAD
    // TODO: change convOutputShape to return NCHW sizes once perf is fixed
    auto outShape =
        convOutputShape(N, K, H, W, kernel, stride, padding, dilation);
=======
    // TODO: change the following to NCHW sizes once perf is fixed
    SmallVector<int64_t, 4> outShape{
        N, conv_p.OUT_DIM[0], conv_p.OUT_DIM[1], K};
>>>>>>> 9b2e2ee2
    TORCH_CHECK(
        std::all_of(
            outShape.begin(), outShape.end(), [](int64_t i) { return i > 0; }),
        "[QConv2D] each dimension of output tensor should be greater than 0")

    // Force output format to be NHWC
    // TODO: consider preserving input format
    // TODO: add MemoryFormat::ChannelsLast here once perf is fixed
    Tensor output = _empty_affine_quantized(
        outShape, device(kCPU).dtype(kQUInt8), output_scale, output_zero_point);
    auto buffer = at::zeros_like(output, output.options().dtype(at::kInt));

    if (pack_ptr.q_scheme == kPerTensorAffine) {
      fbgemm::ReQuantizeOutput<
          ReluFused,
          fbgemm::QuantizationGranularity::TENSOR,
          float>
          outputProcObj(
              NoOpObj,
              output_multiplier_float.data(),
              output_zero_point,
              act_zero_point,
              pack_ptr.w_zp.data(),
              nullptr, /* row offset buffer */
              col_offsets.data(),
              bias_ptr,
              K,
              groups,
              act_times_w_scale.data());
      fbgemm::fbgemmConv(
          conv_p,
          act_ptr,
          *packB,
          reinterpret_cast<uint8_t*>(output.data_ptr<c10::quint8>()),
          buffer.data_ptr<int32_t>(),
          outputProcObj,
          0 /* thread_id*/,
          1 /* num_threads */);

    } else if (pack_ptr.q_scheme == kPerChannelAffine) {
      fbgemm::ReQuantizeOutput<
          ReluFused,
          fbgemm::QuantizationGranularity::OUT_CHANNEL,
          float>
          outputProcObj(
              NoOpObj,
              output_multiplier_float.data(),
              output_zero_point,
              act_zero_point,
              pack_ptr.w_zp.data(),
              nullptr, /* row offset buffer */
              col_offsets.data(),
              bias_ptr,
              K,
              groups,
              act_times_w_scale.data());

      fbgemm::fbgemmConv(
          conv_p,
          act_ptr,
          *packB,
          reinterpret_cast<uint8_t*>(output.data_ptr<c10::quint8>()),
          buffer.data_ptr<int32_t>(),
          outputProcObj,
          0 /* thread_id*/,
          1 /* num_threads */);
    }

<<<<<<< HEAD
    //TODO: remove permute once MemoryLayout is added above
=======
    // TODO: remove permute once MemoryLayout is added above
>>>>>>> 9b2e2ee2
    return output.permute({0, 3, 1, 2});
  }
#endif
#ifdef USE_PYTORCH_QNNPACK
  at::Tensor qnnpack_conv(
      Tensor act,
      Tensor packed_weight,
      torch::List<int64_t> stride,
      torch::List<int64_t> padding,
      torch::List<int64_t> dilation,
      int64_t groups,
      double output_scale,
      int64_t output_zero_point) {
    conv_checks(
        act.ndimension(), stride.size(), padding.size(), dilation.size());

    PackedConvWeightsQnnp& pack_ptr =
        cpp_custom_type_hack::cast<PackedConvWeightsQnnp>(packed_weight);
    auto packB = pack_ptr.w.get();
<<<<<<< HEAD
    auto& kernel = pack_ptr.kernel;
=======
    auto kernel = pack_ptr.kernel;
>>>>>>> 9b2e2ee2
    auto kernel_zp = pack_ptr.w_zp;
    auto kernel_scale = pack_ptr.w_scale;

    const uint32_t kernel_h = kernel[0];
    const uint32_t kernel_w = kernel[1];
<<<<<<< HEAD
    const auto out_ch = packB->getOutputChannels();
=======
    // TODO Can be replaced with packB->getOutputChannels() when update pre-pack
    // to actually do the packing.
    const auto out_ch = pack_ptr.bias.size(0);
>>>>>>> 9b2e2ee2
    // inputs are in semantic NCHW format
    int N = act.size(0);
    int in_ch = act.size(1);
    int H = act.size(2);
    int W = act.size(3);
    int K = out_ch; // output channels
    // TODO: change it to contiguous(MemoryFormat::ChannelsLast) once a perf
    // regression of it is fixed. Today it's equivalent because `act` sizes
    // are not used below
    Tensor input_contig = act.permute({0, 2, 3, 1}).contiguous();

    uint32_t stride_h = stride[0];
    uint32_t stride_w = stride[1];
    uint32_t pad_t = padding[0];
    uint32_t pad_l = padding[1];
    uint32_t dilation_h = dilation[0];
    uint32_t dilation_w = dilation[1];

    auto output_min = ReluFused
        ? activationLimits(output_scale, output_zero_point, Activation::RELU)
              .first
        : std::numeric_limits<uint8_t>::min();
    auto output_max = ReluFused
        ? activationLimits(output_scale, output_zero_point, Activation::RELU)
              .second
        : std::numeric_limits<uint8_t>::max();
    qnnpack::conv_param_t conv_p(
        {kernel_w, kernel_h},
        {stride_w, stride_h},
        {dilation_w, dilation_h},
        {pad_t, pad_l, pad_t, pad_l},
        groups,
        in_ch,
        out_ch,
        kernel_zp,
        kernel_scale,
        output_min,
        output_max);

    // TODO: change convOutputShape to return NCHW sizes once perf is fixed
    // Force output format to be NHWC
    // TODO: consider preserving input format
    // TODO: add MemoryFormat::ChannelsLast here once perf is fixed
<<<<<<< HEAD
    auto outShape =
        convOutputShape(N, K, H, W, kernel, stride, padding, dilation);
    TORCH_CHECK(
        std::all_of(
            outShape.begin(), outShape.end(), [](int64_t i) { return i > 0; }),
        "quantized::conv2d (qnnpack): each dimension of output tensor should be greater "
        "than 0")
    TORCH_CHECK(
        (outShape[3] == out_ch),
        "quantized::conv2d (qnnpack): Number of filters must be equal to number of "
        "output channels")

    // Allocate output Tensor and a buffer for QNNPACK to use
    Tensor output = at::_empty_affine_quantized(
        outShape,
        at::device(kCPU).dtype(kQUInt8),
        output_scale,
        output_zero_point);

    const pytorch_qnnp_status runStatus = qnnpack::qnnpackConv(
        conv_p,
        packB->getPackedWeights(),
        N,
        H,
        W,
        input_contig.q_scale(),
        input_contig.q_zero_point(),
        (uint8_t*)input_contig.data_ptr<c10::quint8>(),
        output.q_scale(),
        output.q_zero_point(),
        (uint8_t*)output.data_ptr<c10::quint8>(),
        nullptr);

    TORCH_INTERNAL_ASSERT(
        runStatus == pytorch_qnnp_status_success,
        "failed to run quantized::conv2d (qnnpack) operator");

    //TODO: remove permute once MemoryLayout is added above
    return output.permute({0, 3, 1, 2});
  }
#endif
  Tensor operator()(
      Tensor act,
      Tensor packed_weight,
      torch::List<int64_t> stride,
      torch::List<int64_t> padding,
      torch::List<int64_t> dilation,
      int64_t groups,
      double output_scale,
      int64_t output_zero_point) {
    auto& ctx = at::globalContext();
#ifdef USE_FBGEMM
    if (ctx.qEngine() == at::QEngine::FBGEMM) {
      return fbgemm_conv(
          act,
          packed_weight,
          stride,
          padding,
          dilation,
          groups,
          output_scale,
          output_zero_point);
    }
#endif
#ifdef USE_PYTORCH_QNNPACK
    if (ctx.qEngine() == at::QEngine::QNNPACK) {
      return qnnpack_conv(
          act,
          packed_weight,
          stride,
          padding,
          dilation,
          groups,
          output_scale,
          output_zero_point);
    }
#endif
    TORCH_INTERNAL_ASSERT(
        "Didn't find engine for operation quantized::conv ",
        toString(ctx.qEngine()));
    return at::Tensor();
=======
    auto input_scale = input_contig.q_scale();

    // Re-quantizing the bias based on input scale and weight scale.
    if (!pack_ptr.input_scale.has_value() ||
        pack_ptr.input_scale.value() != input_scale) {
      // Get the original weight and adjust it to uint8 from int8
      auto weight_contig =
          pack_ptr.orig_weight.contiguous(MemoryFormat::ChannelsLast);
      auto bias_fp32 = pack_ptr.bias;
      int8_t* w_data = (int8_t*)weight_contig.data_ptr<c10::qint8>();
      Tensor qnnp_weight = at::_empty_affine_quantized(
          weight_contig.sizes(),
          at::device(kCPU).dtype(kQUInt8),
          kernel_scale,
          kernel_zp,
          MemoryFormat::ChannelsLast);
      auto* qnnp_w_data = qnnp_weight.data_ptr<c10::quint8>();
      for (int i = 0; i < weight_contig.numel(); ++i) {
        qnnp_w_data[i] = static_cast<c10::quint8>(w_data[i] + 128);
      }
      // Original bias was float, so we requantize it here.
      auto bias = at::quantize_per_tensor(
          bias_fp32, kernel_scale * input_scale, 0, kQInt32);
      // Update the input scale to not pack again.
      pack_ptr.input_scale = input_scale;
      pack_ptr.w.reset();
      pack_ptr.w = guts::make_unique<qnnpack::PrePackConvWeights>(
          conv_p,
          (uint8_t*)qnnp_w_data,
          (int32_t*)bias.data_ptr<c10::qint32>());
      packB = pack_ptr.w.get();
    }
    TORCH_INTERNAL_ASSERT(packB != nullptr, "Packed Weights are NULL");
    auto outShape =
        convOutputShape(N, K, H, W, kernel, stride, padding, dilation);
    TORCH_CHECK(
        std::all_of(
            outShape.begin(), outShape.end(), [](int64_t i) { return i > 0; }),
        "quantized::conv2d (qnnpack): each dimension of output tensor should be greater "
        "than 0")
    TORCH_CHECK(
        (outShape[3] == out_ch),
        "quantized::conv2d (qnnpack): Number of filters must be equal to number of "
        "output channels")

    // Allocate output Tensor and a buffer for QNNPACK to use
    Tensor output = at::_empty_affine_quantized(
        outShape,
        at::device(kCPU).dtype(kQUInt8),
        output_scale,
        output_zero_point);

    const pytorch_qnnp_status runStatus = qnnpack::qnnpackConv(
        conv_p,
        packB->getPackedWeights(),
        N,
        H,
        W,
        input_contig.q_scale(),
        input_contig.q_zero_point(),
        (uint8_t*)input_contig.data_ptr<c10::quint8>(),
        output.q_scale(),
        output.q_zero_point(),
        (uint8_t*)output.data_ptr<c10::quint8>(),
        caffe2::mobile_pthreadpool());

    TORCH_INTERNAL_ASSERT(
        runStatus == pytorch_qnnp_status_success,
        "failed to run quantized::conv2d (qnnpack) operator");

    // TODO: remove permute once MemoryLayout is added above
    return output.permute({0, 3, 1, 2});
  }
#endif
  Tensor operator()(
      Tensor act,
      Tensor packed_weight,
      torch::List<int64_t> stride,
      torch::List<int64_t> padding,
      torch::List<int64_t> dilation,
      int64_t groups,
      double output_scale,
      int64_t output_zero_point) {
    auto& ctx = at::globalContext();
#ifdef USE_FBGEMM
    if (ctx.qEngine() == at::QEngine::FBGEMM) {
      return fbgemm_conv(
          act,
          packed_weight,
          stride,
          padding,
          dilation,
          groups,
          output_scale,
          output_zero_point);
    }
#endif
#ifdef USE_PYTORCH_QNNPACK
    if (ctx.qEngine() == at::QEngine::QNNPACK) {
      return qnnpack_conv(
          act,
          packed_weight,
          stride,
          padding,
          dilation,
          groups,
          output_scale,
          output_zero_point);
    }
#endif
    TORCH_CHECK(
        false,
        "Didn't find engine for operation quantized::conv ",
        toString(ctx.qEngine()));
>>>>>>> 9b2e2ee2
  }
};

static auto registry =
    c10::RegisterOperators()
        .op("quantized::conv2d",
            c10::RegisterOperators::options().kernel<QConv2dInt8<false>>(
                TensorTypeId::QuantizedCPUTensorId))
        .op("quantized::conv2d_relu",
            c10::RegisterOperators::options().kernel<QConv2dInt8<true>>(
                TensorTypeId::QuantizedCPUTensorId));

} // namespace
} // namespace native
} // namespace at<|MERGE_RESOLUTION|>--- conflicted
+++ resolved
@@ -4,10 +4,7 @@
 #include <ATen/cpp_custom_type_hack.h>
 #include <ATen/native/quantized/cpu/fbgemm_utils.h>
 #include <ATen/native/quantized/cpu/qnnpack_utils.h>
-<<<<<<< HEAD
-=======
 #include <caffe2/utils/threadpool/ThreadPoolMobile.h>
->>>>>>> 9b2e2ee2
 #include <cmath>
 
 namespace at {
@@ -198,15 +195,9 @@
       TORCH_CHECK(false, "[QConv2D] Unknown quantization scheme");
     }
 
-<<<<<<< HEAD
-    // TODO: change convOutputShape to return NCHW sizes once perf is fixed
-    auto outShape =
-        convOutputShape(N, K, H, W, kernel, stride, padding, dilation);
-=======
     // TODO: change the following to NCHW sizes once perf is fixed
     SmallVector<int64_t, 4> outShape{
         N, conv_p.OUT_DIM[0], conv_p.OUT_DIM[1], K};
->>>>>>> 9b2e2ee2
     TORCH_CHECK(
         std::all_of(
             outShape.begin(), outShape.end(), [](int64_t i) { return i > 0; }),
@@ -275,11 +266,7 @@
           1 /* num_threads */);
     }
 
-<<<<<<< HEAD
-    //TODO: remove permute once MemoryLayout is added above
-=======
     // TODO: remove permute once MemoryLayout is added above
->>>>>>> 9b2e2ee2
     return output.permute({0, 3, 1, 2});
   }
 #endif
@@ -299,23 +286,15 @@
     PackedConvWeightsQnnp& pack_ptr =
         cpp_custom_type_hack::cast<PackedConvWeightsQnnp>(packed_weight);
     auto packB = pack_ptr.w.get();
-<<<<<<< HEAD
-    auto& kernel = pack_ptr.kernel;
-=======
     auto kernel = pack_ptr.kernel;
->>>>>>> 9b2e2ee2
     auto kernel_zp = pack_ptr.w_zp;
     auto kernel_scale = pack_ptr.w_scale;
 
     const uint32_t kernel_h = kernel[0];
     const uint32_t kernel_w = kernel[1];
-<<<<<<< HEAD
-    const auto out_ch = packB->getOutputChannels();
-=======
     // TODO Can be replaced with packB->getOutputChannels() when update pre-pack
     // to actually do the packing.
     const auto out_ch = pack_ptr.bias.size(0);
->>>>>>> 9b2e2ee2
     // inputs are in semantic NCHW format
     int N = act.size(0);
     int in_ch = act.size(1);
@@ -359,89 +338,6 @@
     // Force output format to be NHWC
     // TODO: consider preserving input format
     // TODO: add MemoryFormat::ChannelsLast here once perf is fixed
-<<<<<<< HEAD
-    auto outShape =
-        convOutputShape(N, K, H, W, kernel, stride, padding, dilation);
-    TORCH_CHECK(
-        std::all_of(
-            outShape.begin(), outShape.end(), [](int64_t i) { return i > 0; }),
-        "quantized::conv2d (qnnpack): each dimension of output tensor should be greater "
-        "than 0")
-    TORCH_CHECK(
-        (outShape[3] == out_ch),
-        "quantized::conv2d (qnnpack): Number of filters must be equal to number of "
-        "output channels")
-
-    // Allocate output Tensor and a buffer for QNNPACK to use
-    Tensor output = at::_empty_affine_quantized(
-        outShape,
-        at::device(kCPU).dtype(kQUInt8),
-        output_scale,
-        output_zero_point);
-
-    const pytorch_qnnp_status runStatus = qnnpack::qnnpackConv(
-        conv_p,
-        packB->getPackedWeights(),
-        N,
-        H,
-        W,
-        input_contig.q_scale(),
-        input_contig.q_zero_point(),
-        (uint8_t*)input_contig.data_ptr<c10::quint8>(),
-        output.q_scale(),
-        output.q_zero_point(),
-        (uint8_t*)output.data_ptr<c10::quint8>(),
-        nullptr);
-
-    TORCH_INTERNAL_ASSERT(
-        runStatus == pytorch_qnnp_status_success,
-        "failed to run quantized::conv2d (qnnpack) operator");
-
-    //TODO: remove permute once MemoryLayout is added above
-    return output.permute({0, 3, 1, 2});
-  }
-#endif
-  Tensor operator()(
-      Tensor act,
-      Tensor packed_weight,
-      torch::List<int64_t> stride,
-      torch::List<int64_t> padding,
-      torch::List<int64_t> dilation,
-      int64_t groups,
-      double output_scale,
-      int64_t output_zero_point) {
-    auto& ctx = at::globalContext();
-#ifdef USE_FBGEMM
-    if (ctx.qEngine() == at::QEngine::FBGEMM) {
-      return fbgemm_conv(
-          act,
-          packed_weight,
-          stride,
-          padding,
-          dilation,
-          groups,
-          output_scale,
-          output_zero_point);
-    }
-#endif
-#ifdef USE_PYTORCH_QNNPACK
-    if (ctx.qEngine() == at::QEngine::QNNPACK) {
-      return qnnpack_conv(
-          act,
-          packed_weight,
-          stride,
-          padding,
-          dilation,
-          groups,
-          output_scale,
-          output_zero_point);
-    }
-#endif
-    TORCH_INTERNAL_ASSERT(
-        "Didn't find engine for operation quantized::conv ",
-        toString(ctx.qEngine()));
-    return at::Tensor();
-=======
     auto input_scale = input_contig.q_scale();
 
     // Re-quantizing the bias based on input scale and weight scale.
@@ -556,7 +452,6 @@
         false,
         "Didn't find engine for operation quantized::conv ",
         toString(ctx.qEngine()));
->>>>>>> 9b2e2ee2
   }
 };
 
