#include <ATen/ATen.h>
#include <ATen/core/op_registration/op_registration.h>
#include <ATen/cpp_custom_type_hack.h>
#include <ATen/native/quantized/cpu/fbgemm_utils.h>
#include <ATen/native/quantized/cpu/qnnpack_utils.h>

namespace at {
namespace native {
namespace {

/*
 * QConvPackWeightInt8 expects its input tensor to be in shape
 * [output_channels, kernel_height, kernel_width, input_channels/Groups]
 * Therefore, the unpacking of packed weight tensor using QConvUnpackWeightsInt8
 * results in a tensor of the same shape.
 */
class QConvUnpackWeightsInt8 final : public c10::OperatorKernel {
 public:
#ifdef USE_FBGEMM
  std::tuple<at::Tensor, c10::optional<Tensor>> fbgemm_conv_unpack(
      at::Tensor packed_weights) {
    // Pull out the packed weight instance from the owning tensor.
    auto& pack_ptr =
        cpp_custom_type_hack::cast<PackedConvWeight>(packed_weights);
    auto packed_weights_p = pack_ptr.w.get();

    // output channels
    int output_channels = packed_weights_p->outputChannels();
    int input_channels = packed_weights_p->inputChannels();
    int groups = packed_weights_p->groups();
    // R (kernel height)
    int kernel_h = pack_ptr.kernel[0];
    // S (kernel width)
    int kernel_w = pack_ptr.kernel[1];

    int C_per_G = input_channels / groups;

    // Tensor for unpacked weights
    // Unpacked format would be physical KRS(C/G) but logical KCRS (channels first)
    // because that's how FBGEMM stores the weights
    Tensor unpacked_weights;
    if (pack_ptr.q_scheme == kPerTensorAffine) {
      unpacked_weights = _empty_affine_quantized(
          {output_channels, C_per_G, kernel_h, kernel_w},
          device(kCPU).dtype(kQInt8),
          pack_ptr.w_scale[0],
          pack_ptr.w_zp[0],
          MemoryFormat::ChannelsLast);
    } else if (pack_ptr.q_scheme == kPerChannelAffine) {
      auto scales = from_blob(
          pack_ptr.w_scale.data(),
          pack_ptr.w_scale.size(),
          device(kCPU).dtype(kFloat));
      auto zero_points = from_blob(
          pack_ptr.w_zp.data(), pack_ptr.w_zp.size(), device(kCPU).dtype(kInt));

<<<<<<< HEAD
      unpacked_weights = _empty_per_channel_affine_quantized_like(
          scales.toType(kDouble),
          zero_points.toType(kLong),
          {output_channels, C_per_G, kernel_h, kernel_w},
          {0}, /* The output channel axis is 0 */
=======
      unpacked_weights = _empty_per_channel_affine_quantized(
          {output_channels, C_per_G, kernel_h, kernel_w},
          scales.toType(kDouble),
          zero_points.toType(kLong),
          0, /* The output channel axis is 0 */
>>>>>>> 9b2e2ee2
          device(kCPU).dtype(kQInt8),
          MemoryFormat::ChannelsLast);
    } else {
      TORCH_CHECK(false, "Unsupported qscheme: ", toString(pack_ptr.q_scheme));
    }
    int8_t* unpacked_weights_p =
        reinterpret_cast<int8_t*>(unpacked_weights.data_ptr<c10::qint8>());

    packed_weights_p->unpack(unpacked_weights_p);

    return std::tuple<at::Tensor, c10::optional<Tensor>>(
        unpacked_weights, pack_ptr.bias);
  }
#endif
#ifdef USE_PYTORCH_QNNPACK
  std::tuple<at::Tensor, c10::optional<Tensor>> qnnpack_conv_unpack(
      at::Tensor packed_weight) {
    auto& pack_ptr =
        cpp_custom_type_hack::cast<PackedConvWeightsQnnp>(packed_weight);
    return std::tuple<at::Tensor, c10::optional<Tensor>>(
        pack_ptr.orig_weight, pack_ptr.bias);
  }
#endif
  std::tuple<at::Tensor, c10::optional<at::Tensor>> operator()(
      Tensor packed_weights) {
    auto& ctx = at::globalContext();

#ifdef USE_FBGEMM
    if (ctx.qEngine() == at::QEngine::FBGEMM) {
      return fbgemm_conv_unpack(packed_weights);
    }
#endif
#ifdef USE_PYTORCH_QNNPACK
    if (ctx.qEngine() == at::QEngine::QNNPACK) {
      return qnnpack_conv_unpack(packed_weights);
    }
#endif
<<<<<<< HEAD
    TORCH_INTERNAL_ASSERT(
        "Didn't find engine for operation quantized::conv_unpack ",
        toString(ctx.qEngine()));
    return std::tuple<at::Tensor, c10::optional<Tensor>>(
        at::Tensor(), at::Tensor());
=======
    TORCH_CHECK(
        false,
        "Didn't find engine for operation quantized::conv_unpack ",
        toString(ctx.qEngine()));
>>>>>>> 9b2e2ee2
  }
};

static auto registry = c10::RegisterOperators().op(
    "quantized::conv_unpack(Tensor packed_weights)"
    " -> (Tensor unpacked_weights, Tensor? B_origin)",
    c10::RegisterOperators::options().kernel<QConvUnpackWeightsInt8>(
        TensorTypeId::CPUTensorId));

} // namespace
} // namespace native
} // namespace at<|MERGE_RESOLUTION|>--- conflicted
+++ resolved
@@ -54,19 +54,11 @@
       auto zero_points = from_blob(
           pack_ptr.w_zp.data(), pack_ptr.w_zp.size(), device(kCPU).dtype(kInt));
 
-<<<<<<< HEAD
-      unpacked_weights = _empty_per_channel_affine_quantized_like(
-          scales.toType(kDouble),
-          zero_points.toType(kLong),
-          {output_channels, C_per_G, kernel_h, kernel_w},
-          {0}, /* The output channel axis is 0 */
-=======
       unpacked_weights = _empty_per_channel_affine_quantized(
           {output_channels, C_per_G, kernel_h, kernel_w},
           scales.toType(kDouble),
           zero_points.toType(kLong),
           0, /* The output channel axis is 0 */
->>>>>>> 9b2e2ee2
           device(kCPU).dtype(kQInt8),
           MemoryFormat::ChannelsLast);
     } else {
@@ -104,18 +96,10 @@
       return qnnpack_conv_unpack(packed_weights);
     }
 #endif
-<<<<<<< HEAD
-    TORCH_INTERNAL_ASSERT(
-        "Didn't find engine for operation quantized::conv_unpack ",
-        toString(ctx.qEngine()));
-    return std::tuple<at::Tensor, c10::optional<Tensor>>(
-        at::Tensor(), at::Tensor());
-=======
     TORCH_CHECK(
         false,
         "Didn't find engine for operation quantized::conv_unpack ",
         toString(ctx.qEngine()));
->>>>>>> 9b2e2ee2
   }
 };
 
