<<<<<<< HEAD
=======
#pragma once

>>>>>>> 9b2e2ee2
#include <cstdlib>
#include <cmath>
#include <limits>
#include <type_traits>
<<<<<<< HEAD
=======

#ifndef M_PIf
#define M_PIf 3.1415926535f
#endif  // M_PIf
>>>>>>> 9b2e2ee2

/* The next function is taken from  https://github.com/antelopeusersgroup/antelope_contrib/blob/master/lib/location/libgenloc/erfinv.c.
Below is the copyright.
Output was modified to be inf or -inf when input is 1 or -1. */


/*
    Copyright (c) 2014 Indiana University
    All rights reserved.

    Written by Prof. Gary L. Pavlis, Dept. of Geol. Sci.,
            Indiana University, Bloomington, IN

    This software is licensed under the New BSD license:

    Redistribution and use in source and binary forms,
    with or without modification, are permitted provided
    that the following conditions are met:

    Redistributions of source code must retain the above
    copyright notice, this list of conditions and the
    following disclaimer.

    Redistributions in binary form must reproduce the
    above copyright notice, this list of conditions and
    the following disclaimer in the documentation and/or
    other materials provided with the distribution.

    Neither the name of Indiana University nor
    the names of its contributors may be used to endorse
    or promote products derived from this software without
    specific prior written permission.

    THIS SOFTWARE IS PROVIDED BY THE COPYRIGHT HOLDERS AND
    CONTRIBUTORS "AS IS" AND ANY EXPRESS OR IMPLIED
    WARRANTIES, INCLUDING, BUT NOT LIMITED TO, THE IMPLIED
    WARRANTIES OF MERCHANTABILITY AND FITNESS FOR A
    PARTICULAR PURPOSE ARE DISCLAIMED. IN NO EVENT SHALL
    THE COPYRIGHT OWNER OR CONTRIBUTORS BE LIABLE FOR ANY
    DIRECT, INDIRECT, INCIDENTAL, SPECIAL, EXEMPLARY, OR
    CONSEQUENTIAL DAMAGES (INCLUDING, BUT NOT LIMITED TO,
    PROCUREMENT OF SUBSTITUTE GOODS OR SERVICES; LOSS OF
    USE, DATA, OR PROFITS; OR BUSINESS INTERRUPTION)
    HOWEVER CAUSED AND ON ANY THEORY OF LIABILITY, WHETHER
    IN CONTRACT, STRICT LIABILITY, OR TORT (INCLUDING
    NEGLIGENCE OR OTHERWISE) ARISING IN ANY WAY OUT OF THE
    USE OF THIS SOFTWARE, EVEN IF ADVISED OF THE
    POSSIBILITY OF SUCH DAMAGE.
*/

#define CENTRAL_RANGE 0.7

template <typename T>
static inline typename std::enable_if<std::is_floating_point<T>::value, T>::type
calc_erfinv(T y) {
/* Function to calculate inverse error function.  Rational approximation
is used to generate an initial approximation, which is then improved to
full accuracy by two steps of Newton's method.  Code is a direct
translation of the erfinv m file in matlab version 2.0.
Author:  Gary L. Pavlis, Indiana University
Date:  February 1996
*/
  T x, z, num, dem; /*working variables */
  /* coefficients in rational expansion */
  T a[4]={ 0.886226899, -1.645349621,  0.914624893, -0.140543331};
  T b[4]={-2.118377725,  1.442710462, -0.329097515,  0.012229801};
  T c[4]={-1.970840454, -1.624906493,  3.429567803,  1.641345311};
  T d[2]={ 3.543889200,  1.637067800};
  T y_abs = std::abs(y);
  if(y_abs > 1.0) return std::numeric_limits<T>::quiet_NaN();
  if(y_abs == 1.0) return std::copysign(std::numeric_limits<T>::infinity(), y);
  if(y_abs <= static_cast<T>(CENTRAL_RANGE)) {
    z = y * y;
    num = (((a[3]*z + a[2])*z + a[1])*z + a[0]);
    dem = ((((b[3]*z + b[2])*z + b[1])*z +b[0]) * z + static_cast<T>(1.0));
    x = y * num / dem;
  }
  else{
    z = std::sqrt(-std::log((static_cast<T>(1.0)-y_abs)/static_cast<T>(2.0)));
    num = ((c[3]*z + c[2])*z + c[1]) * z + c[0];
    dem = (d[1]*z + d[0])*z + static_cast<T>(1.0);
    x = std::copysign(num, y) / dem;
  }
  /* Two steps of Newton-Raphson correction */
  x = x - (std::erf(x) - y) / ((static_cast<T>(2.0)/static_cast<T>(std::sqrt(M_PI)))*std::exp(-x*x));
  x = x - (std::erf(x) - y) / ((static_cast<T>(2.0)/static_cast<T>(std::sqrt(M_PI)))*std::exp(-x*x));

  return(x);
}

#undef CENTRAL_RANGE

static inline double polevl(double x, double *A, size_t len) {
  double result = 0;
  for (size_t i = 0; i <= len; i++) {
    result = result * x + A[i];
  }
  return result;
}

static inline float polevlf(float x, float *A, size_t len) {
  float result = 0;
  for (size_t i = 0; i <= len; i++) {
    result = result * x + A[i];
  }
  return result;
}

static inline double trigamma(double x) {
  double sign = +1;
  double result = 0;
  if (x < 0.5) {
    sign = -1;
    const double sin_pi_x = sin(M_PI * x);
    result -= (M_PI * M_PI) / (sin_pi_x * sin_pi_x);
    x = 1 - x;
  }
  for (int i = 0; i < 6; ++i) {
    result += 1 / (x * x);
    x += 1;
  }
  const double ixx = 1 / (x*x);
  result += (1 + 1 / (2*x) + ixx * (1./6 - ixx * (1./30 - ixx * (1./42)))) / x;
  return sign * result;
}

static inline float trigamma(float x) {
  float sign = +1;
  float result = 0;
  if (x < 0.5f) {
    sign = -1;
    const float sin_pi_x = sinf(M_PIf * x);
    result -= (M_PIf * M_PIf) / (sin_pi_x * sin_pi_x);
    x = 1 - x;
  }
  for (int i = 0; i < 6; ++i) {
    result += 1 / (x * x);
    x += 1;
  }
  const float ixx = 1 / (x*x);
  result += (1 + 1 / (2*x) + ixx * (1.f/6 - ixx * (1.f/30 - ixx * (1.f/42)))) / x;
  return sign * result;
}
/*
 * The following function comes with the following copyright notice.
 * It has been released under the BSD license.
 *
 * Cephes Math Library Release 2.8:  June, 2000
 * Copyright 1984, 1987, 1992, 2000 by Stephen L. Moshier
 */
static inline double calc_digamma(double x) {
  static double PSI_10 = 2.25175258906672110764;
  if (x == 0) {
    return INFINITY;
  }

  int x_is_integer = x == floor(x);
  if (x < 0) {
    if (x_is_integer) {
      return INFINITY;
    }
    return calc_digamma(1 - x) - M_PI / tan(M_PI * x);
  }

  // Push x to be >= 10
  double result = 0;
  while (x < 10) {
    result -= 1 / x;
    x += 1;
  }
  if (x == 10) {
    return result + PSI_10;
  }

  // Compute asymptotic digamma
  static double A[] = {
      8.33333333333333333333E-2,
      -2.10927960927960927961E-2,
      7.57575757575757575758E-3,
      -4.16666666666666666667E-3,
      3.96825396825396825397E-3,
      -8.33333333333333333333E-3,
      8.33333333333333333333E-2,
  };

  double y = 0;
  if (x < 1.0e17) {
    double z = 1.0 / (x * x);
    y = z * polevl(z, A, 6);
  }
  return result + log(x) - (0.5 / x) - y;
}

/*
 * The following function comes with the following copyright notice.
 * It has been released under the BSD license.
 *
 * Cephes Math Library Release 2.8:  June, 2000
 * Copyright 1984, 1987, 1992, 2000 by Stephen L. Moshier
 */
static inline float calc_digamma(float x) {
  static float PSI_10 = 2.25175258906672110764f;
  if (x == 0) {
    return INFINITY;
  }

  int x_is_integer = x == floorf(x);
  if (x < 0) {
    if (x_is_integer) {
      return INFINITY;
    }
    // Avoid rounding errors for `tan`'s input.
    // Those make a big difference at extreme values.
    float pi_over_tan_pi_x = (float)(M_PI / tan(M_PI * (double)x));
    return calc_digamma(1 - x) - pi_over_tan_pi_x;
  }

  // Push x to be >= 10
  float result = 0;
  while (x < 10) {
    result -= 1 / x;
    x += 1;
  }
  if (x == 10) {
    return result + PSI_10;
  }

  // Compute asymptotic digamma
  static float A[] = {
      8.33333333333333333333E-2f,
      -2.10927960927960927961E-2f,
      7.57575757575757575758E-3f,
      -4.16666666666666666667E-3f,
      3.96825396825396825397E-3f,
      -8.33333333333333333333E-3f,
      8.33333333333333333333E-2f,
  };

  float y = 0;
  if (x < 1.0e17f) {
    float z = 1 / (x * x);
    y = z * polevlf(z, A, 6);
  }
  return result + logf(x) - (0.5f / x) - y;
}<|MERGE_RESOLUTION|>--- conflicted
+++ resolved
@@ -1,19 +1,13 @@
-<<<<<<< HEAD
-=======
 #pragma once
 
->>>>>>> 9b2e2ee2
 #include <cstdlib>
 #include <cmath>
 #include <limits>
 #include <type_traits>
-<<<<<<< HEAD
-=======
 
 #ifndef M_PIf
 #define M_PIf 3.1415926535f
 #endif  // M_PIf
->>>>>>> 9b2e2ee2
 
 /* The next function is taken from  https://github.com/antelopeusersgroup/antelope_contrib/blob/master/lib/location/libgenloc/erfinv.c.
 Below is the copyright.
