--- conflicted
+++ resolved
@@ -8,58 +8,6 @@
 #include <cusparse.h>
 
 #include <library_types.h>
-<<<<<<< HEAD
-#endif
-
-#if !defined(CUSPARSE_VERSION) || (CUSPARSE_VERSION < 10100)
-const char* cusparseGetErrorString(cusparseStatus_t status) {
-  switch(status)
-  {
-    case CUSPARSE_STATUS_SUCCESS:
-      return "success";
-
-    case CUSPARSE_STATUS_NOT_INITIALIZED:
-      return "library not initialized";
-
-    case CUSPARSE_STATUS_ALLOC_FAILED:
-      return "resource allocation failed";
-
-    case CUSPARSE_STATUS_INVALID_VALUE:
-      return "an invalid numeric value was used as an argument";
-
-    case CUSPARSE_STATUS_ARCH_MISMATCH:
-      return "an absent device architectural feature is required";
-
-    case CUSPARSE_STATUS_MAPPING_ERROR:
-      return "an access to GPU memory space failed";
-
-    case CUSPARSE_STATUS_EXECUTION_FAILED:
-      return "the GPU program failed to execute";
-
-    case CUSPARSE_STATUS_INTERNAL_ERROR:
-      return "an internal operation failed";
-
-    case CUSPARSE_STATUS_MATRIX_TYPE_NOT_SUPPORTED:
-      return "the matrix type is not supported by this function";
-
-    case CUSPARSE_STATUS_ZERO_PIVOT:
-      return "an entry of the matrix is either structural zero or numerical zero (singular block)";
-
-    #if defined(USE_ROCM)
-    case CUSPARSE_STATUS_NOT_SUPPORTED:
-      return "operation is not supported";
-
-    case CUSPARSE_STATUS_INSUFFICIENT_RESOURCES:
-      return "Resources are insufficient";
-    #endif // defined(USE_ROCM)
-
-    default:
-      return "unknown error";
-  }
-}
-#endif
-=======
->>>>>>> 625108ed
 
 namespace at::native::sparse::cuda {
 
