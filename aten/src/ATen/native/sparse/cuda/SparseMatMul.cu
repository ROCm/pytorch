--- conflicted
+++ resolved
@@ -219,39 +219,20 @@
 
   CusparseMatrixMultiplyOp() {
     static_assert(
-<<<<<<< HEAD
-      #if !defined(USE_ROCM) || HIPSPARSE_FP16_SUPPORT
-          std::is_same_v<c10::Half, scalar_t> ||
-      #endif
-      #if !defined(USE_ROCM) || HIPSPARSE_FP16_BF16_SUPPORT
-            std::is_same_v<c10::BFloat16, scalar_t> ||
-=======
       #if !defined(USE_ROCM)
           std::is_same_v<c10::Half, scalar_t> ||
           std::is_same_v<c10::BFloat16, scalar_t> ||
->>>>>>> 625108ed
       #endif
           std::is_same_v<float, scalar_t> ||
           std::is_same_v<double, scalar_t> ||
           std::is_same_v<c10::complex<float>, scalar_t> ||
           std::is_same_v<c10::complex<double>, scalar_t>,
-<<<<<<< HEAD
-      "cusparseSpGEMM only supports data type of "
-      #if !defined(USE_ROCM) || HIPSPARSE_FP16_SUPPORT
-      "half, "
-      #endif
-      #if !defined(USE_ROCM) || HIPSPARSE_FP16_BF16_SUPPORT
-      "bfloat16, "
-      #endif
-      "float, double and complex float, double.");
-=======
       #if !defined(USE_ROCM)
           "cusparseSpGEMM only supports data type of half, bfloat16, float, double and complex float, double."
       #else
           "cusparseSpGEMM only supports data type of float, double and complex float, double."
       #endif
       );
->>>>>>> 625108ed
     // SpGEMM Computation
     TORCH_CUDASPARSE_CHECK(cusparseSpGEMM_createDescr(&spgemmDesc));
   }
@@ -306,24 +287,16 @@
 
     // If a specific GPU model does not provide native support for a given data type,
     // the routine returns CUSPARSE_STATUS_ARCH_MISMATCH error
-<<<<<<< HEAD
-    #if !defined(USE_ROCM)
-=======
     #if defined(USE_ROCM)
     TORCH_CHECK(!(computeType == CUDA_R_16F || computeType == CUDA_R_16BF),
         "sparse_mm: Float16 and BFloat16 are not supported on ROCm");
     #else // defined(USE_ROCM)
->>>>>>> 625108ed
     cudaDeviceProp* prop = at::cuda::getCurrentDeviceProperties();
     TORCH_CHECK(prop->major >= 5 && !((10*prop->major + prop->minor) < 53 && computeType == CUDA_R_16F),
         "sparse_mm: CUDA Float16 requires compute capability >= 53 (current: ", prop->major, prop->minor, ")");
     TORCH_CHECK(!(prop->major < 8 && computeType == CUDA_R_16BF),
         "sparse_mm: CUDA BFloat16 requires compute capability >= 80 (current: ", prop->major, prop->minor, ")");
-<<<<<<< HEAD
-    #endif
-=======
     #endif // defined(USE_ROCM)
->>>>>>> 625108ed
 
     // ask bufferSize1 bytes for external memory
     TORCH_CUDASPARSE_CHECK(cusparseSpGEMM_workEstimation(
@@ -861,23 +834,6 @@
   auto output = at::native::empty_like(mat1_);
   output.sparse_resize_and_clear_({mat1_.size(0), mat2_.size(1)}, mat1_.sparse_dim(), 0);
 
-<<<<<<< HEAD
-#if IS_CUSPARSE11_AVAILABLE()
-  #if !defined(USE_ROCM) || HIPSPARSE_FP16_BF16_SUPPORT
-    AT_DISPATCH_FLOATING_AND_COMPLEX_TYPES_AND2(kHalf, kBFloat16, mat1_.scalar_type(), "sparse_matmul", [&] {
-      sparse_sparse_matmul_cuda_kernel<scalar_t>(output, mat1_.coalesce(), mat2_.coalesce());
-    });
-  #elif HIPSPARSE_FP16_SUPPORT
-    AT_DISPATCH_FLOATING_AND_COMPLEX_TYPES_AND1(kHalf, mat1_.scalar_type(), "sparse_matmul", [&] {
-      sparse_sparse_matmul_cuda_kernel<scalar_t>(output, mat1_.coalesce(), mat2_.coalesce());
-    });
-  #else
-    AT_DISPATCH_FLOATING_AND_COMPLEX_TYPES(mat1_.scalar_type(), "sparse_matmul", [&] {
-      sparse_sparse_matmul_cuda_kernel<scalar_t>(output, mat1_.coalesce(), mat2_.coalesce());
-    });
-  #endif
-#else // not IS_CUSPARSE11_AVAILABLE()
-=======
 #if IS_CUSPARSE11_AVAILABLE() && !defined(USE_ROCM)
   AT_DISPATCH_FLOATING_AND_COMPLEX_TYPES_AND2(kHalf, kBFloat16, mat1_.scalar_type(), "sparse_matmul", [&] {
       sparse_sparse_matmul_cuda_kernel<scalar_t>(output, mat1_.coalesce(), mat2_.coalesce());
@@ -888,7 +844,6 @@
       sparse_sparse_matmul_cuda_kernel<scalar_t>(output, mat1_.coalesce(), mat2_.coalesce());
   });
 #else
->>>>>>> 625108ed
   AT_DISPATCH_FLOATING_TYPES(mat1_.scalar_type(), "sparse_matmul", [&] {
     sparse_sparse_matmul_cuda_kernel<scalar_t>(output, mat1_.coalesce(), mat2_.coalesce());
   });
