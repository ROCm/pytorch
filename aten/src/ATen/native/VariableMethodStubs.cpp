#include <ATen/ATen.h>
#include <ATen/NativeFunctions.h>

namespace at {
namespace native {

void backward(const Tensor& self, const Tensor& gradient, bool keep_graph, bool create_graph) {
  AT_ERROR("backward is not implemented for Tensor");
}

void set_data(const Tensor& self, const Tensor& new_data) {
  AT_ERROR("set_data is not implemented for Tensor");
}

Tensor data(const Tensor& self) {
  AT_ERROR("data is not implemented for Tensor");
}

bool is_leaf(const Tensor& self) {
  AT_ERROR("is_leaf is not implemented for Tensor");
}

int64_t output_nr(const Tensor& self) {
  AT_ERROR("output_nr is not implemented for Tensor");
}

<<<<<<< HEAD
=======
int64_t _version(const Tensor& self) {
  AT_ERROR("version is not implemented for Tensor");
}

>>>>>>> 9b2e2ee2
} // namespace native
} // namespace at<|MERGE_RESOLUTION|>--- conflicted
+++ resolved
@@ -24,12 +24,9 @@
   AT_ERROR("output_nr is not implemented for Tensor");
 }
 
-<<<<<<< HEAD
-=======
 int64_t _version(const Tensor& self) {
   AT_ERROR("version is not implemented for Tensor");
 }
 
->>>>>>> 9b2e2ee2
 } // namespace native
 } // namespace at