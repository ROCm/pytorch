--- conflicted
+++ resolved
@@ -122,17 +122,12 @@
 }
 
 auto ConvParams::use_miopen(const at::Tensor& input) const -> bool {
-<<<<<<< HEAD
-  if (!detail::getCUDAHooks().compiledWithMIOpen() || !input.type().is_cuda() || input.dim() > MIOPEN_DIM_MAX || getenv("DISABLE_MIOPEN") != NULL)
-    return false;
-  return true;
-=======
   return ((input.type().scalarType() == at::kFloat) || (input.type().scalarType() == at::kHalf))
          && detail::getCUDAHooks().compiledWithMIOpen()
          && input.type().is_cuda()
-         && cudnn_enabled
+         && input.dim() > MIOPEN_DIM_MAX
+         && getenv("DISABLE_MIOPEN") != NULL
          ;
->>>>>>> bfebaec1
 }
 
 auto ConvParams::use_mkldnn(const at::Tensor& input) const -> bool {
