ATen "native" functions are the modern mechanism for adding operators and
functions to ATen (they are "native" in contrast to legacy functions, which are bound
via TH/THC cwrap metadata).  Native functions
are declared in `native_functions.yaml` and have implementations defined
in one of the `cpp` files in this directory.

Like all ATen methods/functions, native functions are made available
from both ATen's C++ and Python APIs.  In C++, they are made available
either as methods on `Tensor` (`t.mymeth()`) and functions in the ATen
namespace (`at::myfunc()`).  In PyTorch, they are made available as
methods on `Variable` or as functions on `torch._C._FunctionBase`
(it is the user's responsibility to re-exporting these functions in
a more user-facing module.)  At the moment, only
functions which ingest `Variable` are made available; to use a function
with non-differentiable tensors, wrap your tensors with `Variable` before
passing them in.

The rest of this document describes how to implement an ATen function.

## Registering a function in `native_functions.yaml`

Every native function must have an entry in
`native_functions.yaml`.  The format can be summarized as:

```
- func: func_name(ArgType arg0[=default], ArgType arg1[=default], ...) -> Return
  variants: function, method
  dispatch:
    CPU: func_cpu
    CUDA: func_cuda
```

Each component is described in more detail below:

### `func`

```
- func: func_name[.overload_name](ArgType arg0[=default], ArgType arg1[=default], ...) -> Return
```

The `func` entry is a string describing the name of the function and its type
signature.

**Argument types.** These types are permissible as ArgType:

- `Tensor`.  A `Tensor` argument translates into a C++ argument of type `const Tensor&`
  (except when the argument is "inplace"; in this case, it is simply `Tensor&`).
  A trailing `?`, as in `Tensor?`, indicates that the tensor argument is optional
  and may be omitted by passing an undefined tensor.  When a function takes multiple
  `Tensor` arguments, these tensors are assumed to be the same type (e.g.,
  if one argument is a `FloatTensor`, all other arguments are checked
  to be `FloatTensor`s).
  `Tensor` or `Tensor?` must sometimes be annotated to indicate aliasing and mutability.
  In general annotations can be defined via the following four situations:
  - `Tensor(a)` - `a` is a set of Tensors that may alias to the same data.
  - `Tensor(a!)` - `a` members of a may be written to thus mutating the underlying data.
  - `Tensor!` - shorthand for Tensor(fresh\_identifier!)
  - `Tensor(a! -> a|b)` - Tensor is in set `a`, written to, and after the write is in set `a` AND `b`.
  For more details on when and why this needs to happen, please see the section on annotations.
- `Tensor[]`.  A `Tensor[]` argument translates into a C++ argument of type `ArrayRef<Tensor>`
  (a.k.a. `TensorList`)
- `int[]`.  `int[]` accepts an optional length specifier, e.g., `int[2]`, which
  has no effect in C++ but extends our Python bindings to accept a bare number, which will be
  expanded into an appropriately sized list by repeating the number.
- `int`. Think about this like a Python int. This is translated into a C++ argument of type `int64_t`.
- `float`. Think about this like a Python `float`. It is translated into a C++ argument of type `double`.
- `bool`
- `str`
- `Scalar`. `Scalar` supports binding to any numerical types from Python, including integral types,
  floating point types, and zero dimensional tensors. `int` and `float` bind to the corresponding Python
  numerical types. However, you probably don't want to use `Scalar`. It's really used for binding
  to TH/THC code "real" types where the Python APIs you are binding to are actually different types.
  `float` and `int` argument types should suffice for most algorithms.
- `Generator?`, the state for a random number generator,
- `bool[N]` (where N is `1-4`).
- `TensorOptions`.  Tensor options provide information about how a
  tensor should be constructed; it is most useful when you are writing a
  factory function, where you have no `Tensor` inputs and thus
  cannot otherwise determine how to construct a `Tensor`.
- `*` is a special sentinel argument, which doesn't translate into an actual
  argument, but indicates that in the Python bindings, any subsequent arguments
  must be specified as keyword arguments (and cannot be provided positionally).
- `?` is trailing question mark that annotates an argument to be an optional type. Grep for
  `optional` to find some example usages. In general, most functions will not need to use
  this, but there are some cases that we want to use optional for the different types:
    - You want to pass a `None` to an ATen function/method from Python and handle the
      None type on the C++ side. For example, `clamp(Tensor self, Scalar? min=None, Scalar? max=None)`
      can take `None` for its `min` and `max` parameter, but does not dispatch to different
      backends if one of the parameters is `None`. Optional type can accept a `None` type
      (`nullopt` in C++) from Python and use the [C++ Optional class](https://en.cppreference.com/w/cpp/utility/optional) to interact with the parameters.
    - You want a default value, which is fine in Python, but would cause ambiguity in C++.
      For example, `norm(Tensor self, Scalar p=2, int dim, bool keepdim=False)` would
      cause ambiguity in C++ since its default args must be adjacent (`p` could not
      have a default value when `dim` does not). Therefore, we need to make `p` as a
      optional Scalar, and make `p=2` when `p` is not passed in (nullopt).
    - You want a value to default to the same value as another argument (this cannot be
      expressed in C++ default arguments).

Functions with no tensor inputs are called *factory functions*, and
are handled specially by code generation.  If your function is behaving
differently than another example, check first and see if one is a
factory while another is not. In some rare cases, factory function might have a
tensor argument. In this case mark it with 'category_override: factory'
explicitly.

**Argument names.** Argument names are meaningful; downstream binding code may make use of the specific
argument name you provide, and a rename of an argument name is considered a BC-breaking
change (e.g., you will probably need to update `tools/autograd/derivatives.yaml` at
least). For more details please see the section on `variants`.

As a convention we use 'out' to indicate an output argument. This aligns with the
Python bindings. Even if a function might not be used in the Python bindings, we
still advise to follow this convention. Check the generated code when making a change
to make sure you're not breaking the API when renaming an argument name of an
existing function.

TODO: Do argument names affect Python keyword arguments?

**Defaults.** Any suffix of arguments can have a default value defined;
these default values translate into C++/Python default values which
are applied when those positional arguments are not specified.

Here are the supported default values:

* Numbers (e.g., `0` or `5.0` for `int`, `float` and `int[]`
  with an explicit length (e.g., `int[2]`)--in the case of `int[]`
  a number is replicated to fill the length (e.g., `int[2] x=2`
  is equivalent to `int[2] x=[2,2]`).
* Lists of numbers (e.g., `[0, 0]`) for `IntList`.
* Booleans (e.g., `True`) for `bool`.
* Empty initializer lists (e.g., `[]`) for `Tensor` (this implicitly changes
  a `Tensor` argument to accept undefined tensors).
* `None` for pointer types (e.g., `Generator?`)

**Returns.** The following are permissible on Return:

Non-tuple return:
```
ReturnType [retarg0]
```

Tuple return:
```
(ReturnType [retarg0], ReturnType [retarg1], ...)
```

The following are permissible on ReturnType:
- `Tensor` and `Tensor[]`, which translate into the C++ types `Tensor` and `std::vector<Tensor>`,
  respectively (unless the operation is in-place, in which case the return type
  is `Tensor&`.
- A tuple of any number of `Tensor`, e.g., `(Tensor, Tensor)`, translating into
  the C++ `std::tuple<Tensor, Tensor>`.

If you need a type that is not listed in this list, it may be possible to extend ATen's
code generation to support it.  ATen's philosophy on types to support is that it supports
only simple, universal types, as well as a handful of fundamental Tensor structures
(e.g., `Tensor` and `Generator?`), because these types can be easily ported to any language
bound to ATen (in practice, C++ and Python.)

Return also supports specifying (optional) return argument names. These serve
two functions:

- They let you easily write derivatives in terms of return arguments in
  `tools/autograd/derivatives.yaml`

- They correspond to the named field the output can be referred to from
  Python.  (This means that changing a return argument name is
  BC-breaking, be careful!)

Note that argument type modifiers such as defaults and optional are not currently supported on Return.


**Overloads.** You can register multiple functions with the same name and different
function signatures if you give them unique overload names. An overload name
is specified after the function name, separated by a dot.

Overload names do not have to be globally unique, but must be unique in the set
of all overloads for the same function. Overload names cannot be changed for
backwards compatibility reasons. Please try to make overload names semantically
meaningful. An overload name that just enumerates all the argument types isn't
helpful. In many cases, a semantic name is clear from what the overload is doing
differently. As a fallback, you can use the name or type of the first differing
argument as an overload name.

If you add a new overload to an existing function, please leave the existing
overload names as they are (for backwards compatibility), but give the new
overload a new, unique name.

Not specifying an overload name is equivalent to specifying an empty overload
name. If you add a new function with multiple overloads, give them unique
overload names, at most one overload is allowed to have an empty overload name.


The declarations also support the following attributes.


### `variants`

```
variants: function, method
```

Controls whether Tensor method (`t.foo()`) or namespace Function (`at::foo()`) is
generated as a result of this declaration.  If the declaration is a method,
you must have an argument `Tensor self` at some position in the method;
in the method variant this argument will be elided from the argument
list.  For example, given the declaration `where(BoolTensor cond, Tensor self, Tensor other)`,
this generates the function `at::where(cond, self, other)` and the method
`self.where(cond, other)`.

By default, ATen generates only the function variant for a native function.
When should you also generate a method variant? Tensor operations as methods
are appropriate for "core" Tensor operations (e.g., add, sub, etc.), but not for
more complicated neural network layers (e.g., `conv2d`) and internal functions
designed specifically for binding (e.g., `cudnn_convolution`).

As we progress along our schema unification of the `func` schema with the JIT
signature schema, we must introduce features that allow us to increase compliance.
One of these features are Tensor annotations. As of now we use naming conventions
to indicate whether an argument of a function is going to be mutated and returned.

### `annotations`

There are two typical situations in which we mutate the memory of an argument in the Python
frontend:
a) For an inplace operations such as `self.abs_()`
b) for a function with an output keyword argument such as `torch.abs(input, out=None)`.

In order to provide implementations for these Python functions the legacy schema
requires C++ implementations for three situations `abs(Tensor self)  -> Tensor`,
`abs_(Tensor self) -> Tensor` and `abs_out(Tensor out, Tensor self) -> Tensor`.

Now, as we move towards the unification, we start to use a different syntax to represent
this by using annotations. In the end we still translate to the legacy schema for the downstream
consumers such as the C++ code generation, but this will soon change.

If two Tensors carry the same annotation, they both *may* represent the same memory.
A write annotation, as indicated by an exclamation mark, indicates that they both *may*
also be written to.

Let's revisit the previous native function declarations and see the conventions of adding annotations.
  - `abs(Tensor self) -> Tensor` stays the same as it will always allocate new memory.
  - `abs_(Tensor(a!) self) -> Tensor(a!)`
    `self` may be written to and returned. Further, the annotation indicates that the return value
    may alias the input. This indicates an inplace function and by convention ends in a single '\_'.
  - `abs(Tensor self, *, Tensor(a!) out) -> Tensor(a!)`
    In the Python frontend `out` can be passed as a keyword argument and may be written to.
    In this case it indicates the schema for a function that must accept `out` as this does not
    provide a default argument. The idea behind representing this as a optional argument is to
    document the intended usage. This maps to the legacy `abs_out(Tensor out, Tensor self) -> Tensor`.
    As with the legacy `_out` function you must call the argument `Tensor out` or `Tensor out0`,
    `Tensor out1` in the context of multiple arguments.

There is also another situation in which we use annotations, namely views.
  - `transpose(Tensor(a) self, int dim0, int dim1) -> Tensor(a)`
    An alias to the memory represented by `self` may be also returned, however it is not mutated.

We have some asserts to check whether a developer uses these annotations correctly and throw asserts
if she doesn't. For example, any out function must use the `(a!)` annotation as described above.
 If this causes a lot of confusion please add @cpuhrsch to your PR.

### `dispatch`

```
dispatch:
    CPU: func_cpu
    CUDA: func_cuda
```

This specifies the actual name of the function you want to dispatch to, so you
can dispatch to different functions depending on whether or not you have CPU or
CUDA tensors.  Technically, it is also possible to write `dispatch: func_name`
to unconditionally dispatch to a native function whose name is different than
the name in the public ATen API, but this is generally frowned upon (just name
them the same thing!)

### `device_guard`

```
device_guard: False
```

By default, ATen code generation will generate a DeviceGuard invocation,
which will ensure that kernel code will run with the current device set
to match the device of the first Tensor argument (or first tensor of
the first Tensor[] argument, if the function takes a list of tensors).
For the most part, this means kernel authors do not have to worry about
setting devices.

However, in some cases, setting the device is unnecessary, because,
e.g., you call a function already manages device guard setting, or
you're a function that simply does not interact with any devices. In
that case, code generation of the device guard can be disabled by adding
`device_guard: False` to your function definition.

**Note.** We are considering eliminating automatic generation of DeviceGuard,
in which case this field would go away. If you have an opinion on the
matter, please write in at https://github.com/pytorch/pytorch/issues/14234

### `supports_named_tensor`

```
supports_named_tensor: True
```

Experimental: this option is ignored unless compiling with BUILD_NAMEDTENSOR=1.
By default, (`supports_named_tensor: True`) ATen code generation will generate a check
that all tensor inputs to the function are unnamed. This is used to incrementally
implement named tensors; if a function supports named tensors, then it'll have
`supports_named_tensor: True`; otherwise, passing it a named tensor will error out.

### `matches_jit_signature`

```
matches_jit_signature: False
```

This will indicate that the func syntax does not follow the JIT signature schema.
If you are a triggering an assert related to JIT signature compliance
try adding this field and setting it to False. In general, this serves as a means
of tracking an ongoing schema unification with the goal of aligning func syntax
with other components of PyTorch in order to reduce overall complexity.
If you find yourself having to set this field to False add @gchanan to your PR's
set of reviewers.

### `use_c10_dispatcher`

```
<<<<<<< HEAD
use_c10_dispatcher: True
=======
use_c10_dispatcher: 'no'
use_c10_dispatcher: 'unboxed_only'
use_c10_dispatcher: 'full'
>>>>>>> 9b2e2ee2
```

This will indicate that the func signature only uses features supported by
the c10 dispatcher. With this flag, the operator will be added to the
<<<<<<< HEAD
c10 operator library and be available there. If enabling this works for your
operator, please do. For a few corner cases, enabling this might not compile
successfully, so setting this to false is a workaround. Also, False is the default.
=======
c10 operator library and be available there. If setting this to 'full' works for
your operator, please do. For a few corner cases, enabling this might not compile
successfully, so setting this to 'unboxed_only', or as last resort 'no' is a
workaround. Also, 'no' is the default if you don't specify anything.
>>>>>>> 9b2e2ee2

## Writing an implementation in C++

Implementations of native functions go in an appropriate C++ file in the
`native/` directory (they are organized roughly by topic, but there is no
semantic meaning to their organization aside for the `cuda` directory,
which is the only place the build system knows how to build `cu` files.)
To write a native function, you only need to write a C++
implementation (no header necessary) with a matching signature to
the generated header from the ATen metadata.  There are many
simple native functions; take a look at some of them to see what to do.

Although writing an ATen function is mostly writing the algorithm you want
to implement, there are some less obvious details you should also consider.

### Will your function be automatically differentiable?

If you are writing a pair of functions `foo` and `foo_backward`, with
the intent that `foo_backward` implements the derivative of `foo`, then
your implementation of `foo` is probably not automatically differentiable:
it might make use of functions like `data_ptr()` or it dispatches differently
depending on if it's operating on CPU or CUDA tensors.  Once you write these two functions,
you will have to write an entry correlating them together in
`tools/autograd/derivatives.yaml`.

However, in some situations, you can write a function in ATen and it
will be automatically differentiated! This can be the case if the function implementation
only calls other operations which are themselves differentiable.  In this
case, you don't have to write an entry in `tools/autograd/derivatives.yaml`.

### Will this function be exposed to python? What are the namespaces?

We don't generate python bindings for all functions. There're certain patterns in function
name that we skip in python binding generation, e.g. `*_backward`. Check
`tools/autograd/gen_python_functions.py` for the latest rules.

The generated bindings are either exposed as methods on python_variable or functions on
torch._C._nn object(marked with `python_module: nn`).

### Can it handle being passed Variables?

The biggest subtlety of writing an ATen implementation is the fact that
`Tensor` is not a "final" class: your implementation may be passed objects
which inherit from `Tensor` (in particular, the `Variable` subclass
implements automatic differentiation in PyTorch.)  This has some
direct consequences on valid implementations:

* Never create a `Tensor` directly (e.g., `at::CPU` or `at::CUDA`), as a
  caller will be expecting to get `Variable`s out if it passes `Variable`.
  Instead, create tensors using the `options()` of one of the input
  tensors.  E.g., `at::empty(sizes, input.options())` or
  `at::ones(input.options().dtype(kByte))`, if you need
  a different scalar type.

* If you need to call other ATen functions, be sure to qualify the call
  with `at::`; don't call them unqualified (in the `at::native` namespace).
  Using the qualified name ensures that your invocation gets dispatched to
  the `Variable` (which may be overridden to behave differently than
  simply dispatch to `at::native`).

These are not hard and fast rules: in particular, if you explicitly define
a derivative for a function, it will only ever be called with `Tensor`
arguments.  However, it is considered good style to abide by these rules,
since code written in this style is more robust.

NB: There is one downside to following the `at::` qualification rule, which
is that if you know that you will only ever be called with `Tensor`, a
direct `at::native` call will be more efficient (as it avoids a dynamic
dispatch).

### How to handle broadcasting?

Unlike our legacy TH bindings, ATen native functions do not automatically
handle broadcasting; you will have to insert the necessary broadcasting
calls yourself.

When writing broadcasting code, we obey the convention that `op` is
broadcasting, while `s_op` (with the `s_` prefix) is not broadcasting.  The
relationship is best seen by an example of how you would implement broadcasting
addition out of non-broadcasting addition:

```
#include <ATen/ExpandUtils.h>

Tensor add(const Tensor& self, const Tensor& other) {
  Tensor b_self, b_other;
  std::tie(b_self, b_other) = expand_outplace(self, other, "add");
  return s_add(b_self, b_other);
}

Tensor s_add(const Tensor& self, const Tensor& other) {
  // non-broadcasting implementation of addition
}
```

For inplace operations, the convention looks like this:

```
Tensor& add_(Tensor& self, const Tensor& other) {
  Tensor b_other = expand_inplace(self, other, "add_");
  return s_add_(self, b_other);
}

Tensor& s_add_(Tensor& self, const Tensor& other) {
  // non-broadcasting implementation of inplace addition
}
```

### Undefined tensor conventions

By default, `Tensor` arguments to ATen functions are always defined, unless
you explicitly specified that an undefined tensor was permissible by writing
`Tensor?` or `Tensor? x=[]`, the latter one is needed when you have to assign
a default value in C++ (e.g. in the middle of other parameters with default values).

The rules for returning undefined Tensors are a bit more subtle, but there
is only one case you have to remember:

* If the function in question is a backward function which accepts a
  `std::array<bool,N> output_mask` argument, you MUST return an undefined
  `Tensor` at every tuple position `i` for which `output_mask[i]` is false, otherwise

* You MUST NOT return an undefined tensor.

The most common situations where you might be tempted to return undefined tensors
are when:

- You have a forward function that may return a buffer if training is enabled, but does not
  return the buffer in inference mode.  In this case, just return an appropriately
  typed zero-size tensor.

- You have a backward function where the gradient for an input is zero.  In this case, you
  are expected to create a zero-filled tensor of appropriate size to return for this input.
  To get the shape, it may be helpful to take a `TensorGeometry` of the input to use.

### Debugging tips

If you build ATen and get a linker error, that probably means you copy-pasted
the C++ definition of your function incorrectly.  Double check your `Tensor`
arguments, and make sure you wrote `const Tensor&` in your signature.<|MERGE_RESOLUTION|>--- conflicted
+++ resolved
@@ -326,27 +326,17 @@
 ### `use_c10_dispatcher`
 
 ```
-<<<<<<< HEAD
-use_c10_dispatcher: True
-=======
 use_c10_dispatcher: 'no'
 use_c10_dispatcher: 'unboxed_only'
 use_c10_dispatcher: 'full'
->>>>>>> 9b2e2ee2
 ```
 
 This will indicate that the func signature only uses features supported by
 the c10 dispatcher. With this flag, the operator will be added to the
-<<<<<<< HEAD
-c10 operator library and be available there. If enabling this works for your
-operator, please do. For a few corner cases, enabling this might not compile
-successfully, so setting this to false is a workaround. Also, False is the default.
-=======
 c10 operator library and be available there. If setting this to 'full' works for
 your operator, please do. For a few corner cases, enabling this might not compile
 successfully, so setting this to 'unboxed_only', or as last resort 'no' is a
 workaround. Also, 'no' is the default if you don't specify anything.
->>>>>>> 9b2e2ee2
 
 ## Writing an implementation in C++
 
