--- conflicted
+++ resolved
@@ -349,16 +349,10 @@
 *****************************************************************************************************************/
 
 auto register_fallthrough = c10::import()
-<<<<<<< HEAD
-  .fallback(c10::dispatch(c10::DispatchKey::AutocastTensorIdFP16,
-                          c10::CppFunction::makeFallthrough()));
+  .fallback(c10::DispatchKey::AutocastTensorIdFP16, c10::CppFunction::makeFallthrough());
 
 auto register_fallthrough_bfloat16 = c10::import()
-  .fallback(c10::dispatch(c10::DispatchKey::AutocastTensorIdBFloat16,
-                          c10::CppFunction::makeFallthrough()));
-=======
-  .fallback(c10::DispatchKey::AutocastTensorId, c10::CppFunction::makeFallthrough());
->>>>>>> a4d4c785
+  .fallback(c10::DispatchKey::AutocastTensorIdBFloat16, c10::CppFunction::makeFallthrough());
 
 /********************************************************************************************************************
 Explicit registration for out-of-place ops
@@ -386,41 +380,27 @@
 // Common cases where registration signature matches redispatch signature
 // (that's why SIGNATURE is repeated in the WrapFunction instantiation)
 #define KERNEL(FUNC, REGISTER_NAME, SIGNATURE, POLICY) \
-<<<<<<< HEAD
-  .impl(REGISTER_NAME, c10::dispatch(DispatchKey::AutocastTensorIdFP16, \
-    &WrapFunction<CastPolicy::POLICY, SIGNATURE, SIGNATURE, &FUNC>::type::call))
+  .impl(REGISTER_NAME, DispatchKey::AutocastTensorIdFP16, \
+    &WrapFunction<CastPolicy::POLICY, SIGNATURE, SIGNATURE, &FUNC>::type::call)
 
 // BFloat16 DispatchKey version of KERNEL macro
 #define KERNEL2(FUNC, REGISTER_NAME, SIGNATURE, POLICY) \
-  .impl(REGISTER_NAME, c10::dispatch(DispatchKey::AutocastTensorIdBFloat16, \
-    &WrapFunction<CastPolicy::POLICY, SIGNATURE, SIGNATURE, &FUNC>::type::call))
+  .impl(REGISTER_NAME, DispatchKey::AutocastTensorIdBFloat16, \
+    &WrapFunction<CastPolicy::POLICY, SIGNATURE, SIGNATURE, &FUNC>::type::call)
 
 #define KERNEL_UNBOXED_ONLY(FUNC, REGISTER_NAME, SIGNATURE, POLICY) \
-  .impl(REGISTER_NAME, c10::dispatch(DispatchKey::AutocastTensorIdFP16, \
-    c10::CppFunction::makeUnboxedOnly(&WrapFunction<CastPolicy::POLICY, SIGNATURE, SIGNATURE, &FUNC>::type::call)))
+  .impl(REGISTER_NAME, DispatchKey::AutocastTensorIdFP16, \
+    c10::CppFunction::makeUnboxedOnly(&WrapFunction<CastPolicy::POLICY, SIGNATURE, SIGNATURE, &FUNC>::type::call))
 
 // BFloat16 DispatchKey version of KERNEL_UNBOXED_ONLY macro
 #define KERNEL_UNBOXED_ONLY2(FUNC, REGISTER_NAME, SIGNATURE, POLICY) \
-  .impl(REGISTER_NAME, c10::dispatch(DispatchKey::AutocastTensorIdBFloat16, \
-    c10::CppFunction::makeUnboxedOnly(&WrapFunction<CastPolicy::POLICY, SIGNATURE, SIGNATURE, &FUNC>::type::call)))
+  .impl(REGISTER_NAME, DispatchKey::AutocastTensorIdBFloat16, \
+    c10::CppFunction::makeUnboxedOnly(&WrapFunction<CastPolicy::POLICY, SIGNATURE, SIGNATURE, &FUNC>::type::call))
 
 // Less-common but still useful case: redispatching to a function with a new signature (e.g. appending a dtype)
 #define KERNEL_UNBOXED_ONLY_DIFFERENT_REDISPATCH_SIGNATURE(REDISPATCH_FUNC, REGISTER_NAME, REGISTER_SIGNATURE, REDISPATCH_SIGNATURE, POLICY) \
-  .impl(REGISTER_NAME, c10::dispatch(DispatchKey::AutocastTensorIdFP16, \
-    c10::CppFunction::makeUnboxedOnly(&WrapFunction<CastPolicy::POLICY, REGISTER_SIGNATURE, REDISPATCH_SIGNATURE, &REDISPATCH_FUNC>::type::call)))
-=======
-  .impl(REGISTER_NAME, DispatchKey::AutocastTensorId, \
-    &WrapFunction<CastPolicy::POLICY, SIGNATURE, SIGNATURE, &FUNC>::type::call)
-
-#define KERNEL_UNBOXED_ONLY(FUNC, REGISTER_NAME, SIGNATURE, POLICY) \
-  .impl_UNBOXED(REGISTER_NAME, DispatchKey::AutocastTensorId, \
-    &WrapFunction<CastPolicy::POLICY, SIGNATURE, SIGNATURE, &FUNC>::type::call)
-
-// Less-common but still useful case: redispatching to a function with a new signature (e.g. appending a dtype)
-#define KERNEL_UNBOXED_ONLY_DIFFERENT_REDISPATCH_SIGNATURE(REDISPATCH_FUNC, REGISTER_NAME, REGISTER_SIGNATURE, REDISPATCH_SIGNATURE, POLICY) \
-  .impl_UNBOXED(REGISTER_NAME, DispatchKey::AutocastTensorId, \
-    &WrapFunction<CastPolicy::POLICY, REGISTER_SIGNATURE, REDISPATCH_SIGNATURE, &REDISPATCH_FUNC>::type::call)
->>>>>>> a4d4c785
+  .impl(REGISTER_NAME, DispatchKey::AutocastTensorIdFP16, \
+    c10::CppFunction::makeUnboxedOnly(&WrapFunction<CastPolicy::POLICY, REGISTER_SIGNATURE, REDISPATCH_SIGNATURE, &REDISPATCH_FUNC>::type::call))
 
 /*****************************************
 Explicit registration for out-of-place ops
@@ -498,14 +478,8 @@
   KERNEL(ADD_NS(gelu), "aten::gelu", Tensor (const Tensor &), fp32)
   KERNEL_UNBOXED_ONLY(ADD_NS(layer_norm), "aten::layer_norm", Tensor (const Tensor &, IntArrayRef, const Tensor &, const Tensor &, double, bool), fp32)
   // The macro doesn't like this one so I had to write it out manually.
-<<<<<<< HEAD
-  .impl("aten::native_layer_norm",
-    c10::dispatch(DispatchKey::AutocastTensorIdFP16,
-      CppFunction::makeUnboxedOnly(&WrapFunction<CastPolicy::fp32, std::tuple<Tensor,Tensor,Tensor> (const Tensor &, const Tensor &, const Tensor &, int64_t, int64_t, double), std::tuple<Tensor,Tensor,Tensor> (const Tensor &, const Tensor &, const Tensor &, int64_t, int64_t, double), &ADD_NS(native_layer_norm)>::type::call)))
-=======
   .impl_UNBOXED("aten::native_layer_norm", DispatchKey::AutocastTensorId,
                 &WrapFunction<CastPolicy::fp32, std::tuple<Tensor,Tensor,Tensor> (const Tensor &, const Tensor &, const Tensor &, int64_t, int64_t, double), std::tuple<Tensor,Tensor,Tensor> (const Tensor &, const Tensor &, const Tensor &, int64_t, int64_t, double), &ADD_NS(native_layer_norm)>::type::call)
->>>>>>> a4d4c785
   KERNEL_UNBOXED_ONLY(ADD_NS(group_norm), "aten::group_norm", Tensor (const Tensor &, int64_t, const Tensor &, const Tensor &, double, bool), fp32)
   KERNEL_UNBOXED_ONLY(ADD_NS(frobenius_norm), "aten::frobenius_norm", Tensor (const Tensor &), fp32)
   KERNEL_UNBOXED_ONLY(ADD_NS(frobenius_norm), "aten::frobenius_norm.dim", Tensor (const Tensor &, IntArrayRef, bool), fp32)
@@ -573,14 +547,8 @@
   ;
 
 auto register_banned = torch::import()
-<<<<<<< HEAD
-  .impl("aten::binary_cross_entropy",
-    torch::dispatch(DispatchKey::AutocastTensorIdFP16,
-                    CppFunction::makeUnboxedOnly(&at::autocast::binary_cross_entropy_banned)));
-=======
   .impl_UNBOXED("aten::binary_cross_entropy", DispatchKey::AutocastTensorId,
                 &at::autocast::binary_cross_entropy_banned);
->>>>>>> a4d4c785
 }
 #endif
 
