--- conflicted
+++ resolved
@@ -7,10 +7,7 @@
 #include <cmath>
 #include <type_traits>
 #include <c10/util/BFloat16.h>
-<<<<<<< HEAD
-=======
 #include <c10/macros/Macros.h>
->>>>>>> 9b2e2ee2
 
 namespace at {
 
