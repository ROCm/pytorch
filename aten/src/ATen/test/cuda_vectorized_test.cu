#include <array>
#include <gtest/gtest.h>
#include <ATen/ATen.h>
#include <ATen/native/cuda/Loops.cuh>
#include <ATen/native/cuda/MemoryAccess.cuh>
#include <ATen/cuda/CUDAContext.h>

using namespace at::native;
using namespace at::native::memory;

constexpr int buffer_size = 1024;

__managed__ double4 buffer1[buffer_size];
__managed__ double4 buffer2[buffer_size];

void reset_buffers() {
  for (int i = 0; i < buffer_size; i++) {
    buffer1[i].x = i;
    buffer1[i].y = i + 0.1;
    buffer1[i].z = i + 0.2;
    buffer1[i].w = i + 0.3;

    buffer2[2].x = -i;
    buffer2[2].y = -(i + 0.1);
    buffer2[2].z = -(i + 0.2);
    buffer2[2].w = -(i + 0.3);
  }
}

<<<<<<< HEAD
=======
#if defined(USE_ROCM) && !defined(_WIN32)
TEST(TestLoops, HasSameArgTypes) {
  // This is a compile-time unit test. If this file compiles without error,
  // then the test passes and during runtime, we just need to return.
  using namespace at::native::modern::detail;
  using func1_t = int (*)(float, float);
  using func2_t = int (*)(bool, float, float);
  using func3_t = int (*)(float);
  using func4_t = int (*)();
  static_assert(has_same_arg_types<func1_t>::value, "func1_t has the same argument types");
  static_assert(!has_same_arg_types<func2_t>::value, "func2_t does not have the same argument types");
  static_assert(has_same_arg_types<func3_t>::value, "func3_t has the same argument types");
  static_assert(has_same_arg_types<func4_t>::value, "func4_t has the same argument types");
  return;
}
#endif

>>>>>>> 625108ed
TEST(TestVectorizedMemoryAccess, CanVectorizeUpTo) {
  char *ptr = reinterpret_cast<char *>(buffer1);

  ASSERT_EQ(memory::can_vectorize_up_to<bool>(ptr), 8);
  ASSERT_EQ(memory::can_vectorize_up_to<int8_t>(ptr), 8);
  ASSERT_EQ(memory::can_vectorize_up_to<int16_t>(ptr), 8);
  ASSERT_EQ(memory::can_vectorize_up_to<int>(ptr), 8);
  ASSERT_EQ(memory::can_vectorize_up_to<int64_t>(ptr), 8);

  ASSERT_EQ(memory::can_vectorize_up_to<bool>(ptr + 1), 1);
  ASSERT_EQ(memory::can_vectorize_up_to<int8_t>(ptr + 1), 1);

  ASSERT_EQ(memory::can_vectorize_up_to<bool>(ptr + 2), 2);
  ASSERT_EQ(memory::can_vectorize_up_to<int8_t>(ptr + 2), 2);
  ASSERT_EQ(memory::can_vectorize_up_to<int16_t>(ptr + 2), 1);

  ASSERT_EQ(memory::can_vectorize_up_to<bool>(ptr + 4), 4);
  ASSERT_EQ(memory::can_vectorize_up_to<int8_t>(ptr + 4), 4);
  ASSERT_EQ(memory::can_vectorize_up_to<int16_t>(ptr + 4), 2);
  ASSERT_EQ(memory::can_vectorize_up_to<int>(ptr + 4), 1);

  ASSERT_EQ(memory::can_vectorize_up_to<bool>(ptr + 8), 8);
  ASSERT_EQ(memory::can_vectorize_up_to<int8_t>(ptr + 8), 8);
  ASSERT_EQ(memory::can_vectorize_up_to<int16_t>(ptr + 8), 4);
  ASSERT_EQ(memory::can_vectorize_up_to<int>(ptr + 8), 2);
  ASSERT_EQ(memory::can_vectorize_up_to<int64_t>(ptr + 8), 1);
}

// The following kernel copy values by using vectorized policies
// defined in `ATen/native/cuda/MemoryAccess.cuh`
template <typename scalar_t, int vec_size>
__global__ void vectorized_copy(scalar_t *dst, scalar_t *src) {
  static_assert(vec_size <= thread_work_size() && thread_work_size() % vec_size == 0, "Invalid vec_size");
  using array_t = std::array<char*, 2>;
  array_t data;
  data[0] = reinterpret_cast<char *>(dst);
  data[1] = reinterpret_cast<char *>(src);
  int idx = blockIdx.x;
  using vectorized = policies::vectorized<vec_size, array_t, thread_work_size()>;
  auto policy = vectorized(data);
  scalar_t buf[thread_work_size()];
#if !defined(USE_ROCM)
  // This fails only on CUDA 10.x, remove this after CUDA 10.x support is dropped
  scalar_t *buf_ = &buf[0];
  auto accessor = [&](int index) -> scalar_t & { return buf_[index]; };
#else
  auto accessor = [&](int index) -> scalar_t & { return buf[index]; };
#endif
  policy.load_single_arg(accessor, src + block_work_size() * blockIdx.x);
  policy.store(buf, idx);
}

TEST(TestVectorizedMemoryAccess, CopyKernel) {
  if (!at::cuda::is_available()) {
    return;
  }

  double *b1 = reinterpret_cast<double *>(buffer1);
  double *b2 = reinterpret_cast<double *>(buffer2);

  // vec4 copy
  reset_buffers();
  cudaDeviceSynchronize();
  constexpr int total_work_size = buffer_size * 4;
  vectorized_copy<double, 4><<<total_work_size / block_work_size() , num_threads()>>>(b2, b1);
  C10_CUDA_KERNEL_LAUNCH_CHECK();

  ASSERT_EQ(cudaSuccess, cudaDeviceSynchronize());
  for (int i = 0; i < 1024; i++) {
    ASSERT_EQ(buffer1[i].x, buffer2[i].x);
    ASSERT_EQ(buffer1[i].y, buffer2[i].y);
    ASSERT_EQ(buffer1[i].z, buffer2[i].z);
    ASSERT_EQ(buffer1[i].w, buffer2[i].w);
  }

  // vec2 copy
  reset_buffers();
  cudaDeviceSynchronize();
  vectorized_copy<double, 2><<<total_work_size / block_work_size() , num_threads()>>>(b2, b1);
  C10_CUDA_KERNEL_LAUNCH_CHECK();

  ASSERT_EQ(cudaSuccess, cudaDeviceSynchronize());
  for (int i = 0; i < 1024; i++) {
    ASSERT_EQ(buffer1[i].x, buffer2[i].x);
    ASSERT_EQ(buffer1[i].y, buffer2[i].y);
    ASSERT_EQ(buffer1[i].z, buffer2[i].z);
    ASSERT_EQ(buffer1[i].w, buffer2[i].w);
  }

  // vec1 copy
  reset_buffers();
  cudaDeviceSynchronize();
  vectorized_copy<double, 1><<<total_work_size / block_work_size() , num_threads()>>>(b2, b1);
  C10_CUDA_KERNEL_LAUNCH_CHECK();

  ASSERT_EQ(cudaSuccess, cudaDeviceSynchronize());
  for (int i = 0; i < 1024; i++) {
    ASSERT_EQ(buffer1[i].x, buffer2[i].x);
    ASSERT_EQ(buffer1[i].y, buffer2[i].y);
    ASSERT_EQ(buffer1[i].z, buffer2[i].z);
    ASSERT_EQ(buffer1[i].w, buffer2[i].w);
  }

// Skipping this part until https://github.com/pytorch/pytorch/issues/51863 is resolved
#if 0
  // unaligned
  for (int i = 0; i < 16; i++) {
    for (int j = 0; j < 16; j++) {
      b1 = reinterpret_cast<double *>(reinterpret_cast<char *>(buffer1) + i);
      b2 = reinterpret_cast<double *>(reinterpret_cast<char *>(buffer2) + j);
      (void)cudaGetLastError();
      cudaDeviceSynchronize();
      vectorized_copy<double, 4><<<1, num_threads()>>>(b2, b1);
      cudaDeviceSynchronize();
      auto err = cudaGetLastError();
      if (i % 16 == 0 && j % 16 == 0) {
        ASSERT_EQ(err, cudaSuccess);
      } else {
        ASSERT_EQ(err, cudaErrorMisalignedAddress);
      }
    }
  }
#endif
}<|MERGE_RESOLUTION|>--- conflicted
+++ resolved
@@ -27,8 +27,6 @@
   }
 }
 
-<<<<<<< HEAD
-=======
 #if defined(USE_ROCM) && !defined(_WIN32)
 TEST(TestLoops, HasSameArgTypes) {
   // This is a compile-time unit test. If this file compiles without error,
@@ -46,7 +44,6 @@
 }
 #endif
 
->>>>>>> 625108ed
 TEST(TestVectorizedMemoryAccess, CanVectorizeUpTo) {
   char *ptr = reinterpret_cast<char *>(buffer1);
 
