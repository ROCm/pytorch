--- conflicted
+++ resolved
@@ -163,19 +163,6 @@
   EXPECT_TRUE(iter.dtype(2) == at::kDouble);
 }
 
-<<<<<<< HEAD
-TEST(TensorIteratorTest, DoNotComputeCommonDTypeIfInputSameAsOutput) {
-  Tensor inout = at::ones({1, 1}, at::dtype(at::kFloat));
-  auto iter = at::TensorIterator();
-  iter.add_output(inout);
-  iter.add_input(inout);
-  iter.add_input(at::ones({1, 1}, at::dtype(at::kDouble)));
-  iter.compute_common_dtype_only_for_inputs();
-  ASSERT_ANY_THROW(iter.build());
-}
-
-=======
->>>>>>> 9b2e2ee2
 TEST(TensorIteratorTest, DoNotComputeCommonDTypeIfOutputIsUndefined) {
   Tensor out;
   auto iter = at::TensorIterator();
