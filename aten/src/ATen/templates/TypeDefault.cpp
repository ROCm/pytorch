#include <ATen/TypeDefault.h>

// ${generated_comment}

#include <ATen/DeviceGuard.h>
#include <ATen/ExpandUtils.h>
#include <ATen/Functions.h>
#include <ATen/NamedTensorUtils.h>
#include <ATen/NativeFunctions.h>
#include <c10/core/Scalar.h>
#include <c10/core/Storage.h>
#include <ATen/Tensor.h>
#include <c10/core/TensorOptions.h>
#include <ATen/DeviceGuard.h>
#include <ATen/SparseTensorUtils.h>
#include <ATen/core/ATenDispatch.h>
#include <ATen/core/op_registration/op_registration.h>
#include <ATen/core/EnableNamedTensor.h>

namespace at {
namespace TypeDefault {

${type_method_definitions}

<<<<<<< HEAD
#ifndef USE_STATIC_DISPATCH
static auto registerer = torch::RegisterOperators()
  ${function_registrations};
#endif
}
=======
}  // namespace TypeDefault

#ifndef USE_STATIC_DISPATCH
namespace {
auto registerer = torch::RegisterOperators()
  ${function_registrations};
}
#endif

}  // namespace at
>>>>>>> 9b2e2ee2
<|MERGE_RESOLUTION|>--- conflicted
+++ resolved
@@ -22,21 +22,14 @@
 
 ${type_method_definitions}
 
-<<<<<<< HEAD
-#ifndef USE_STATIC_DISPATCH
-static auto registerer = torch::RegisterOperators()
-  ${function_registrations};
-#endif
-}
-=======
 }  // namespace TypeDefault
 
 #ifndef USE_STATIC_DISPATCH
 namespace {
 auto registerer = torch::RegisterOperators()
   ${function_registrations};
+#endif
 }
 #endif
 
-}  // namespace at
->>>>>>> 9b2e2ee2
+}  // namespace at