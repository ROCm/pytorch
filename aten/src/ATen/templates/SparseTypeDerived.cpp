// required for old g++ to compile PRId64 macros, see
// https://github.com/pytorch/pytorch/issues/3571
// for context
#define __STDC_FORMAT_MACROS

#include <ATen/${Type}.h>

// ${generated_comment}

#include <ATen/${Generator}.h>
#include <c10/core/Allocator.h>
#include <ATen/DeviceGuard.h>
#include <ATen/NativeFunctions.h>
#include <ATen/Utils.h>
#include <ATen/WrapDimUtils.h>
#include <ATen/Dispatch.h>
#include <c10/util/Half.h>
#include <c10/core/UndefinedTensorImpl.h>
#include <c10/util/Optional.h>
#include <ATen/core/op_registration/op_registration.h>
#include <ATen/core/EnableNamedTensor.h>

#include <cstddef>
#include <functional>
#include <memory>
#include <utility>

#include <ATen/Config.h>
$extra_cuda_headers

namespace at {

namespace ${Type} {
#ifndef USE_STATIC_DISPATCH
namespace {
#endif

${type_derived_method_definitions}

#ifndef USE_STATIC_DISPATCH
<<<<<<< HEAD
static auto registerer = torch::RegisterOperators()
  ${function_registrations};
#endif
=======
}
#endif
}  // namespace ${Type}

#ifndef USE_STATIC_DISPATCH
namespace {
static auto registerer = torch::RegisterOperators()
  ${function_registrations};
}
#endif

>>>>>>> 9b2e2ee2
}<|MERGE_RESOLUTION|>--- conflicted
+++ resolved
@@ -38,11 +38,6 @@
 ${type_derived_method_definitions}
 
 #ifndef USE_STATIC_DISPATCH
-<<<<<<< HEAD
-static auto registerer = torch::RegisterOperators()
-  ${function_registrations};
-#endif
-=======
 }
 #endif
 }  // namespace ${Type}
@@ -54,5 +49,4 @@
 }
 #endif
 
->>>>>>> 9b2e2ee2
 }