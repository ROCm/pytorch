--- conflicted
+++ resolved
@@ -1920,18 +1920,10 @@
 
 add_docstr_all('q_per_channel_axis',
                r"""
-<<<<<<< HEAD
-q_per_channel_axis() -> tuple of ints
-
-Given a Tensor quantized by linear (affine) per-channel quantization,
-returns a indices of dimensions on which per-channel quantization is applied.
-In the most commmon case there is only one such dimension.
-=======
 q_per_channel_axis() -> int
 
 Given a Tensor quantized by linear (affine) per-channel quantization,
 returns the index of dimension on which per-channel quantization is applied.
->>>>>>> 9b2e2ee2
 """)
 
 add_docstr_all('random_',
