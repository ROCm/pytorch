from __future__ import absolute_import, division, print_function, unicode_literals
import errno
import hashlib
import os
import re
import shutil
import sys
import tempfile
import torch
import warnings
import zipfile

if sys.version_info[0] == 2:
    from urlparse import urlparse
    from urllib2 import urlopen  # noqa f811
else:
    from urllib.request import urlopen
    from urllib.parse import urlparse  # noqa: F401

try:
    from tqdm import tqdm
except ImportError:
    # fake tqdm if it's not installed
    class tqdm(object):

        def __init__(self, total=None, disable=False,
                     unit=None, unit_scale=None, unit_divisor=None):
            self.total = total
            self.disable = disable
            self.n = 0
            # ignore unit, unit_scale, unit_divisor; they're just for real tqdm

        def update(self, n):
            if self.disable:
                return

            self.n += n
            if self.total is None:
                sys.stderr.write("\r{0:.1f} bytes".format(self.n))
            else:
                sys.stderr.write("\r{0:.1f}%".format(100 * self.n / float(self.total)))
            sys.stderr.flush()

        def __enter__(self):
            return self

        def __exit__(self, exc_type, exc_val, exc_tb):
            if self.disable:
                return

            sys.stderr.write('\n')

# matches bfd8deac from resnet18-bfd8deac.pth
HASH_REGEX = re.compile(r'-([a-f0-9]*)\.')

MASTER_BRANCH = 'master'
ENV_TORCH_HOME = 'TORCH_HOME'
ENV_XDG_CACHE_HOME = 'XDG_CACHE_HOME'
DEFAULT_CACHE_DIR = '~/.cache'
VAR_DEPENDENCY = 'dependencies'
MODULE_HUBCONF = 'hubconf.py'
READ_DATA_CHUNK = 8192
hub_dir = None


# Copied from tools/shared/module_loader to be included in torch package
def import_module(name, path):
    if sys.version_info >= (3, 5):
        import importlib.util
        spec = importlib.util.spec_from_file_location(name, path)
        module = importlib.util.module_from_spec(spec)
        spec.loader.exec_module(module)
        return module
    elif sys.version_info >= (3, 0):
        from importlib.machinery import SourceFileLoader
        return SourceFileLoader(name, path).load_module()
    else:
        import imp
        return imp.load_source(name, path)


def _remove_if_exists(path):
    if os.path.exists(path):
        if os.path.isfile(path):
            os.remove(path)
        else:
            shutil.rmtree(path)


def _git_archive_link(repo_owner, repo_name, branch):
    return 'https://github.com/{}/{}/archive/{}.zip'.format(repo_owner, repo_name, branch)


<<<<<<< HEAD
def _download_archive_zip(url, filename):
    sys.stderr.write('Downloading: \"{}\" to {}\n'.format(url, filename))
    # We use a different API for python2 since urllib(2) doesn't recognize the CA
    # certificates in older Python
    response = urlopen(url)
    with open(filename, 'wb') as f:
        while True:
            data = response.read(READ_DATA_CHUNK)
            if len(data) == 0:
                break
            f.write(data)


=======
>>>>>>> 9b2e2ee2
def _load_attr_from_module(module, func_name):
    # Check if callable is defined in the module
    if func_name not in dir(module):
        return None
    return getattr(module, func_name)


def _get_torch_home():
    torch_home = os.path.expanduser(
        os.getenv(ENV_TORCH_HOME,
                  os.path.join(os.getenv(ENV_XDG_CACHE_HOME, DEFAULT_CACHE_DIR), 'torch')))
    return torch_home


def _setup_hubdir():
    global hub_dir
    # Issue warning to move data if old env is set
    if os.getenv('TORCH_HUB'):
        warnings.warn('TORCH_HUB is deprecated, please use env TORCH_HOME instead')

    if hub_dir is None:
        torch_home = _get_torch_home()
        hub_dir = os.path.join(torch_home, 'hub')

    if not os.path.exists(hub_dir):
        os.makedirs(hub_dir)


def _parse_repo_info(github):
    branch = MASTER_BRANCH
    if ':' in github:
        repo_info, branch = github.split(':')
    else:
        repo_info = github
    repo_owner, repo_name = repo_info.split('/')
    return repo_owner, repo_name, branch


def _get_cache_or_reload(github, force_reload, verbose=True):
    # Parse github repo information
    repo_owner, repo_name, branch = _parse_repo_info(github)

    # Github renames folder repo-v1.x.x to repo-1.x.x
    # We don't know the repo name before downloading the zip file
    # and inspect name from it.
    # To check if cached repo exists, we need to normalize folder names.
    repo_dir = os.path.join(hub_dir, '_'.join([repo_owner, repo_name, branch]))

    use_cache = (not force_reload) and os.path.exists(repo_dir)

    if use_cache:
        if verbose:
            sys.stderr.write('Using cache found in {}\n'.format(repo_dir))
    else:
        cached_file = os.path.join(hub_dir, branch + '.zip')
        _remove_if_exists(cached_file)

        url = _git_archive_link(repo_owner, repo_name, branch)
        sys.stderr.write('Downloading: \"{}\" to {}\n'.format(url, cached_file))
        download_url_to_file(url, cached_file, progress=False)

        with zipfile.ZipFile(cached_file) as cached_zipfile:
            extraced_repo_name = cached_zipfile.infolist()[0].filename
            extracted_repo = os.path.join(hub_dir, extraced_repo_name)
            _remove_if_exists(extracted_repo)
            # Unzip the code and rename the base folder
            cached_zipfile.extractall(hub_dir)

        _remove_if_exists(cached_file)
        _remove_if_exists(repo_dir)
        shutil.move(extracted_repo, repo_dir)  # rename the repo

    return repo_dir


def _check_module_exists(name):
    if sys.version_info >= (3, 4):
        import importlib.util
        return importlib.util.find_spec(name) is not None
    elif sys.version_info >= (3, 3):
        # Special case for python3.3
        import importlib.find_loader
        return importlib.find_loader(name) is not None
    else:
        # NB: Python2.7 imp.find_module() doesn't respect PEP 302,
        #     it cannot find a package installed as .egg(zip) file.
        #     Here we use workaround from:
        #     https://stackoverflow.com/questions/28962344/imp-find-module-which-supports-zipped-eggs?lq=1
        #     Also imp doesn't handle hierarchical module names (names contains dots).
        try:
            # 1. Try imp.find_module(), which searches sys.path, but does
            # not respect PEP 302 import hooks.
            import imp
            result = imp.find_module(name)
            if result:
                return True
        except ImportError:
            pass
        path = sys.path
        for item in path:
            # 2. Scan path for import hooks. sys.path_importer_cache maps
            # path items to optional "importer" objects, that implement
            # find_module() etc.  Note that path must be a subset of
            # sys.path for this to work.
            importer = sys.path_importer_cache.get(item)
            if importer:
                try:
                    result = importer.find_module(name, [item])
                    if result:
                        return True
                except ImportError:
                    pass
        return False

def _check_dependencies(m):
    dependencies = _load_attr_from_module(m, VAR_DEPENDENCY)

    if dependencies is not None:
        missing_deps = [pkg for pkg in dependencies if not _check_module_exists(pkg)]
        if len(missing_deps):
            raise RuntimeError('Missing dependencies: {}'.format(', '.join(missing_deps)))


def _load_entry_from_hubconf(m, model):
    if not isinstance(model, str):
        raise ValueError('Invalid input: model should be a string of function name')

    # Note that if a missing dependency is imported at top level of hubconf, it will
    # throw before this function. It's a chicken and egg situation where we have to
    # load hubconf to know what're the dependencies, but to import hubconf it requires
    # a missing package. This is fine, Python will throw proper error message for users.
    _check_dependencies(m)

    func = _load_attr_from_module(m, model)

    if func is None or not callable(func):
        raise RuntimeError('Cannot find callable {} in hubconf'.format(model))

    return func


def set_dir(d):
    r"""
    Optionally set hub_dir to a local dir to save downloaded models & weights.

    If ``set_dir`` is not called, default path is ``$TORCH_HOME/hub`` where
    environment variable ``$TORCH_HOME`` defaults to ``$XDG_CACHE_HOME/torch``.
    ``$XDG_CACHE_HOME`` follows the X Design Group specification of the Linux
    filesytem layout, with a default value ``~/.cache`` if the environment
    variable is not set.


    Args:
        d (string): path to a local folder to save downloaded models & weights.
    """
    global hub_dir
    hub_dir = d


def list(github, force_reload=False):
    r"""
    List all entrypoints available in `github` hubconf.

    Args:
        github (string): a string with format "repo_owner/repo_name[:tag_name]" with an optional
            tag/branch. The default branch is `master` if not specified.
            Example: 'pytorch/vision[:hub]'
        force_reload (bool, optional): whether to discard the existing cache and force a fresh download.
            Default is `False`.
    Returns:
        entrypoints: a list of available entrypoint names

    Example:
        >>> entrypoints = torch.hub.list('pytorch/vision', force_reload=True)
    """
    # Setup hub_dir to save downloaded files
    _setup_hubdir()

    repo_dir = _get_cache_or_reload(github, force_reload, True)

    sys.path.insert(0, repo_dir)

    hub_module = import_module(MODULE_HUBCONF, repo_dir + '/' + MODULE_HUBCONF)

    sys.path.remove(repo_dir)

    # We take functions starts with '_' as internal helper functions
    entrypoints = [f for f in dir(hub_module) if callable(getattr(hub_module, f)) and not f.startswith('_')]

    return entrypoints


def help(github, model, force_reload=False):
    r"""
    Show the docstring of entrypoint `model`.

    Args:
        github (string): a string with format <repo_owner/repo_name[:tag_name]> with an optional
            tag/branch. The default branch is `master` if not specified.
            Example: 'pytorch/vision[:hub]'
        model (string): a string of entrypoint name defined in repo's hubconf.py
        force_reload (bool, optional): whether to discard the existing cache and force a fresh download.
            Default is `False`.
    Example:
        >>> print(torch.hub.help('pytorch/vision', 'resnet18', force_reload=True))
    """
    # Setup hub_dir to save downloaded files
    _setup_hubdir()

    repo_dir = _get_cache_or_reload(github, force_reload, True)

    sys.path.insert(0, repo_dir)

    hub_module = import_module(MODULE_HUBCONF, repo_dir + '/' + MODULE_HUBCONF)

    sys.path.remove(repo_dir)

    entry = _load_entry_from_hubconf(hub_module, model)

    return entry.__doc__


# Ideally this should be `def load(github, model, *args, forece_reload=False, **kwargs):`,
# but Python2 complains syntax error for it. We have to skip force_reload in function
# signature here but detect it in kwargs instead.
# TODO: fix it after Python2 EOL
def load(github, model, *args, **kwargs):
    r"""
    Load a model from a github repo, with pretrained weights.

    Args:
        github (string): a string with format "repo_owner/repo_name[:tag_name]" with an optional
            tag/branch. The default branch is `master` if not specified.
            Example: 'pytorch/vision[:hub]'
        model (string): a string of entrypoint name defined in repo's hubconf.py
        *args (optional): the corresponding args for callable `model`.
        force_reload (bool, optional): whether to force a fresh download of github repo unconditionally.
            Default is `False`.
        verbose (bool, optional): If False, mute messages about hitting local caches. Note that the message
            about first download is cannot be muted.
            Default is `True`.
        **kwargs (optional): the corresponding kwargs for callable `model`.

    Returns:
        a single model with corresponding pretrained weights.

    Example:
        >>> model = torch.hub.load('pytorch/vision', 'resnet50', pretrained=True)
    """
    # Setup hub_dir to save downloaded files
    _setup_hubdir()

    force_reload = kwargs.get('force_reload', False)
    kwargs.pop('force_reload', None)
    verbose = kwargs.get('verbose', True)
    kwargs.pop('verbose', None)

    repo_dir = _get_cache_or_reload(github, force_reload, verbose)

    sys.path.insert(0, repo_dir)

    hub_module = import_module(MODULE_HUBCONF, repo_dir + '/' + MODULE_HUBCONF)

    entry = _load_entry_from_hubconf(hub_module, model)

    model = entry(*args, **kwargs)

    sys.path.remove(repo_dir)

    return model


def download_url_to_file(url, dst, hash_prefix=None, progress=True):
    r"""Download object at the given URL to a local path.

    Args:
        url (string): URL of the object to download
        dst (string): Full path where object will be saved, e.g. `/tmp/temporary_file`
        hash_prefix (string, optional): If not None, the SHA256 downloaded file should start with `hash_prefix`.
            Default: None
        progress (bool, optional): whether or not to display a progress bar to stderr
            Default: True

    Example:
        >>> torch.hub.download_url_to_file('https://s3.amazonaws.com/pytorch/models/resnet18-5c106cde.pth', '/tmp/temporary_file')

    """
    file_size = None
    # We use a different API for python2 since urllib(2) doesn't recognize the CA
    # certificates in older Python
    u = urlopen(url)
    meta = u.info()
    if hasattr(meta, 'getheaders'):
        content_length = meta.getheaders("Content-Length")
    else:
        content_length = meta.get_all("Content-Length")
    if content_length is not None and len(content_length) > 0:
        file_size = int(content_length[0])

    # We deliberately save it in a temp file and move it after
    # download is complete. This prevents a local working checkpoint
    # being overriden by a broken download.
    dst = os.path.expanduser(dst)
    dst_dir = os.path.dirname(dst)
    f = tempfile.NamedTemporaryFile(delete=False, dir=dst_dir)

    try:
        if hash_prefix is not None:
            sha256 = hashlib.sha256()
        with tqdm(total=file_size, disable=not progress,
                  unit='B', unit_scale=True, unit_divisor=1024) as pbar:
            while True:
                buffer = u.read(8192)
                if len(buffer) == 0:
                    break
                f.write(buffer)
                if hash_prefix is not None:
                    sha256.update(buffer)
                pbar.update(len(buffer))

        f.close()
        if hash_prefix is not None:
            digest = sha256.hexdigest()
            if digest[:len(hash_prefix)] != hash_prefix:
                raise RuntimeError('invalid hash value (expected "{}", got "{}")'
                                   .format(hash_prefix, digest))
        shutil.move(f.name, dst)
    finally:
        f.close()
        if os.path.exists(f.name):
            os.remove(f.name)

def _download_url_to_file(url, dst, hash_prefix=None, progress=True):
    warnings.warn('torch.hub._download_url_to_file has been renamed to\
            torch.hub.download_url_to_file to be a public API,\
            _download_url_to_file will be removed in after 1.3 release')
    download_url_to_file(url, dst, hash_prefix, progress)

def load_state_dict_from_url(url, model_dir=None, map_location=None, progress=True, check_hash=False):
    r"""Loads the Torch serialized object at the given URL.

    If downloaded file is a zip file, it will be automatically
    decompressed.

    If the object is already present in `model_dir`, it's deserialized and
    returned.
    The default value of `model_dir` is ``$TORCH_HOME/checkpoints`` where
    environment variable ``$TORCH_HOME`` defaults to ``$XDG_CACHE_HOME/torch``.
    ``$XDG_CACHE_HOME`` follows the X Design Group specification of the Linux
    filesytem layout, with a default value ``~/.cache`` if not set.

    Args:
        url (string): URL of the object to download
        model_dir (string, optional): directory in which to save the object
        map_location (optional): a function or a dict specifying how to remap storage locations (see torch.load)
        progress (bool, optional): whether or not to display a progress bar to stderr.
            Default: True
        check_hash(bool, optional): If True, the filename part of the URL should follow the naming convention
            ``filename-<sha256>.ext`` where ``<sha256>`` is the first eight or more
            digits of the SHA256 hash of the contents of the file. The hash is used to
            ensure unique names and to verify the contents of the file.
            Default: False

    Example:
        >>> state_dict = torch.hub.load_state_dict_from_url('https://s3.amazonaws.com/pytorch/models/resnet18-5c106cde.pth')

    """
    # Issue warning to move data if old env is set
    if os.getenv('TORCH_MODEL_ZOO'):
        warnings.warn('TORCH_MODEL_ZOO is deprecated, please use env TORCH_HOME instead')

    if model_dir is None:
        torch_home = _get_torch_home()
        model_dir = os.path.join(torch_home, 'checkpoints')

    try:
        os.makedirs(model_dir)
    except OSError as e:
        if e.errno == errno.EEXIST:
            # Directory already exists, ignore.
            pass
        else:
            # Unexpected OSError, re-raise.
            raise

    parts = urlparse(url)
    filename = os.path.basename(parts.path)
    cached_file = os.path.join(model_dir, filename)
    if not os.path.exists(cached_file):
        sys.stderr.write('Downloading: "{}" to {}\n'.format(url, cached_file))
        hash_prefix = HASH_REGEX.search(filename).group(1) if check_hash else None
        download_url_to_file(url, cached_file, hash_prefix, progress=progress)

    # Note: extractall() defaults to overwrite file if exists. No need to clean up beforehand.
    #       We deliberately don't handle tarfile here since our legacy serialization format was in tar.
    #       E.g. resnet18-5c106cde.pth which is widely used.
    if zipfile.is_zipfile(cached_file):
        with zipfile.ZipFile(cached_file) as cached_zipfile:
            members = cached_zipfile.infolist()
            if len(members) != 1:
                raise RuntimeError('Only one file(not dir) is allowed in the zipfile')
            cached_zipfile.extractall(model_dir)
            extraced_name = members[0].filename
            cached_file = os.path.join(model_dir, extraced_name)

    return torch.load(cached_file, map_location=map_location)<|MERGE_RESOLUTION|>--- conflicted
+++ resolved
@@ -91,22 +91,6 @@
     return 'https://github.com/{}/{}/archive/{}.zip'.format(repo_owner, repo_name, branch)
 
 
-<<<<<<< HEAD
-def _download_archive_zip(url, filename):
-    sys.stderr.write('Downloading: \"{}\" to {}\n'.format(url, filename))
-    # We use a different API for python2 since urllib(2) doesn't recognize the CA
-    # certificates in older Python
-    response = urlopen(url)
-    with open(filename, 'wb') as f:
-        while True:
-            data = response.read(READ_DATA_CHUNK)
-            if len(data) == 0:
-                break
-            f.write(data)
-
-
-=======
->>>>>>> 9b2e2ee2
 def _load_attr_from_module(module, func_name):
     # Check if callable is defined in the module
     if func_name not in dir(module):
