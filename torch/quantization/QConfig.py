from __future__ import absolute_import, division, print_function, unicode_literals
from collections import namedtuple
from .observer import *
from .fake_quantize import *
import torch.nn as nn

<<<<<<< HEAD
QConfig = namedtuple('QConfig',
                     ['activation', 'weight'])

default_qconfig = QConfig(activation=default_observer(),
                          weight=default_weight_observer())

default_debug_qconfig = QConfig(weight=default_weight_observer(),
                                activation=default_debug_observer())
=======
class QConfig(namedtuple('QConfig', ['activation', 'weight'])):
    """
    Describes how to quantize a layer or a part of the network by providing
    settings (observer classes) for activations and weights respectively.

>>>>>>> 9b2e2ee2

    Note that QConfig needs to contain observer **classes** (like MinMaxObserver) or a callable that returns
    instances on invocation, not the concrete observer instances themselves.
    Quantization preparation function will instantiate observers multiple times for each of the layers.

<<<<<<< HEAD
default_dynamic_qconfig = QConfig_dynamic(weight=default_weight_observer())

default_qat_qconfig = QConfig(activation=default_fake_quant(),
                              weight=default_weight_fake_quant())
=======

    Observer classes have usually reasonable default arguments, but they can be overwritten with `with_args`
    method (that behaves like functools.partial):

      my_qconfig = QConfig(activation=MinMaxObserver.with_args(dtype=torch.qint8),
                           weight=default_observer.with_args(dtype=torch.qint8))
    """
    def __new__(cls, activation, weight):
        # catch common mistakes
        if isinstance(activation, nn.Module) or isinstance(weight, nn.Module):
            raise ValueError("QConfig received observer instance, please pass observer class instead. " +
                             "Use MyObserver.with_args(x=1) to override arguments to constructor if needed")
        return super(QConfig, cls).__new__(cls, activation, weight)


default_qconfig = QConfig(activation=default_observer,
                          weight=default_weight_observer)

default_debug_qconfig = QConfig(weight=default_weight_observer,
                                activation=default_debug_observer)

default_per_channel_qconfig = QConfig(activation=default_observer,
                                      weight=default_per_channel_weight_observer)

class QConfigDynamic(namedtuple('QConfigDynamic', ['weight'])):
    """
    Describes how to dynamically quantize a layer or a part of the network by providing
    settings (observer classe) for weights.

    It's like QConfig, but for dynamic quantization.

    Note that QConfigDynamic needs to contain observer **classes** (like MinMaxObserver) or a callable that returns
    instances on invocation, not the concrete observer instances themselves.
    Quantization function will instantiate observers multiple times for each of the layers.

    Observer classes have usually reasonable default arguments, but they can be overwritten with `with_args`
    method (that behaves like functools.partial):

      my_qconfig = QConfigDynamic(weight=default_observer.with_args(dtype=torch.qint8))
    """
    def __new__(cls, weight):
        # catch common mistakes
        if isinstance(weight, nn.Module):
            raise ValueError("QConfigDynamic received observer instance, please pass observer class instead. " +
                             "Use MyObserver.with_args(x=1) to override arguments to constructor if needed")
        return super(QConfigDynamic, cls).__new__(cls, weight)

default_dynamic_qconfig = QConfigDynamic(weight=default_weight_observer)
float16_dynamic_qconfig = QConfigDynamic(weight=NoopObserver.with_args(dtype=torch.float16))

default_qat_qconfig = QConfig(activation=default_fake_quant,
                              weight=default_weight_fake_quant)

default_weight_only_quant_qconfig = QConfig(activation=torch.nn.Identity,
                                            weight=default_weight_fake_quant)
default_activation_only_quant_qconfig = QConfig(activation=default_fake_quant,
                                                weight=torch.nn.Identity)

def get_default_qconfig(backend='fbgemm'):
    if backend == 'fbgemm':
        qconfig = QConfig(activation=HistogramObserver.with_args(reduce_range=True),
                          weight=default_per_channel_weight_observer)
    elif backend == 'qnnpack':
        qconfig = QConfig(activation=HistogramObserver.with_args(reduce_range=False),
                          weight=default_weight_observer)
    else:
        raise ValueError("Unknown backend, please specify qconfig manually")
    return qconfig

def get_default_qat_qconfig(backend='fbgemm'):
    # Histogram observer is too slow for quantization aware training
    if backend == 'fbgemm':
        qconfig = QConfig(activation=FakeQuantize.with_args(observer=MinMaxObserver,
                                                            quant_min=0,
                                                            quant_max=255,
                                                            reduce_range=True),
                          weight=default_per_channel_weight_fake_quant)
    elif backend == 'qnnpack':
        qconfig = QConfig(activation=FakeQuantize.with_args(observer=MinMaxObserver,
                                                            quant_min=0,
                                                            quant_max=255,
                                                            reduce_range=False),
                          weight=default_weight_fake_quant)
    else:
        raise ValueError("Unknown backend, please specify qconfig manually")

    return qconfig
>>>>>>> 9b2e2ee2
<|MERGE_RESOLUTION|>--- conflicted
+++ resolved
@@ -4,33 +4,16 @@
 from .fake_quantize import *
 import torch.nn as nn
 
-<<<<<<< HEAD
-QConfig = namedtuple('QConfig',
-                     ['activation', 'weight'])
-
-default_qconfig = QConfig(activation=default_observer(),
-                          weight=default_weight_observer())
-
-default_debug_qconfig = QConfig(weight=default_weight_observer(),
-                                activation=default_debug_observer())
-=======
 class QConfig(namedtuple('QConfig', ['activation', 'weight'])):
     """
     Describes how to quantize a layer or a part of the network by providing
     settings (observer classes) for activations and weights respectively.
 
->>>>>>> 9b2e2ee2
 
     Note that QConfig needs to contain observer **classes** (like MinMaxObserver) or a callable that returns
     instances on invocation, not the concrete observer instances themselves.
     Quantization preparation function will instantiate observers multiple times for each of the layers.
 
-<<<<<<< HEAD
-default_dynamic_qconfig = QConfig_dynamic(weight=default_weight_observer())
-
-default_qat_qconfig = QConfig(activation=default_fake_quant(),
-                              weight=default_weight_fake_quant())
-=======
 
     Observer classes have usually reasonable default arguments, but they can be overwritten with `with_args`
     method (that behaves like functools.partial):
@@ -117,5 +100,4 @@
     else:
         raise ValueError("Unknown backend, please specify qconfig manually")
 
-    return qconfig
->>>>>>> 9b2e2ee2
+    return qconfig