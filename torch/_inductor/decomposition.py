--- conflicted
+++ resolved
@@ -620,7 +620,6 @@
             requires_grad=requires_grad,
         )
         return result.to(memory_format=memory_format)
-<<<<<<< HEAD
 
     else:
         assert layout == torch.strided
@@ -637,29 +636,8 @@
         if permutation == list(range(len(permutation))):
             return result
         return result.permute(permutation).clone()
-=======
->>>>>>> 625108ed
-
-    else:
-        assert layout == torch.strided
-        shape, permutation = _get_shape_permutation_like(self)
-        result = torch.full(
-            shape,
-            fill_value,
-            dtype=dtype,
-            layout=layout,
-            device=device,
-            pin_memory=pin_memory,
-            requires_grad=requires_grad,
-        )
-        if permutation == list(range(len(permutation))):
-            return result
-        return result.permute(permutation).clone()
-
-<<<<<<< HEAD
-=======
-
->>>>>>> 625108ed
+
+
 def _rand_like(
     rand_fn: Callable[..., torch.Tensor],
     self: torch.Tensor,
