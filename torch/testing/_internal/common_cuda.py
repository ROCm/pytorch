# mypy: ignore-errors

r"""This file is allowed to initialize CUDA context when imported."""

import functools
import torch
import torch.cuda
from torch.testing._internal.common_utils import LazyVal, TEST_NUMBA, TEST_WITH_ROCM, TEST_CUDA, IS_WINDOWS
import inspect
import contextlib
import os
import unittest


CUDA_ALREADY_INITIALIZED_ON_IMPORT = torch.cuda.is_initialized()


TEST_MULTIGPU = TEST_CUDA and torch.cuda.device_count() >= 2
CUDA_DEVICE = torch.device("cuda:0") if TEST_CUDA else None
# note: if ROCm is targeted, TEST_CUDNN is code for TEST_MIOPEN
if TEST_WITH_ROCM:
    TEST_CUDNN = LazyVal(lambda: TEST_CUDA)
else:
    TEST_CUDNN = LazyVal(lambda: TEST_CUDA and torch.backends.cudnn.is_acceptable(torch.tensor(1., device=CUDA_DEVICE)))

TEST_CUDNN_VERSION = LazyVal(lambda: torch.backends.cudnn.version() if TEST_CUDNN else 0)

SM53OrLater = LazyVal(lambda: torch.cuda.is_available() and torch.cuda.get_device_capability() >= (5, 3))
SM60OrLater = LazyVal(lambda: torch.cuda.is_available() and torch.cuda.get_device_capability() >= (6, 0))
SM70OrLater = LazyVal(lambda: torch.cuda.is_available() and torch.cuda.get_device_capability() >= (7, 0))
SM75OrLater = LazyVal(lambda: torch.cuda.is_available() and torch.cuda.get_device_capability() >= (7, 5))
SM80OrLater = LazyVal(lambda: torch.cuda.is_available() and torch.cuda.get_device_capability() >= (8, 0))
SM89OrLater = LazyVal(lambda: torch.cuda.is_available() and torch.cuda.get_device_capability() >= (8, 9))
SM90OrLater = LazyVal(lambda: torch.cuda.is_available() and torch.cuda.get_device_capability() >= (9, 0))

IS_JETSON = LazyVal(lambda: torch.cuda.is_available() and torch.cuda.get_device_capability() in [(7, 2), (8, 7)])
IS_SM89 = LazyVal(lambda: torch.cuda.is_available() and torch.cuda.get_device_capability() == (8, 9))

def evaluate_gfx_arch_within(arch_list):
    if not torch.cuda.is_available():
        return False
    gcn_arch_name = torch.cuda.get_device_properties('cuda').gcnArchName
    effective_arch = os.environ.get('PYTORCH_DEBUG_FLASH_ATTENTION_GCN_ARCH_OVERRIDE', gcn_arch_name)
    # gcnArchName can be complicated strings like gfx90a:sramecc+:xnack-
    # Hence the matching should be done reversely
    return any(arch in effective_arch for arch in arch_list)

def CDNA2OrLater():
    return evaluate_gfx_arch_within(["gfx90a", "gfx942"])

def evaluate_platform_supports_flash_attention():
    if TEST_WITH_ROCM:
        arch_list = ["gfx90a", "gfx942", "gfx1100"]
<<<<<<< HEAD
        if os.environ.get("TORCH_ROCM_AOTRITON_ENABLE_EXPERIMENTAL", "0") != "0":
            arch_list += ["gfx1201", "gfx950"]
=======
        version = _get_torch_rocm_version()
        if version >= (6, 5):
            arch_list += ["gfx950"]
>>>>>>> 6b7dbfab
        return evaluate_gfx_arch_within(arch_list)
    if TEST_CUDA:
        return not IS_WINDOWS and SM80OrLater
    return False

def evaluate_platform_supports_efficient_attention():
    if TEST_WITH_ROCM:
        arch_list = ["gfx90a", "gfx942", "gfx1100"]
<<<<<<< HEAD
        if os.environ.get("TORCH_ROCM_AOTRITON_ENABLE_EXPERIMENTAL", "0") != "0":
            arch_list += ["gfx1201", "gfx950"]
=======
        version = _get_torch_rocm_version()
        if version >= (6, 5):
            arch_list += ["gfx950"]
>>>>>>> 6b7dbfab
        return evaluate_gfx_arch_within(arch_list)
    if TEST_CUDA:
        return True
    return False

def evaluate_platform_supports_cudnn_attention():
    return (not TEST_WITH_ROCM) and SM80OrLater and (TEST_CUDNN_VERSION >= 90000)

PLATFORM_SUPPORTS_FLASH_ATTENTION: bool = LazyVal(lambda: evaluate_platform_supports_flash_attention())
PLATFORM_SUPPORTS_MEM_EFF_ATTENTION: bool = LazyVal(lambda: evaluate_platform_supports_efficient_attention())
PLATFORM_SUPPORTS_CUDNN_ATTENTION: bool = LazyVal(lambda: evaluate_platform_supports_cudnn_attention())
# This condition always evaluates to PLATFORM_SUPPORTS_MEM_EFF_ATTENTION but for logical clarity we keep it separate
PLATFORM_SUPPORTS_FUSED_ATTENTION: bool = LazyVal(lambda: PLATFORM_SUPPORTS_FLASH_ATTENTION or
                                                  PLATFORM_SUPPORTS_CUDNN_ATTENTION or
                                                  PLATFORM_SUPPORTS_MEM_EFF_ATTENTION)

PLATFORM_SUPPORTS_FUSED_SDPA: bool = TEST_CUDA and not TEST_WITH_ROCM

PLATFORM_SUPPORTS_BF16: bool = LazyVal(lambda: TEST_CUDA and SM80OrLater)

def evaluate_platform_supports_fp8():
    if torch.cuda.is_available():
        if torch.version.hip:
            ROCM_VERSION = tuple(int(v) for v in torch.version.hip.split('.')[:2])
            archs = ['gfx94']
            if ROCM_VERSION >= (6, 3):
                archs.extend(['gfx120'])
            if ROCM_VERSION >= (6, 5):
                archs.append('gfx95')
            for arch in archs:
                if arch in torch.cuda.get_device_properties(0).gcnArchName:
                    return True
        else:
            return SM90OrLater or torch.cuda.get_device_capability() == (8, 9)
    return False

PLATFORM_SUPPORTS_FP8: bool = LazyVal(lambda: evaluate_platform_supports_fp8())


if TEST_NUMBA:
    try:
        import numba.cuda
        TEST_NUMBA_CUDA = numba.cuda.is_available()
    except Exception:
        TEST_NUMBA_CUDA = False
        TEST_NUMBA = False
else:
    TEST_NUMBA_CUDA = False

# Used below in `initialize_cuda_context_rng` to ensure that CUDA context and
# RNG have been initialized.
__cuda_ctx_rng_initialized = False


# after this call, CUDA context and RNG must have been initialized on each GPU
def initialize_cuda_context_rng():
    global __cuda_ctx_rng_initialized
    assert TEST_CUDA, 'CUDA must be available when calling initialize_cuda_context_rng'
    if not __cuda_ctx_rng_initialized:
        # initialize cuda context and rng for memory tests
        for i in range(torch.cuda.device_count()):
            torch.randn(1, device=f"cuda:{i}")
        __cuda_ctx_rng_initialized = True


# Test whether hardware TF32 math mode enabled. It is enabled only on:
# - CUDA >= 11
# - arch >= Ampere
def tf32_is_not_fp32():
    if not torch.cuda.is_available() or torch.version.cuda is None:
        return False
    if torch.cuda.get_device_properties(torch.cuda.current_device()).major < 8:
        return False
    if int(torch.version.cuda.split('.')[0]) < 11:
        return False
    return True


@contextlib.contextmanager
def tf32_off():
    old_allow_tf32_matmul = torch.backends.cuda.matmul.allow_tf32
    try:
        torch.backends.cuda.matmul.allow_tf32 = False
        with torch.backends.cudnn.flags(enabled=None, benchmark=None, deterministic=None, allow_tf32=False):
            yield
    finally:
        torch.backends.cuda.matmul.allow_tf32 = old_allow_tf32_matmul


@contextlib.contextmanager
def tf32_on(self, tf32_precision=1e-5):
    if torch.version.hip:
        hip_allow_tf32 = os.environ.get("HIPBLASLT_ALLOW_TF32", None)
        os.environ["HIPBLASLT_ALLOW_TF32"] = "1"
    old_allow_tf32_matmul = torch.backends.cuda.matmul.allow_tf32
    old_precision = self.precision
    try:
        torch.backends.cuda.matmul.allow_tf32 = True
        self.precision = tf32_precision
        with torch.backends.cudnn.flags(enabled=None, benchmark=None, deterministic=None, allow_tf32=True):
            yield
    finally:
        if torch.version.hip:
            if hip_allow_tf32 is not None:
                os.environ["HIPBLASLT_ALLOW_TF32"] = hip_allow_tf32
            else:
                del os.environ["HIPBLASLT_ALLOW_TF32"]
        torch.backends.cuda.matmul.allow_tf32 = old_allow_tf32_matmul
        self.precision = old_precision


@contextlib.contextmanager
def tf32_enabled():
    """
    Context manager to temporarily enable TF32 for CUDA operations.
    Restores the previous TF32 state after exiting the context.
    """
    old_allow_tf32_matmul = torch.backends.cuda.matmul.allow_tf32
    try:
        torch.backends.cuda.matmul.allow_tf32 = True
        with torch.backends.cudnn.flags(
            enabled=None, benchmark=None, deterministic=None, allow_tf32=True
        ):
            yield
    finally:
        torch.backends.cuda.matmul.allow_tf32 = old_allow_tf32_matmul


# This is a wrapper that wraps a test to run this test twice, one with
# allow_tf32=True, another with allow_tf32=False. When running with
# allow_tf32=True, it will use reduced precision as specified by the
# argument. For example:
#    @dtypes(torch.float32, torch.float64, torch.complex64, torch.complex128)
#    @tf32_on_and_off(0.005)
#    def test_matmul(self, device, dtype):
#        a = ...; b = ...;
#        c = torch.matmul(a, b)
#        self.assertEqual(c, expected)
# In the above example, when testing torch.float32 and torch.complex64 on CUDA
# on a CUDA >= 11 build on an >=Ampere architecture, the matmul will be running at
# TF32 mode and TF32 mode off, and on TF32 mode, the assertEqual will use reduced
# precision to check values.
#
# This decorator can be used for function with or without device/dtype, such as
# @tf32_on_and_off(0.005)
# def test_my_op(self)
# @tf32_on_and_off(0.005)
# def test_my_op(self, device)
# @tf32_on_and_off(0.005)
# def test_my_op(self, device, dtype)
# @tf32_on_and_off(0.005)
# def test_my_op(self, dtype)
# if neither device nor dtype is specified, it will check if the system has ampere device
# if device is specified, it will check if device is cuda
# if dtype is specified, it will check if dtype is float32 or complex64
# tf32 and fp32 are different only when all the three checks pass
def tf32_on_and_off(tf32_precision=1e-5):
    def with_tf32_disabled(self, function_call):
        with tf32_off():
            function_call()

    def with_tf32_enabled(self, function_call):
        with tf32_on(self, tf32_precision):
            function_call()

    def wrapper(f):
        params = inspect.signature(f).parameters
        arg_names = tuple(params.keys())

        @functools.wraps(f)
        def wrapped(*args, **kwargs):
            for k, v in zip(arg_names, args):
                kwargs[k] = v
            cond = tf32_is_not_fp32()
            if 'device' in kwargs:
                cond = cond and (torch.device(kwargs['device']).type == 'cuda')
            if 'dtype' in kwargs:
                cond = cond and (kwargs['dtype'] in {torch.float32, torch.complex64})
            if cond:
                with_tf32_disabled(kwargs['self'], lambda: f(**kwargs))
                with_tf32_enabled(kwargs['self'], lambda: f(**kwargs))
            else:
                f(**kwargs)

        return wrapped
    return wrapper


# This is a wrapper that wraps a test to run it with TF32 turned off.
# This wrapper is designed to be used when a test uses matmul or convolutions
# but the purpose of that test is not testing matmul or convolutions.
# Disabling TF32 will enforce torch.float tensors to be always computed
# at full precision.
def with_tf32_off(f):
    @functools.wraps(f)
    def wrapped(*args, **kwargs):
        with tf32_off():
            return f(*args, **kwargs)

    return wrapped

def _get_magma_version():
    if 'Magma' not in torch.__config__.show():
        return (0, 0)
    position = torch.__config__.show().find('Magma ')
    version_str = torch.__config__.show()[position + len('Magma '):].split('\n')[0]
    return tuple(int(x) for x in version_str.split("."))

def _get_torch_cuda_version():
    if torch.version.cuda is None:
        return (0, 0)
    cuda_version = str(torch.version.cuda)
    return tuple(int(x) for x in cuda_version.split("."))

def _get_torch_rocm_version():
    if not TEST_WITH_ROCM:
        return (0, 0)
    rocm_version = str(torch.version.hip)
    rocm_version = rocm_version.split("-")[0]    # ignore git sha
    return tuple(int(x) for x in rocm_version.split("."))

def _check_cusparse_generic_available():
    return not TEST_WITH_ROCM

def _check_hipsparse_generic_available():
    if not TEST_WITH_ROCM:
        return False
    if not torch.version.hip:
        return False

    rocm_version = str(torch.version.hip)
    rocm_version = rocm_version.split("-")[0]    # ignore git sha
    rocm_version_tuple = tuple(int(x) for x in rocm_version.split("."))
    return not (rocm_version_tuple is None or rocm_version_tuple < (5, 1))


TEST_CUSPARSE_GENERIC = _check_cusparse_generic_available()
TEST_HIPSPARSE_GENERIC = _check_hipsparse_generic_available()

# Shared by test_torch.py and test_multigpu.py
def _create_scaling_models_optimizers(device="cuda", optimizer_ctor=torch.optim.SGD, optimizer_kwargs=None):
    # Create a module+optimizer that will use scaling, and a control module+optimizer
    # that will not use scaling, against which the scaling-enabled module+optimizer can be compared.
    mod_control = torch.nn.Sequential(torch.nn.Linear(8, 8), torch.nn.Linear(8, 8)).to(device=device)
    mod_scaling = torch.nn.Sequential(torch.nn.Linear(8, 8), torch.nn.Linear(8, 8)).to(device=device)
    with torch.no_grad():
        for c, s in zip(mod_control.parameters(), mod_scaling.parameters()):
            s.copy_(c)

    kwargs = {"lr": 1.0}
    if optimizer_kwargs is not None:
        kwargs.update(optimizer_kwargs)
    opt_control = optimizer_ctor(mod_control.parameters(), **kwargs)
    opt_scaling = optimizer_ctor(mod_scaling.parameters(), **kwargs)

    return mod_control, mod_scaling, opt_control, opt_scaling

# Shared by test_torch.py, test_cuda.py and test_multigpu.py
def _create_scaling_case(device="cuda", dtype=torch.float, optimizer_ctor=torch.optim.SGD, optimizer_kwargs=None):
    data = [(torch.randn((8, 8), dtype=dtype, device=device), torch.randn((8, 8), dtype=dtype, device=device)),
            (torch.randn((8, 8), dtype=dtype, device=device), torch.randn((8, 8), dtype=dtype, device=device)),
            (torch.randn((8, 8), dtype=dtype, device=device), torch.randn((8, 8), dtype=dtype, device=device)),
            (torch.randn((8, 8), dtype=dtype, device=device), torch.randn((8, 8), dtype=dtype, device=device))]

    loss_fn = torch.nn.MSELoss().to(device)

    skip_iter = 2

    return _create_scaling_models_optimizers(
        device=device, optimizer_ctor=optimizer_ctor, optimizer_kwargs=optimizer_kwargs,
    ) + (data, loss_fn, skip_iter)


def xfailIfSM89(func):
    return func if not IS_SM89 else unittest.expectedFailure(func)


# Importing this module should NOT eagerly initialize CUDA
if not CUDA_ALREADY_INITIALIZED_ON_IMPORT:
    assert not torch.cuda.is_initialized()<|MERGE_RESOLUTION|>--- conflicted
+++ resolved
@@ -51,14 +51,11 @@
 def evaluate_platform_supports_flash_attention():
     if TEST_WITH_ROCM:
         arch_list = ["gfx90a", "gfx942", "gfx1100"]
-<<<<<<< HEAD
         if os.environ.get("TORCH_ROCM_AOTRITON_ENABLE_EXPERIMENTAL", "0") != "0":
             arch_list += ["gfx1201", "gfx950"]
-=======
         version = _get_torch_rocm_version()
         if version >= (6, 5):
             arch_list += ["gfx950"]
->>>>>>> 6b7dbfab
         return evaluate_gfx_arch_within(arch_list)
     if TEST_CUDA:
         return not IS_WINDOWS and SM80OrLater
@@ -67,14 +64,11 @@
 def evaluate_platform_supports_efficient_attention():
     if TEST_WITH_ROCM:
         arch_list = ["gfx90a", "gfx942", "gfx1100"]
-<<<<<<< HEAD
         if os.environ.get("TORCH_ROCM_AOTRITON_ENABLE_EXPERIMENTAL", "0") != "0":
             arch_list += ["gfx1201", "gfx950"]
-=======
         version = _get_torch_rocm_version()
         if version >= (6, 5):
             arch_list += ["gfx950"]
->>>>>>> 6b7dbfab
         return evaluate_gfx_arch_within(arch_list)
     if TEST_CUDA:
         return True
