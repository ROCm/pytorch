# mypy: allow-untyped-defs

import concurrent.futures
import contextlib
import json
import operator
import os
import sys
import threading
import time
from collections import namedtuple
from functools import partial
from threading import Event, Lock
from unittest import mock

import torch
import torch.distributed as dist
import torch.distributed.autograd as dist_autograd
import torch.distributed.rpc as rpc
import torch.nn as nn
from torch.autograd.profiler_legacy import profile as _profile
from torch.distributed.rpc import (
    _get_debug_info,
    _rref_context_get_debug_info,
    RRef,
    WorkerInfo,
)
from torch.distributed.rpc.api import _thread_local_var, _use_rpc_pickler, _wait_all
from torch.distributed.rpc.internal import (
    _build_rpc_profiling_key,
    _internal_rpc_pickler,
    PythonUDF,
    RPCExecMode,
)
from torch.futures import Future
from torch.testing._internal.common_distributed import (
    captured_output,
    skip_if_lt_x_gpu,
    tp_transports,
    skip_if_rocm,
)
from torch.testing._internal.common_utils import (
    get_cycles_per_ms,
    IS_MACOS,
    load_tests,
    skip_but_pass_in_sandcastle_if,
<<<<<<< HEAD
    get_cycles_per_ms,
    skipIfRocm,
=======
    TemporaryFileName,
>>>>>>> 625108ed
)
from torch.testing._internal.dist_utils import (
    dist_init,
    get_function_event,
    initialize_pg,
    wait_until_node_failure,
    wait_until_owners_and_forks_on_rank,
    wait_until_pending_futures_and_users_flushed,
    worker_name,
)
from torch.testing._internal.distributed.rpc.rpc_agent_test_fixture import (
    RpcAgentTestFixture,
)


def foo_add():
    return torch.add(torch.ones(1), torch.ones(1))


def udf_with_torch_ops(device=-1, use_record_function=False):
    device_ctx = contextlib.nullcontext() if device == -1 else torch.cuda.device(device)
    record_function_ctx = (
        torch.autograd.profiler.record_function("##forward##")
        if use_record_function
        else contextlib.nullcontext()
    )
    with device_ctx, record_function_ctx:
        t1, t2 = torch.ones(1), torch.ones(1)
        t = torch.add(t1, t2)
        t = torch.mul(t, t)
        t = t.relu()
        t = t.sigmoid()


# Events (operator invocations) that are expected to be ran as part of the above
# function.
EXPECTED_REMOTE_EVENTS = [
    "aten::ones",
    "aten::ones",
    "aten::add",
    "aten::mul",
    "aten::relu",
    "aten::clamp_min",
    "aten::sigmoid",
]

# Remote operations are prefixed with the following string for RPC profiling.
REMOTE_OP_STR = "#remote_op: "


VALUE_FUTURE = concurrent.futures.Future()
DONE_FUTURE = concurrent.futures.Future()

FIFTY_MIL_CYCLES = 50000000

_rpc_barrier_count = 0


def _increment_count():
    global _rpc_barrier_count
    _rpc_barrier_count += 1


def _reset_count():
    global _rpc_barrier_count
    _rpc_barrier_count = 0


class StubRpcAgent:
    def __init__(self, world_size):
        self.world_size = world_size

    def get_worker_infos(self):
        return {
            WorkerInfo(name=worker_name(rank), id=rank)
            for rank in range(self.world_size)
        }


def _stub_construct_rpc_backend_options_handler(**kwargs):
    return mock.Mock()  # RpcBackendOptions.


def _stub_init_rpc_backend_handler(store, name, rank, world_size, rpc_backend_options):
    return StubRpcAgent(world_size=world_size)


def set_value(value):
    VALUE_FUTURE.set_result(value)


def wait_for_value_future():
    return VALUE_FUTURE.result()


def set_and_check_done(value):
    VALUE_FUTURE.set_result(value)
    return DONE_FUTURE.result()


# it is used to test python user defined function over rpc
# classes and functions are used to test python user defined class and
# methods over rpc
TensorClass = namedtuple("TensorClass", ["tensors"])


class MyPickleClass:
    def __init__(self) -> None:
        self.t = None

    def __getstate__(self):
        (pickled_python_udf, tensors) = _internal_rpc_pickler.serialize(
            PythonUDF(my_tensor_function, (torch.ones(2, 2), torch.ones(2, 2)), None)
        )
        return (pickled_python_udf, tensors)

    def __setstate__(self, obj):
        python_udf = _internal_rpc_pickler.deserialize(obj[0], obj[1])
        result = python_udf.func(python_udf.args[0], python_udf.args[1])
        self.t = result

    def set(self, val):
        self.t = val


class SlowPickleClass:
    def __init__(self, t):
        self.t = t

    def __getstate__(self):
        time.sleep(self.t)
        return (self.t,)

    def __setstate__(self, obj):
        self.t = obj[0]
        time.sleep(self.t)


class MyClass:
    def __init__(self, a, delay=False):
        self.a = a
        # delay initialization to simulate errors if specified
        if delay:
            time.sleep(2)

    def my_instance_method(self, b):
        return self.a + b

    @classmethod
    def my_class_method(cls, d, e):
        return d + e

    @staticmethod
    def my_static_method(f):
        return f > 10

    def increment_value(self, increment):
        self.a += increment

    def get_value(self):
        return self.a

    def my_slow_method(self, my_tensor_arg):
        time.sleep(5)
        return torch.add(self.a, my_tensor_arg)


def _call_method_on_rref(method, rref, *args, **kwargs):
    return method(rref.local_value(), *args, **kwargs)


def get_rref_list(values):
    return [RRef(MyClass(a)) for a in values]


def add_rref_to_value(rref, value):
    return rref.to_here() + value


def run_nested_pickle(pickle_cls_instance, tensor):
    return pickle_cls_instance.t + tensor


def build_sparse_tensor(coalesce=False):
    i = [[0, 1, 1], [2, 0, 2]]
    v = [3, 4, 5]
    tensor = torch.sparse_coo_tensor(i, v, (2, 3))
    if coalesce:
        tensor = tensor.coalesce()
    return tensor


def build_complex_tensors():
    a = torch.ones(3, 3)
    b = [a, a]
    c = [b, b]
    d = [a, b]
    e = {a: d}
    return [a, b, c, d, e]


def non_cont_test(t_view, t_cont):
    if t_view.is_contiguous():
        raise Exception("t_view is contiguous!")  # noqa: TRY002
    if not t_cont.is_contiguous():
        raise Exception("t_cont is not contiguous!")  # noqa: TRY002
    if not torch.equal(t_view, t_cont):
        raise Exception("t_view is not equal to t_cont!")  # noqa: TRY002
    return t_view


def my_function(a, b, c):
    return a + b + c


def my_tensor_function(a, b):
    return a + b


def my_container_sum(a):
    result = a[0]
    for tensor in a[1:]:
        result += tensor
    return result


def my_sleep_func(seconds=1):
    time.sleep(seconds)
    return torch.mul(torch.tensor(1), torch.tensor(1))


def my_complex_tensor_function(list_input, tensor_class_input, dict_input):
    res = list_input[0]
    for t in list_input:
        res += t
    for v in dict_input.values():
        res += v
    complex_tensors = tensor_class_input.tensors
    return (res, complex_tensors[0], complex_tensors[1], complex_tensors[2])


def my_rref_function(rref_a, rref_b):
    return rref_a.to_here() + rref_b.to_here()


def delayed_add(a, b, seconds=0.05):
    time.sleep(seconds)
    return a + b


def identity(a):
    return a


def no_result():
    print("do nothing")


def raise_or_inc(value):
    if value.numel() == 2:
        raise ValueError("Expected error")
    return value + 1


def nested_rpc(dst):
    return rpc.rpc_sync(dst, torch.add, args=(torch.ones(2, 2), 1))


def nested_rpc_sparse(dst):
    return rpc.rpc_sync(
        dst, torch.add, args=(build_sparse_tensor(), build_sparse_tensor())
    )


def multi_layer_nested_async_rpc(dst, world_size, ttl):
    # this method returns immediately without blocking the callee, but will
    # generate additional requests.
    if ttl > 0:
        current_dst = worker_name(dst)
        next_dst = (dst + 1) % world_size
        rpc.rpc_async(
            current_dst,
            multi_layer_nested_async_rpc,
            args=(next_dst, world_size, ttl - 1),
        )
        return 0


def nested_rref(dst):
    return (
        rpc.remote(dst, torch.add, args=(torch.ones(2, 2), 1)),
        rpc.remote(dst, torch.add, args=(torch.ones(2, 2), 2)),
    )


def nested_rref_sparse(dst):
    return (
        rpc.remote(dst, torch.add, args=(build_sparse_tensor(), build_sparse_tensor())),
        rpc.remote(dst, torch.add, args=(build_sparse_tensor(), build_sparse_tensor())),
    )


def nested_remote(dst):
    rref = rpc.remote(dst, torch.add, args=(torch.ones(2, 2), 3))
    return rref.to_here()


def nested_remote_sparse(dst):
    rref = rpc.remote(
        dst, torch.add, args=(build_sparse_tensor(), build_sparse_tensor())
    )
    return rref.to_here()


def rref_forward_chain(dst, world_size, rref, ttl):
    if ttl > 0:
        current_dst = worker_name(dst)
        next_dst = (dst + 1) % world_size
        ret_rref = rpc.remote(
            current_dst, rref_forward_chain, args=(next_dst, world_size, rref, ttl - 1)
        )
        return [ret_rref]
    else:
        return rref.to_here()


def rpc_return_rref(dst):
    return rpc.remote(dst, torch.add, args=(torch.ones(2, 2), 1))


def light_rpc():
    return 0


def heavy_rpc(tensor):
    for i in range(1, 100):
        tensor *= i
        tensor /= i + 1
    return 0


def heavy_rpc_sparse(tensor):
    for i in range(1, 100):
        tensor *= i
        tensor = tensor / (i + 1)
    return 0


@torch.jit.script
def heavy_rpc_torchscript(tensor):
    for i in range(1, 100):
        tensor *= i
        tensor /= i + 1
    return 0


@torch.jit.script
def my_script_func(tensor):
    return torch.add(tensor, tensor)


expected_err = "Expected error"


# Note that it needs to inherit from Exception, not BaseException. See comment
# in rpc/internal.py
class CustomException(Exception):
    def __init__(self, bool, msg):
        self.bool = bool
        super().__init__(msg)


def raise_func():
    raise ValueError(expected_err)


def custom_raise_func():
    raise CustomException(True, "foo")


@torch.jit.script
def raise_func_script(expected_err: str) -> torch.Tensor:
    raise ValueError(expected_err)


expected_err_escape = (
    "\nFirst line of error \n next line of error \n last line of error"
)


def raise_func_escape():
    raise ValueError(expected_err_escape)


global_rref = None


def set_global_rref(rref):
    global global_rref
    global_rref = rref


def clear_global_rref():
    global global_rref
    global_rref = None


def check_rref_confirmed(rref):
    return rref.confirmed_by_owner()


def get_rref_debug_info():
    return _rref_context_get_debug_info()


def add_use_future_cb(to, x, y, z):
    out = concurrent.futures.Future()

    def callback(fut):
        out.set_result(fut.wait() + z)

    fut = rpc.rpc_async(to, torch.add, args=(x, y))
    fut.then(callback)
    return out.result()


def get_events_from_profile(profile_rref):
    return profile_rref.local_value().process_global_function_events


def add_use_future_set_result(to, x, y, z):
    out = torch.futures.Future()
    fut = rpc.rpc_async(to, torch.add, args=(x, y))
    fut.then(lambda fut: out.set_result(fut.wait() + z))
    return out.wait()


def add_use_future_nested_cb(to, x, y, z):
    out = torch.futures.Future()

    def callback(fut1):
        fut2 = rpc.rpc_async(to, torch.add, args=(fut1.wait(), z))
        fut2.then(lambda fut2: out.set_result(fut2.wait()))

    fut1 = rpc.rpc_async(to, torch.add, args=(x, y))
    fut1.then(callback)
    return out.wait()


def fail_on_fut(fut):
    pass


@rpc.functions.async_execution
def async_raise_func():
    raise RuntimeError("Expected error")


@rpc.functions.async_execution
def async_wrong_type():
    return torch.zeros(2, 2)


@rpc.functions.async_execution
def async_add(to, x, y):
    return rpc.rpc_async(to, torch.add, args=(x, y))


def slow_add(x, y, device="cpu"):
    time.sleep(1)
    x = x.to(device)
    y = y.to(device)
    return torch.add(x, y).cpu()


@rpc.functions.async_execution
def slow_async_add(to, x, y, device="cpu"):
    return rpc.rpc_async(to, slow_add, args=(x, y, device))


@rpc.functions.async_execution
def async_add_with_future_ctor(to, x, y, z):
    fut = torch.futures.Future()
    rpc.rpc_async(to, torch.add, args=(x, y)).then(
        lambda fut1: fut.set_result(fut1.wait() + z)
    )
    return fut


@rpc.functions.async_execution
def async_add_chained(to, x, y, z):
    return rpc.rpc_async(to, torch.add, args=(x, y)).then(lambda fut: fut.wait() + z)


@rpc.functions.async_execution
def async_add_chained_multi(to, x, num, step):
    fut = rpc.rpc_async(to, torch.add, args=(x, 0))
    for _ in range(num):
        fut = fut.then(lambda fut: fut.wait() + step)
    return fut


@rpc.functions.async_execution
def async_add_nested(to, x, y, z):
    return rpc.rpc_async(to, async_add, args=(to, x, y)).then(
        lambda fut: fut.wait() + z
    )


@rpc.functions.async_execution
def async_add_multi_fanout(to, x, num, step):
    futs = []
    for i in range(num):
        if i == 0:
            futs.append(rpc.rpc_async(to, torch.add, args=(x, step)))
        else:
            futs.append(rpc.rpc_async(to, torch.add, args=(0, step)))

    # TODO: use torch.futures.collect_all
    lock = Lock()
    state = {"cnt": 0, "ret": torch.zeros_like(x)}
    ret_future = torch.futures.Future()

    def inc_and_set(fut):
        with lock:
            state["cnt"] += 1
            state["ret"] += fut.wait()
            if state["cnt"] >= len(futs):
                ret_future.set_result(state["ret"])

    for fut in futs:
        fut.then(inc_and_set)

    return ret_future


@rpc.functions.async_execution
def async_cuda_sleep_and_set_to_one(t):
    device = t.device
    original_stream = torch.cuda.current_stream(device)
    new_stream = torch.cuda.Stream(device)
    new_stream.wait_stream(original_stream)
    with torch.cuda.stream(new_stream):
        torch.cuda._sleep(int(1000 * get_cycles_per_ms()))
        t.fill_(1)
        fut = Future(devices=[device])
        fut.set_result(t)
        return fut


@rpc.functions.async_execution
def async_cuda_nested_add(to, x, y, z):
    def cb(fut):
        torch.cuda._sleep(int(1000 * get_cycles_per_ms()))
        return fut.value() + z

    return rpc.rpc_async(to, torch.add, args=(x, y)).then(cb)


# A custom Python class that contains a tensor, needed to see if we correctly
# use the Python pickler to extract tensors from non-IValue-convertible types.
class TensorWrapper:
    __slots__ = ("tensor", "lock", "event", "thread")

    def __init__(self, t):
        self.tensor = t
        # Add one non-picklable field, to ensure it's ignored/skipped.
        self.lock = Lock()
        self.event = torch.cuda.Event(enable_timing=True)
        self.thread = threading.Thread()
        self.thread.start()

    def increase(self, v):
        with self.lock:
            self.tensor += v

    def sum(self):
        with self.lock:
            self.event.record()
            return self.tensor.sum()


class AsyncExecutionClass:
    @staticmethod
    @rpc.functions.async_execution
    def static_async_add(to, x, y, z):
        return rpc.rpc_async(to, torch.add, args=(x, y)).then(
            lambda fut: fut.wait() + z
        )

    @classmethod
    @rpc.functions.async_execution
    def class_async_add(cls, to, x, y, z):
        ret_fut = torch.futures.Future()
        rpc.rpc_async(to, torch.add, args=(x, y)).then(
            lambda fut: ret_fut.set_result(fut.wait() + z)
        )
        return ret_fut

    @rpc.functions.async_execution
    def bound_async_add(self, to, x, y, z):
        return rpc.rpc_async(to, torch.add, args=(x, y)).then(
            lambda fut: fut.wait() + z
        )


def return_future():
    return torch.futures.Future()


class FooBackendOptions(rpc.RpcBackendOptions):
    def __init__(self, init_method):
        # Must call the __init__ of the superclass (and do so directly,
        # without using super()) because... pybind.
        rpc.RpcBackendOptions.__init__(self)
        self.init_method = init_method


# load_tests from common_utils is used to automatically filter tests for
# sharding on sandcastle. This line silences flake warnings
load_tests = load_tests


class MyEmbeddingBagModel(torch.nn.Module):
    def __init__(self, sparse):
        super().__init__()
        self.eb = torch.nn.EmbeddingBag(10, 10, sparse=sparse)

    def forward(self, x):
        return self.eb(x)


class MyParameterServer:
    def __init__(self, trainers):
        self.lock = Lock()
        self.trainers = trainers
        self.iteration = 0
        self.updates = 0
        self.futures = []
        self.total = None
        self.gradient = None

    @staticmethod
    def get_gradient(rref):
        return rref.local_value().gradient

    @staticmethod
    @rpc.functions.async_execution
    def average(rref, riteration, tensor):
        self = rref.local_value()
        fut = torch.futures.Future()
        with self.lock:
            if riteration > self.iteration:
                self.iteration = riteration
                self.updates = 0
                self.futures.clear()
            self.futures.append(fut)
            if self.total is None:
                self.total = tensor
            else:
                self.total += tensor
            self.updates += 1
            if self.trainers == self.updates:
                self.gradient = self.total / float(self.trainers)
                for fut in self.futures:
                    result = self.total / float(self.trainers)
                    fut.set_result(result)
        return fut


class MyConvNetForMNIST(nn.Module):
    def __init__(self, device):
        super().__init__()
        self.net = nn.Sequential(
            nn.Conv2d(1, 16, 3, 1),
            nn.ReLU(),
            nn.Conv2d(16, 32, 3, 1),
            nn.ReLU(),
            nn.MaxPool2d(2),
            nn.Flatten(1),
            nn.Linear(4608, 128),
            nn.ReLU(),
            nn.Linear(128, 10),
        ).to(device)
        self.device = device

    def forward(self, x, is_rref=False):
        x = x.to_here() if is_rref else x
        with torch.cuda.stream(torch.cuda.current_stream(self.device)):
            # intentionally adding delay to current CUDA stream
            torch.cuda._sleep(10 * FIFTY_MIL_CYCLES)
            return self.net(x)

    def __getstate__(self):
        # return an empty dict to avoid inspecting the model contents on the
        # owner
        return {}


class RpcTestCommon:
    def _run_func_in_mode(self, to, fn, mode, args=None, kwargs=None):
        if mode == RPCExecMode.SYNC:
            return rpc.rpc_sync(to, fn, args=args, kwargs=kwargs)
        elif mode == RPCExecMode.ASYNC:
            return rpc.rpc_async(to, fn, args=args, kwargs=kwargs).wait()
        elif mode == RPCExecMode.REMOTE:
            return rpc.remote(to, fn, args=args, kwargs=kwargs).to_here()

    def _self_py_udf_remote(self, worker_info, x, y, z):
        rref = rpc.remote(worker_info, my_function, args=(x, y, z))
        self.assertEqual(rref.to_here(), x + y + z)

    def _self_remote_rref_as_rpc_arg(self, dst, x, y, z):
        self_worker_info = rpc.get_worker_info()
        rref = rpc.remote(self_worker_info, my_function, args=(x, y, z))
        fut = rpc.rpc_async(dst, add_rref_to_value, args=(rref, x))
        ret = rpc.rpc_sync(dst, add_rref_to_value, args=(rref, x + y))
        self.assertEqual(ret, x + y + z + x + y)
        self.assertEqual(fut.wait(), x + y + z + x)

    def _self_remote_rref_as_remote_arg(self, dst, x, y, z):
        self_worker_info = rpc.get_worker_info()
        rref = rpc.remote(self_worker_info, my_function, args=(x, y, z))
        ret_rref = rpc.remote(dst, add_rref_to_value, args=(rref, x))
        self.assertEqual(ret_rref.to_here(), x + y + z + x)

    def _world_size_one(self, a, b):
        if self.rank == 0:
            rpc.init_rpc(
                name="me",
                backend=self.rpc_backend,
                rank=0,
                world_size=1,
                rpc_backend_options=self.rpc_backend_options,
            )

            def _rpc_sync(x, y):
                expect = x * 2
                result = rpc.rpc_sync("me", my_tensor_function, args=(x, y))
                self.assertEqual(expect, result)

            def _rpc_async(x, y):
                expect = x * 2
                result = rpc.rpc_async("me", my_tensor_function, args=(x, y)).wait()
                self.assertEqual(expect, result)

            def _remote(x, y):
                expect = x * 2
                result = rpc.remote("me", my_tensor_function, args=(x, y)).to_here()
                self.assertEqual(expect, result)

            _rpc_sync(a, b)
            _rpc_async(a, b)
            _remote(a, b)

            rpc.shutdown()

    def _multi_rpc(self, sparse):
        dst_rank = (self.rank + 1) % self.world_size
        for i in range(20):
            n = i + self.rank + 1
            if sparse:
                x = build_sparse_tensor() * n
                y = build_sparse_tensor() * n
            else:
                x = torch.ones(2, 2)
                y = torch.ones(2, 2)
            ret = rpc.rpc_sync(
                worker_name(dst_rank),
                torch.add,
                args=(x, y),
            )
            self.assertEqual(ret, x * 2)

    def _run_uneven_workload(self, f, x, num_repeat=30):
        # worker0 drives and waits for worker1 and worker2
        # throughout the test.
        if self.rank == 0:
            self.assertTrue(self.world_size >= 3)

            # Phase 1: Only worker1 has workload.
            dst = "worker1"
            futs = []
            for _ in range(num_repeat):
                fut = rpc.rpc_async(dst, f, args=(x,))
                futs.append(fut)

            for fut in torch.futures.collect_all(futs).wait():
                self.assertEqual(fut.wait(), 0)

            # Phase 2: Only worker2 has workload.
            # If join is not correctly implemented,
            # worker2 should be closed by now.
            dst = "worker2"
            futs = []
            for _ in range(num_repeat):
                fut = rpc.rpc_async(dst, f, args=(x,))
                futs.append(fut)

            for val in torch.futures.wait_all(futs):
                self.assertEqual(val, 0)

    def _wait_all_workers(self, f, x):
        initialize_pg(self.file_init_method, self.rank, self.world_size)
        rpc.init_rpc(
            name=f"worker{self.rank:d}",
            backend=self.rpc_backend,
            rank=self.rank,
            world_size=self.world_size,
            rpc_backend_options=self.rpc_backend_options,
        )

        self._run_uneven_workload(f, x)

        # worker0 calls this at the end after waiting for RPC responses.
        # worker1/2 calls this immediately and has some works after it.
        # worker3 calls this immediately and has no more work.
        rpc.api._wait_all_workers()

        # Wait before proceeding to shutdown to ensure worker0 RPCs make
        # it through to other workers.
        dist.barrier()
        rpc.shutdown(graceful=False)

    def _wait_all_workers_twice(self, f, x):
        initialize_pg(self.file_init_method, self.rank, self.world_size)
        rpc.init_rpc(
            name=f"worker{self.rank:d}",
            backend=self.rpc_backend,
            rank=self.rank,
            world_size=self.world_size,
            rpc_backend_options=self.rpc_backend_options,
        )

        self._run_uneven_workload(f, x)

        # worker0 calls this at the end after waiting for RPC responses.
        # worker1/2 calls this immediately and has some works after it.
        # worker3 calls this immediately and has no more work.
        rpc.api._wait_all_workers()
        rpc.api._wait_all_workers()

        # Wait before proceeding to shutdown to ensure worker0 RPCs make
        # it through to other workers.
        dist.barrier()
        rpc.shutdown(graceful=False)

    def _nested_rpc(self, f, expected):
        n = self.rank + 1
        dst_rank = n % self.world_size
        ret = rpc.rpc_sync(
            worker_name(dst_rank),
            f,
            args=(worker_name(self.rank),),
        )
        self.assertEqual(ret, expected)

    def _stress_test_rpc(self, f, repeat=1000, args=()):
        n = self.rank + 1
        dst_rank = n % self.world_size
        futs = []
        tik = time.time()
        for _ in range(repeat):
            fut = rpc.rpc_async(worker_name(dst_rank), f, args=args)
            futs.append(fut)

        for val in torch.futures.wait_all(futs):
            self.assertEqual(val, 0)
        tok = time.time()
        print(
            f"Rank {self.rank} finished testing {repeat} times in {tok - tik} seconds."
        )

    def _builtin_remote_ret(self, x, y, expected):
        n = self.rank + 1
        dst_rank = n % self.world_size
        rref = rpc.remote(
            worker_name(dst_rank),
            torch.add,
            args=(x, y),
        )
        self.assertEqual(rref.to_here(), expected)

    def _builtin_remote_self(self, x, y, expected):
        rref = rpc.remote(
            worker_name(self.rank),
            torch.add,
            args=(x, y),
        )
        self.assertEqual(rref.local_value(), expected)

    def _test_multi_remote_call(
        self, fn, sparse, args_fn=lambda x, y: (), kwargs_fn=lambda x, y: {}
    ):
        m = 10
        n = self.rank + 1
        dst_rank = n % self.world_size
        rrefs = []
        expected = []
        for i in range(m):
            n = n + i
            rrefs.append(
                rpc.remote(
                    worker_name(dst_rank),
                    fn,
                    args=args_fn(n, sparse),
                    kwargs=kwargs_fn(n, sparse),
                )
            )
            expected.append(fn(*args_fn(n, sparse), **kwargs_fn(n, sparse)))

        for i in range(m):
            self.assertEqual(rrefs[i].to_here(), expected[i])

    def _py_rref_args(self, a, b, x, y, expected):
        n = self.rank + 1
        dst_rank = n % self.world_size
        rref_a = rpc.remote(worker_name(dst_rank), torch.add, args=(a, b))
        rref_b = rpc.remote(worker_name(dst_rank), torch.add, args=(x, y))
        rref_c = rpc.remote(
            worker_name(dst_rank), my_rref_function, args=(rref_a, rref_b)
        )
        self.assertEqual(rref_c.to_here(), expected)

    def _py_rref_args_user_share(self, a, b, c, x, y, z, expected):
        n = self.rank + 1
        owner_rank = n % self.world_size
        user_rank = (n + 1) % self.world_size
        rref_a = rpc.remote(worker_name(owner_rank), my_function, args=(a, b, c))
        rref_b = rpc.remote(worker_name(owner_rank), my_function, args=(x, y, z))
        rref_c = rpc.remote(
            worker_name(user_rank), my_rref_function, args=(rref_a, rref_b)
        )
        self.assertEqual(rref_c.to_here(), expected)

    def _py_rpc_rref_args(self, a, b, c, x, y, z, expected):
        n = self.rank + 1
        dst_rank = n % self.world_size
        rref_a = rpc.remote(worker_name(dst_rank), my_function, args=(a, b, c))
        rref_b = rpc.remote(worker_name(dst_rank), my_function, args=(x, y, z))

        c = rpc.rpc_sync(worker_name(dst_rank), my_rref_function, args=(rref_a, rref_b))
        self.assertEqual(c, expected)

    def _nested_remote(self, f, expected):
        n = self.rank + 1
        dst_rank1 = n % self.world_size
        dst_rank2 = (n + 1) % self.world_size

        rref = rpc.remote(
            worker_name(dst_rank1),
            f,
            args=(worker_name(dst_rank2),),
        )
        self.assertEqual(rref.to_here(), expected)

    def _nested_rref(self, f, expected1, expected2):
        n = self.rank + 1
        dst_rank1 = n % self.world_size
        dst_rank2 = (n + 1) % self.world_size
        rref_of_rrefs = rpc.remote(
            worker_name(dst_rank1),
            f,
            args=(worker_name(dst_rank2),),
        )

        # Say C has 2 OwnerRRefs.
        # B has 2 UserRRefs to those 2 OwnerRRefs, respectively.
        # This call is effectively A asking B to share its 2 UserRRefs.
        rrefs = rref_of_rrefs.to_here()

        self.assertEqual(len(rrefs), 2)
        self.assertEqual(rrefs[0].to_here(), expected1)
        self.assertEqual(rrefs[1].to_here(), expected2)

    def _nested_rref_stress(self, f, expected1, expected2):
        n = self.rank + 1
        dst_rank1 = n % self.world_size
        dst_rank2 = (n + 1) % self.world_size
        all_rrefs = [
            rpc.remote(
                worker_name(dst_rank1),
                f,
                args=(worker_name(dst_rank2),),
            )
            for _ in range(20)
        ]

        for i in range(20):
            rref_of_rrefs = all_rrefs[i]
            rrefs = rref_of_rrefs.to_here()
            self.assertEqual(len(rrefs), 2)
            self.assertEqual(rrefs[0].to_here(), expected1)
            self.assertEqual(rrefs[1].to_here(), expected2)

    def _trainer_func(self, rref, sparse):
        m = MyEmbeddingBagModel(sparse=sparse)
        loss_fn = nn.MSELoss()
        for i in range(10):
            outputs = m(torch.rand(10, 10).long())
            loss_fn(outputs, torch.rand(10, 10)).backward()
            gradient = next(iter(m.parameters())).grad
            fut = rref.rpc_async().average(rref, i, gradient)
            gradient = fut.wait()
            if gradient.is_sparse:
                gradient = gradient.to_dense().double()
            ps_gradient = rref.rpc_sync().get_gradient(rref)
            if ps_gradient.is_sparse:
                ps_gradient = ps_gradient.to_dense().double()
            self.assertTrue(torch.equal(gradient, ps_gradient))

    def _my_parameter_server(self, sparse):
        ps_rref = RRef(MyParameterServer(self.world_size - 1))
        futures = [
            rpc.rpc_async(
                worker_name((self.rank + index) % self.world_size),
                self._trainer_func,
                args=(ps_rref, sparse),
            )
            for index in range(1, self.world_size)
        ]
        torch.futures.wait_all(futures)

    def _test_cuda_future_extraction(self, wrapper, unwrapper, sparse_tensor):
        # We check proper CUDA stream synchronization by adding to the tensor
        # in one stream to get the expected value, and reading it from another stream.
        future = Future(devices=["cuda:0"])
        with torch.cuda.device("cuda:0"):
            stream = torch.cuda.Stream()
            another_stream = torch.cuda.Stream()
            with torch.cuda.stream(stream):
                if sparse_tensor:
                    tensor = build_sparse_tensor().to("cuda:0")
                    add_tensor = build_sparse_tensor().to("cuda:0")
                    expected_tensor = (tensor + add_tensor).coalesce()
                else:
                    tensor = torch.zeros((100,), device="cuda:0")
                    add_tensor = torch.ones((100,), device="cuda:0")
                    expected_tensor = tensor + add_tensor
                torch.cuda._sleep(int(1000 * get_cycles_per_ms()))
                tensor += add_tensor
                if sparse_tensor:
                    tensor = tensor.coalesce()
                future.set_result(wrapper(tensor))
            with torch.cuda.stream(another_stream):
                tensor = unwrapper(future.wait())
                if sparse_tensor:
                    self.assertTrue(
                        torch.eq(tensor.indices(), expected_tensor.indices())
                        .all()
                        .item()
                    )
                    self.assertTrue(
                        torch.eq(tensor.values(), expected_tensor.values()).all().item()
                    )
                    self.assertEqual(tensor.size(), expected_tensor.size())
                else:
                    self.assertTrue(torch.eq(tensor, expected_tensor).all().item())


class RpcTest(RpcAgentTestFixture, RpcTestCommon):
    @dist_init
    def test_worker_id(self):
        n = self.rank + 1
        peer_rank = n % self.world_size
        self_worker_info = rpc.get_worker_info()
        peer_worker_info = rpc.get_worker_info(worker_name(peer_rank))

        self.assertEqual(self_worker_info.name, worker_name(self.rank))
        self.assertEqual(peer_worker_info.name, worker_name(peer_rank))

        with self.assertRaisesRegex(RuntimeError, "could not find destination"):
            rpc.get_worker_info("WorkerUnknown")

    @dist_init
    def test_get_worker_infos(self):
        worker_infos = rpc.api._get_current_rpc_agent().get_worker_infos()

        worker_names = {worker_info.name for worker_info in worker_infos}
        expected_worker_names = {worker_name(rank) for rank in range(self.world_size)}
        self.assertEqual(worker_names, expected_worker_names)

        worker_ids = {worker_info.id for worker_info in worker_infos}
        expected_worker_ids = set(range(self.world_size))
        self.assertEqual(worker_ids, expected_worker_ids)

    @dist_init
    def test_self_add(self):
        self_worker_info = rpc.get_worker_info()
        fut = rpc.rpc_async(self_worker_info, torch.add, args=(torch.ones(2, 2), 1))
        ret = rpc.rpc_sync(self_worker_info, torch.add, args=(torch.ones(2, 2), 1))
        self.assertEqual(fut.wait(), torch.ones(2, 2) + 1)
        self.assertEqual(ret, torch.ones(2, 2) + 1)

    @dist_init
    def test_send_to_rank(self):
        dst_rank = (self.rank + 1) % self.world_size

        # Test dense tensor
        for exec_mode in [RPCExecMode.SYNC, RPCExecMode.ASYNC, RPCExecMode.REMOTE]:
            ret = self._run_func_in_mode(
                dst_rank, torch.add, exec_mode, args=(torch.ones(2, 2), 1)
            )
            self.assertEqual(ret, torch.ones(2, 2) + 1)

        # Test invalid ranks
        for exec_mode in [RPCExecMode.SYNC, RPCExecMode.ASYNC, RPCExecMode.REMOTE]:
            with self.assertRaises(RuntimeError):
                self._run_func_in_mode(
                    self.world_size + 1,
                    torch.add,
                    exec_mode,
                    args=(torch.ones(2, 2), 1),
                )

        for exec_mode in [RPCExecMode.SYNC, RPCExecMode.ASYNC, RPCExecMode.REMOTE]:
            with self.assertRaises(RuntimeError):
                self._run_func_in_mode(
                    -1, torch.add, exec_mode, args=(torch.ones(2, 2), 1)
                )

        for exec_mode in [RPCExecMode.SYNC, RPCExecMode.ASYNC, RPCExecMode.REMOTE]:
            with self.assertRaises(ValueError):
                self._run_func_in_mode(
                    dst_rank + 0.5, torch.add, exec_mode, args=(torch.ones(2, 2), 1)
                )

        for exec_mode in [RPCExecMode.SYNC, RPCExecMode.ASYNC, RPCExecMode.REMOTE]:
            with self.assertRaises(ValueError):
                self._run_func_in_mode(
                    dst_rank - 0.5, torch.add, exec_mode, args=(torch.ones(2, 2), 1)
                )

    @dist_init
    def test_self_py_udf_remote(self):
        self._self_py_udf_remote(rpc.get_worker_info(), torch.ones(2, 2), 1, 3)

    @dist_init
    def test_self_remote_rref_as_rpc_arg(self):
        dst = worker_name((self.rank + 1) % self.world_size)
        self._self_remote_rref_as_rpc_arg(dst, torch.ones(2, 2), 1, 3)

    @dist_init
    def test_self_remote_rref_as_self_rpc_arg(self):
        self._self_remote_rref_as_rpc_arg(rpc.get_worker_info(), torch.ones(2, 2), 1, 3)

    @dist_init
    def test_self_remote_rref_as_remote_arg(self):
        dst = worker_name((self.rank + 1) % self.world_size)
        self._self_remote_rref_as_remote_arg(dst, torch.ones(2, 2), 1, 3)

    @dist_init
    def test_self_remote_rref_as_self_remote_arg(self):
        self._self_remote_rref_as_remote_arg(
            rpc.get_worker_info(), torch.ones(2, 2), 1, 3
        )

    @dist_init
    def test_rref_proxy_non_exist(self):
        dst = worker_name((self.rank + 1) % self.world_size)
        rref = rpc.remote(dst, my_function, args=(torch.ones(2, 2), 1, 3))
        msg = "has no attribute 'non_exist'"
        with self.assertRaisesRegex(AttributeError, msg):
            rref.rpc_sync().non_exist()

        with self.assertRaisesRegex(AttributeError, msg):
            rref.rpc_async().non_exist().wait()

        with self.assertRaisesRegex(AttributeError, msg):
            rref.remote().non_exist()

    def _test_rref_proxy_tensor(self, dst):
        rref = rpc.remote(dst, my_function, args=(torch.ones(2, 2), 1, 3))

        expected = torch.ones(2, 2) + 1 + 3
        self.assertEqual(expected.size(), rref.rpc_sync().size())
        self.assertEqual(expected + 1, rref.rpc_async().add(1).wait())
        self.assertEqual(expected.view(1, 4), rref.remote().view(1, 4).to_here())

    @dist_init
    def test_rref_proxy_tensor(self):
        self._test_rref_proxy_tensor(worker_name((self.rank + 1) % self.world_size))

    @dist_init
    def test_rref_proxy_tensor_self(self):
        self._test_rref_proxy_tensor(rpc.get_worker_info())

    @dist_init
    def test_rref_proxy_reuse(self):
        rref = rpc.remote(
            worker_name((self.rank + 1) % self.world_size),
            my_function,
            args=(torch.ones(2, 2), 1, 3),
        )
        expected = torch.ones(2, 2) + 1 + 3

        proxy_rpc_sync = rref.rpc_sync()
        proxy_rpc_async = rref.rpc_async()
        proxy_remote = rref.remote()

        self.assertEqual(expected.size(), proxy_rpc_sync.size())
        self.assertEqual(expected + 1, proxy_rpc_sync.add(1))
        self.assertEqual(expected.view(1, 4), proxy_rpc_sync.view(1, 4))

        self.assertEqual(expected.size(), proxy_rpc_async.size().wait())
        self.assertEqual(expected + 3, proxy_rpc_async.add(3).wait())
        self.assertEqual(expected.view(4, 1), proxy_rpc_async.view(4, 1).wait())

        self.assertEqual(expected.size(), proxy_remote.size().to_here())
        self.assertEqual(expected + 5, proxy_remote.add(5).to_here())
        self.assertEqual(expected.view(-1), proxy_remote.view(-1).to_here())

    def _test_rref_proxy_class(self, dst):
        rref = rpc.remote(dst, MyClass, args=(7,))
        expected = MyClass(7)
        self.assertEqual(expected.get_value(), rref.rpc_sync().get_value())
        self.assertEqual(expected.get_value(), rref.rpc_async().get_value().wait())
        self.assertEqual(expected.get_value(), rref.remote().get_value().to_here())

        expected.increment_value(3)
        self.assertEqual(None, rref.rpc_sync().increment_value(1))
        self.assertEqual(None, rref.rpc_async().increment_value(1).wait())
        self.assertEqual(None, rref.remote().increment_value(1).to_here())

        self.assertEqual(expected.get_value(), rref.rpc_sync().get_value())
        self.assertEqual(expected.get_value(), rref.rpc_async().get_value().wait())
        self.assertEqual(expected.get_value(), rref.remote().get_value().to_here())

        self.assertEqual(
            expected.my_instance_method(2), rref.rpc_sync().my_instance_method(2)
        )
        self.assertEqual(
            expected.my_instance_method(3),
            rref.rpc_async().my_instance_method(3).wait(),
        )
        self.assertEqual(
            expected.my_instance_method(4),
            rref.remote().my_instance_method(4).to_here(),
        )

        self.assertEqual(
            expected.my_static_method(9), rref.rpc_sync().my_static_method(9)
        )
        self.assertEqual(
            expected.my_static_method(10), rref.rpc_async().my_static_method(10).wait()
        )
        self.assertEqual(
            expected.my_static_method(11), rref.remote().my_static_method(11).to_here()
        )

        self.assertEqual(
            expected.my_class_method(2, torch.zeros(2, 2)),
            rref.rpc_sync().my_class_method(2, torch.zeros(2, 2)),
        )
        self.assertEqual(
            expected.my_class_method(2, torch.ones(3, 3)),
            rref.rpc_async().my_class_method(2, torch.ones(3, 3)).wait(),
        )
        self.assertEqual(
            expected.my_class_method(2, torch.ones(4, 4)),
            rref.remote().my_class_method(2, torch.ones(4, 4)).to_here(),
        )

    @dist_init
    def test_rref_proxy_class(self):
        self._test_rref_proxy_class(worker_name((self.rank + 1) % self.world_size))

    @dist_init
    def test_rref_proxy_class_self(self):
        self._test_rref_proxy_class(rpc.get_worker_info())

    @mock.patch.object(torch.distributed.autograd, "_init")
    @mock.patch.object(torch.distributed.rpc.api, "_set_and_start_rpc_agent")
    @dist_init(setup_rpc=False)
    def test_register_rpc_backend_and_set_and_start_rpc_backend(
        self, mock_rpc_agent, mock_dist_autograd_init
    ):
        backend_name = "stub_backend"

        backend = rpc.backend_registry.register_backend(
            backend_name,
            _stub_construct_rpc_backend_options_handler,
            _stub_init_rpc_backend_handler,
        )

        with self.assertRaisesRegex(
            RuntimeError, "^RPC backend .+: already registered$"
        ):
            backend = rpc.backend_registry.register_backend(
                backend_name,
                _stub_construct_rpc_backend_options_handler,
                _stub_init_rpc_backend_handler,
            )

        rpc.init_rpc(
            name="worker1",
            backend=backend,
            rank=self.rank,
            world_size=self.world_size,
            rpc_backend_options=self.rpc_backend_options,
        )

    @dist_init(setup_rpc=False)
    def test_duplicate_name(self):
        with self.assertRaisesRegex(RuntimeError, "is not unique"):
            store, _, _ = next(
                torch.distributed.rendezvous(
                    self.init_method, rank=self.rank, world_size=self.world_size
                )
            )
            rpc._init_rpc_backend(
                backend=self.rpc_backend,
                store=store,
                name="duplicate_name",
                rank=self.rank,
                world_size=self.world_size,
                rpc_backend_options=self.rpc_backend_options,
            )

    @dist_init(setup_rpc=False)
    def test_duplicate_name_2(self):
        with self.assertRaisesRegex(RuntimeError, "is not unique"):
            rpc.init_rpc(
                name=worker_name(self.rank % (self.world_size - 1)),
                backend=self.rpc_backend,
                rank=self.rank,
                world_size=self.world_size,
                rpc_backend_options=self.rpc_backend_options,
            )

    @dist_init(setup_rpc=False)
    def test_reinit(self):
        rpc.init_rpc(
            name=worker_name(self.rank),
            backend=self.rpc_backend,
            rank=self.rank,
            world_size=self.world_size,
            rpc_backend_options=self.rpc_backend_options,
        )

        initialize_pg(self.file_init_method, self.rank, self.world_size)
        # Wait for all init to complete.
        dist.barrier()

        # TODO: with TCP init, rank 0 raises Address already in use because
        # rank 0 is the start daemon and the store is created before checking if
        # RPC is already initialized in init_rpc.
        if os.environ.get("RPC_INIT_WITH_TCP", None) == "1" and self.rank == 0:
            expected_reinit_err = "Address already in use"
        else:
            expected_reinit_err = "is already initialized"

        with self.assertRaisesRegex(RuntimeError, expected_reinit_err):
            rpc.init_rpc(
                name=worker_name(self.rank),
                backend=self.rpc_backend,
                rank=self.rank,
                world_size=self.world_size,
                rpc_backend_options=self.rpc_backend_options,
            )
        rpc.shutdown()

    @dist_init(setup_rpc=False)
    def test_pg_init_no_rpc_init(self):
        dist.init_process_group(
            backend="gloo",
            init_method=self.file_init_method,
            rank=self.rank,
            world_size=self.world_size,
        )

        class MyModel(torch.nn.Module):
            def __init__(self) -> None:
                super().__init__()
                self.lin = torch.nn.Linear(3, 4)

            def forward(self, x):
                return self.lin(x)

        model = MyModel()
        model.train()
        model = torch.nn.parallel.DistributedDataParallel(model)

        with self.assertRaisesRegex(
            RuntimeError,
            "Current RPC agent is not set! Did you initialize the RPC framework",
        ):
            [RRef(param) for param in model.parameters()]

    def test_world_size_one(self):
        self._world_size_one(torch.ones(2, 2), torch.ones(2, 2))

    @dist_init(setup_rpc=False)
    def test_invalid_names(self):
        worker_id = 0
        with self.assertRaisesRegex(RuntimeError, "Worker name must match"):
            WorkerInfo("abc*", worker_id)

        with self.assertRaisesRegex(RuntimeError, "Worker name must match"):
            WorkerInfo(" ", worker_id)

        with self.assertRaisesRegex(RuntimeError, "must be non-empty"):
            WorkerInfo("", worker_id)

        # If the number in the message does not match, it is likely that the
        # value of MAX_NAME_LEN in RPC WorkerInfo has changed.
        with self.assertRaisesRegex(RuntimeError, "shorter than 128"):
            WorkerInfo("".join(["a" for i in range(500)]), worker_id)

    # Test that WorkerInfo can be pickled and sent in RPC call
    @dist_init
    def test_worker_info_pickle(self):
        dst_rank = (self.rank + 1) % self.world_size
        worker_info = rpc.api.get_worker_info()
        ret = rpc.rpc_sync(worker_name(dst_rank), identity, args=(worker_info,))
        self.assertEqual(ret, worker_info)

    @dist_init
    def test_add(self):
        n = self.rank + 1
        dst_rank = n % self.world_size
        ret = rpc.rpc_sync(
            worker_name(dst_rank),
            torch.add,
            args=(torch.ones(n, n), torch.ones(n, n)),
        )
        self.assertEqual(ret, torch.ones(n, n) * 2)

    @staticmethod
    def return_callee_id():
        return rpc.get_worker_info().id

    @dist_init
    def test_int_callee(self):
        dst_rank = (self.rank + 1) % self.world_size
        ret = rpc.rpc_sync(dst_rank, RpcTest.return_callee_id)
        self.assertEqual(ret, dst_rank)

    @dist_init
    def test_add_with_id(self):
        n = self.rank + 1
        dst_rank = n % self.world_size
        workder_info = rpc.get_worker_info(worker_name(dst_rank))

        ret = rpc.rpc_sync(
            workder_info, torch.add, args=(torch.ones(n, n), torch.ones(n, n))
        )
        self.assertEqual(ret, torch.ones(n, n) * 2)

    @dist_init
    def test_scalar_add(self):
        n = self.rank + 1
        dst_rank = n % self.world_size
        ret = rpc.rpc_sync(worker_name(dst_rank), torch.add, args=(torch.ones(n, n), n))
        self.assertEqual(ret, (torch.ones(n, n) + n))

    @dist_init
    def test_async_add(self):
        n = self.rank + 1
        dst_rank = n % self.world_size
        fut = rpc.rpc_async(
            worker_name(dst_rank),
            torch.add,
            args=(torch.ones(n, n), torch.ones(n, n)),
        )
        self.assertEqual(fut.wait(), torch.ones(n, n) * 2)

    @dist_init
    def test_nonzero(self):
        n = self.rank + 1
        dst_rank = n % self.world_size
        x = torch.ones(self.world_size, self.world_size)
        x[self.rank][self.rank] = 0
        ret = rpc.rpc_sync(worker_name(dst_rank), torch.nonzero, args=(x,))
        self.assertEqual(ret, x.nonzero())

    @dist_init
    def test_multi_rpc(self):
        self._multi_rpc(False)

    @dist_init
    def test_future_wait_twice(self):
        dst = worker_name((self.rank + 1) % self.world_size)
        futs = [rpc.rpc_async(dst, raise_func) for _ in range(20)]

        with self.assertRaisesRegex(ValueError, "Expected error"):
            torch.futures.wait_all(futs)

        for fut in futs:
            with self.assertRaisesRegex(ValueError, "Expected error"):
                fut.wait()

    @dist_init(setup_rpc=False)
    def test_wait_all_workers_timeout(self):
        initialize_pg(self.file_init_method, self.rank, self.world_size)

        rpc.init_rpc(
            name=worker_name(self.rank),
            backend=self.rpc_backend,
            rank=self.rank,
            world_size=self.world_size,
            rpc_backend_options=self.rpc_backend_options,
        )

        og_func = rpc.api._wait_all_workers

        def wait_all_workers_sleep(timeout):
            rpc.api._all_gather(SlowPickleClass(0.5), timeout=timeout)

        rpc.api._wait_all_workers = wait_all_workers_sleep

        try:
            with self.assertRaisesRegex(RuntimeError, ""):
                rpc.shutdown(graceful=True, timeout=0.01)
        finally:
            rpc.api._wait_all_workers = og_func
        dist.barrier()

    def test_wait_all_workers_dense(self):
        self._wait_all_workers(heavy_rpc, torch.ones(100, 100))

    def test_wait_all_workers_twice_dense(self):
        self._wait_all_workers_twice(heavy_rpc, torch.ones(100, 100))

    @dist_init
    def test_all_gather(self):
        info = rpc.get_worker_info()
        results = rpc.api._all_gather(info.id)
        expected = {}
        for info in rpc._get_current_rpc_agent().get_worker_infos():
            expected[info.name] = info.id

        self.assertEqual(expected, results)

    @dist_init
    def test_all_gather_timeout(self):
        rpc._set_rpc_timeout(0.1)

        if self.rank == 0:
            with self.assertRaisesRegex(
                RuntimeError, "timed out in _all_gather after 0\\.10 seconds"
            ):
                rpc.api._all_gather(SlowPickleClass(0.5))
        else:
            expected_error = self.get_timeout_error_regex()
            with self.assertRaisesRegex(RuntimeError, expected_error):
                rpc.api._all_gather(SlowPickleClass(0.5))

    def _test_barrier_helper(self, info, names, multi_threaded=False):
        names = sorted(names)
        leader = names[0]
        rpc.rpc_sync(leader, _reset_count)
        if not multi_threaded and info.name == leader:
            self.assertEqual(_rpc_barrier_count, 0)
        rpc.api._barrier(names)
        rpc.rpc_sync(leader, _increment_count)
        rpc.api._barrier(names)
        if not multi_threaded and info.name == leader:
            self.assertEqual(_rpc_barrier_count, len(names))

    @dist_init
    def test_rpc_barrier_all(self):
        # Test rpc barrier when called with full list of workers
        info = rpc.get_worker_info()
        all_worker_info = rpc._get_current_rpc_agent().get_worker_infos()
        names = [worker.name for worker in all_worker_info]
        self._test_barrier_helper(info, names)

    @dist_init
    def test_rpc_barrier_subset(self):
        # Test rpc barrier when processes are called with different subsets of the full list
        info = rpc.get_worker_info()
        all_worker_info = rpc._get_current_rpc_agent().get_worker_infos()
        if info.id % 2:
            names = [worker.name for worker in all_worker_info if worker.id % 2]
        else:
            names = [worker.name for worker in all_worker_info if not worker.id % 2]
        self._test_barrier_helper(info, names)

    @dist_init
    def test_rpc_barrier_partial_subset(self):
        # Test rpc barrier when some processes are not involved in the barrier
        info = rpc.get_worker_info()
        all_worker_info = rpc._get_current_rpc_agent().get_worker_infos()
        if info.id % 2:
            names = [worker.name for worker in all_worker_info if worker.id % 2]
        else:
            names = [f"worker{info.id}"]
        self._test_barrier_helper(info, names)

    @dist_init
    def test_rpc_barrier_multithreaded(self):
        # This tests validates the implementation of barrier when multiple threads call into it
        # We only need to check that it does not hang in this case
        info = rpc.get_worker_info()
        all_worker_info = rpc._get_current_rpc_agent().get_worker_infos()
        names = [worker.name for worker in all_worker_info]
        threads = []
        for _ in range(3):
            th = threading.Thread(
                target=self._test_barrier_helper, args=(info, names, True)
            )
            threads.append(th)
            th.start()
        for th in threads:
            th.join()

    @dist_init
    def test_graceful_shutdown_with_uneven_workload(self):
        """Test graceful termination."""
        self._run_uneven_workload(heavy_rpc, torch.ones(100, 100))

    @dist_init(setup_rpc=False)
    def test_shutdown_followed_by_rpc(self):
        # Initialize RPC.
        rpc.init_rpc(
            name=f"worker{self.rank:d}",
            backend=self.rpc_backend,
            rank=self.rank,
            world_size=self.world_size,
            rpc_backend_options=self.rpc_backend_options,
        )

        n = self.rank + 1
        dst_rank = n % self.world_size
        ret = rpc.rpc_sync(
            worker_name(dst_rank),
            torch.add,
            args=(torch.ones(n, n), torch.ones(n, n)),
        )
        self.assertEqual(ret, torch.ones(n, n) * 2)
        rpc.shutdown()

        with self.assertRaisesRegex(RuntimeError, "^RPC has not been initialized"):
            rpc.rpc_sync(
                worker_name(dst_rank),
                torch.add,
                args=(torch.ones(n, n), torch.ones(n, n)),
            )

    @dist_init
    def test_expected_src(self):
        dst_rank = (self.rank + 1) % self.world_size
        expected_src_rank = (self.rank - 1) % self.world_size
        rpc.rpc_sync(worker_name(dst_rank), set_value, args=(self.rank,))
        value = VALUE_FUTURE.result()
        self.assertEqual(value, expected_src_rank)

    @dist_init
    def test_py_built_in(self):
        n = self.rank + 1
        dst_rank = n % self.world_size
        ret = rpc.rpc_sync(worker_name(dst_rank), min, args=(n, n + 1, n + 2))
        self.assertEqual(ret, min(n, n + 1, n + 2))

    @dist_init
    def test_py_user_defined(self):
        n = self.rank + 1
        dst_rank = n % self.world_size
        ret = rpc.rpc_sync(
            worker_name(dst_rank),
            my_function,
            kwargs={"a": n, "b": n + 1, "c": n + 2},
        )
        self.assertEqual(ret, my_function(n, n + 1, n + 2))

    def test_build_rpc_profiling_key(self):
        # Tests that the name that shows up as an Event in profiling RPCs has all
        # the necessary information.
        for exec_mode in [RPCExecMode.SYNC, RPCExecMode.ASYNC, RPCExecMode.REMOTE]:
            rpc_profiling_key = _build_rpc_profiling_key(
                exec_mode, "foo", "worker0", "worker1"
            )
            self.assertIn(exec_mode.value, rpc_profiling_key)
            self.assertIn("foo", rpc_profiling_key)
            self.assertIn("worker0", rpc_profiling_key)
            self.assertIn("worker1", rpc_profiling_key)

    def check_profiling_info(
        self, self_worker_name, dst_worker_name, func, rpc_event, rpc_exec_mode
    ):
        self.assertTrue(self_worker_name in rpc_event.name)
        self.assertTrue(dst_worker_name in rpc_event.name)
        if isinstance(func, torch.jit.ScriptFunction):
            self.assertTrue(torch._jit_internal._qualified_name(func) in rpc_event.name)
        else:
            self.assertTrue(func.__name__ in rpc_event.name)
        self.assertTrue(rpc_exec_mode.value in rpc_event.name)
        self.assertEqual(rpc_event.count, 1)

    @dist_init
    def test_profiler_rpc_record_shapes(self):
        if self.rank != 1:
            return
        dst = (self.rank + 1) % self.world_size
        dst_worker = worker_name(dst)
        t1, t2 = torch.ones(100), torch.ones(100)
        with _profile(record_shapes=True) as prof:
            rpc.rpc_sync(dst_worker, torch.add, args=(t1, t2))

        function_events = prof.function_events
        remote_events = [event for event in function_events if event.is_remote]
        remote_add_event = next(
            event for event in remote_events if "aten::add" in event.name
        )
        remote_add_input_shapes = remote_add_event.input_shapes
        # Run profiler on equivalent local op and validate shapes are the same.
        with _profile(record_shapes=True) as prof:
            torch.add(t1, t2)

        local_function_events = prof.function_events
        local_add_event = next(
            event for event in local_function_events if "aten::add" in event.name
        )
        local_add_input_shapes = local_add_event.input_shapes
        self.assertEqual(remote_add_input_shapes, local_add_input_shapes)

    @dist_init
    def test_profiler_rpc_memory(self):
        if self.rank != 1:
            return
        dst = (self.rank + 1) % self.world_size
        dst_worker = worker_name(dst)
        with _profile(profile_memory=True) as p:
            fut = rpc.rpc_async(dst_worker, udf_with_torch_ops, args=())
            fut.wait()

        function_events = p.function_events
        event_cpu_mem_usages = {event.cpu_memory_usage for event in function_events}
        # if cpu_memory_usage was not propagated over the wire, this set would
        # only contain 0 (indicates no memory being profiled)
        self.assertNotEqual({0}, event_cpu_mem_usages)
        # No memory profiled if profile_memory=False
        with _profile(profile_memory=False) as p:
            fut = rpc.rpc_async(dst_worker, udf_with_torch_ops, args=())
            fut.wait()

        function_events = p.function_events
        event_cpu_mem_usages = {event.cpu_memory_usage for event in function_events}
        self.assertEqual({0}, event_cpu_mem_usages)

    @dist_init
    def test_profiler_export_trace(self):
        if self.rank != 1:
            return
        dst = (self.rank + 1) % self.world_size
        dst_worker = worker_name(dst)
        with _profile() as p:
            fut = rpc.rpc_async(dst_worker, udf_with_torch_ops, args=())
            fut.wait()

        with TemporaryFileName() as fname:
            path = fname
            p.export_chrome_trace(path)
            with open(path) as f:
                trace = json.load(f)
                event_names = [event["name"] for event in trace]
                for expected_event_name in EXPECTED_REMOTE_EVENTS + [
                    RPCExecMode.ASYNC.value
                ]:
                    event_exists = any(
                        expected_event_name in event_name for event_name in event_names
                    )
                    self.assertTrue(event_exists)

    @dist_init
    def test_profiler_rpc_key_names(self):
        # tests that remote events are properly prefixed with the RPC profiling key.
        if self.rank != 1:
            return

        # Spawn multiple threads that send RPCs to ensure keys are correctly
        # prefixed when there are multiple RPCs being created/in flight at the
        # same time.
        dst_ranks = [rank for rank in range(0, self.world_size) if rank != self.rank]

        def rpc_with_profiling(dst_worker):
            with _profile() as prof:
                fut = rpc.rpc_async(dst_worker, udf_with_torch_ops, args=())
                fut.wait()

            events = prof.function_events
            remote_event_names = {
                event.name: event for event in events if event.is_remote
            }
            rpc_profiling_key = _build_rpc_profiling_key(
                RPCExecMode.ASYNC,
                udf_with_torch_ops.__qualname__,
                worker_name(self.rank),
                dst_worker,
            )

            remote_event_name_set = set(EXPECTED_REMOTE_EVENTS)
            for name, event in remote_event_names.items():
                # Ensure that we have the expected key as part of the remote
                # event.
                self.assertTrue(name.startswith(rpc_profiling_key))
                self.assertTrue(event.is_remote)
                self.assertTrue(event.node_id == rpc.get_worker_info(dst_worker).id)
                # Ensure that the remote event name also contains the operator.
                operator_name_substr = name[len(rpc_profiling_key) :]
                # Note: we don't assert that every remote event needs to be
                # in the above set, the set is just a representative set of
                # what we expect to see. The profiler can change and add more
                # events, but we should always expect to see this representative
                # set.
                matching_event = {
                    remote_event_name
                    for remote_event_name in remote_event_name_set
                    if remote_event_name in operator_name_substr
                }
                remote_event_name_set -= matching_event

            # The set should be empty, otherwise its contained elements did
            # not show up in the remote profiler output.
            self.assertTrue(
                remote_event_name_set == set(),
                f"Expected {remote_event_name_set} to be included in remote profiler output.",
            )

        for dst in dst_ranks:
            dst_worker = worker_name(dst)
            num_parallel_rpcs = 2
            with concurrent.futures.ThreadPoolExecutor(
                max_workers=num_parallel_rpcs
            ) as executor:
                futs = [
                    executor.submit(rpc_with_profiling, dst_worker)
                    for _ in range(num_parallel_rpcs)
                ]
                # Wait for workers to finish test
                for fut in futs:
                    fut.result()

    def _run_test_profiler_remote_events_profiled(self):
        # Tests that we can successfully invoke the profiler on a remote node,
        # and collect the remote events back in the local profiler.
        if self.rank != 1:
            return

        dst_ranks = [rank for rank in range(0, self.world_size) if rank != self.rank]
        for dst in dst_ranks:
            dst_worker = worker_name(dst)
            with _profile() as prof:
                fut = rpc.rpc_async(dst_worker, udf_with_torch_ops, args=())
                fut.wait()

            events = prof.function_events

            rpc_event = get_function_event(events, RPCExecMode.ASYNC.value)
            self.check_profiling_info(
                worker_name(self.rank),
                dst_worker,
                udf_with_torch_ops,
                rpc_event,
                RPCExecMode.ASYNC,
            )

            remote_events = {event.name: event for event in events if event.is_remote}
            rpc_profiling_key = _build_rpc_profiling_key(
                RPCExecMode.ASYNC,
                udf_with_torch_ops.__qualname__,
                worker_name(self.rank),
                worker_name(dst),
            )

            for expected_remote_event_name in EXPECTED_REMOTE_EVENTS:
                expected_key = (
                    rpc_profiling_key + REMOTE_OP_STR + expected_remote_event_name
                )
                self.assertTrue(expected_key in remote_events)
                remote_event = remote_events[expected_key]
                # Remote event should have a node ID corresponding to the worker
                # it ran on.
                self.assertEqual(remote_event.node_id, dst)

            # Validate order remote events show up in profiling output.
            def convert_remote_to_local(event_name):
                remote_op_key = rpc_profiling_key + REMOTE_OP_STR
                return event_name[event_name.find(remote_op_key) + len(remote_op_key) :]

            remote_events_list = [
                convert_remote_to_local(event.name)
                for event in events
                if convert_remote_to_local(event.name) in EXPECTED_REMOTE_EVENTS
            ]
            self.assertEqual(
                set(remote_events_list),
                set(EXPECTED_REMOTE_EVENTS),
                f"Mismatch between profiled events: {set(remote_events_list)} and expected events: {set(EXPECTED_REMOTE_EVENTS)}",
            )

    @dist_init
    def test_profiler_remote_events_profiled(self):
        self._run_test_profiler_remote_events_profiled()

    @dist_init
    def test_profiler_remote_events_profiled_single_threaded(self):
        self._run_test_profiler_remote_events_profiled()

    def run_profiling_workload(self, dst):
        fut = rpc.rpc_async(
            worker_name(dst),
            torch.mul,
            args=(
                torch.tensor(1.0, requires_grad=True),
                torch.tensor(1.0, requires_grad=True),
            ),
        )
        fut.wait()

    def _run_rpc_profiling_async_function(self, device="cpu"):
        if self.rank != 1:
            return

        dst1 = worker_name((self.rank + 1) % self.world_size)
        dst2 = worker_name((self.rank + 2) % self.world_size)
        x = torch.ones(2)
        y = torch.ones(2)
        with _profile() as prof:
            ret = rpc.rpc_async(
                dst1, slow_async_add, args=(dst2, x, y, device), timeout=20
            )
            ret.wait()

        function_events = prof.function_events
        # slow_async_add resulted in an RPC from dst1 -> dst2, so this should be
        # recorded.
        key_prefix = _build_rpc_profiling_key(
            RPCExecMode.ASYNC, slow_async_add.__qualname__, worker_name(self.rank), dst1
        )

        nested_rpc_key_prefix = _build_rpc_profiling_key(
            RPCExecMode.ASYNC, slow_add.__qualname__, dst1, dst2
        )
        expected_key = key_prefix + REMOTE_OP_STR + nested_rpc_key_prefix
        remote_events = [event for event in function_events if event.is_remote]
        rpc_remote_event = [
            event for event in remote_events if event.name == expected_key
        ]
        self.assertEqual(1, len(rpc_remote_event))
        rpc_remote_event = rpc_remote_event[0]
        self.assertEqual(rpc_remote_event.node_id, (self.rank + 1) % self.world_size)
        # slow_async_add's RPC does an add on dst2, which should be reflected as well.
        remote_add_key = (
            expected_key + REMOTE_OP_STR + torch.jit._builtins._find_builtin(torch.add)
        )
        remote_add_event = [
            event for event in remote_events if event.name == remote_add_key
        ]
        self.assertEqual(1, len(remote_add_event))
        remote_add_event = remote_add_event[0]
        # Validate that node_id is dst2.
        self.assertEqual(remote_add_event.node_id, (self.rank + 2) % self.world_size)

    @dist_init
    def test_rpc_profiling_async_function(self):
        initialize_pg(self.file_init_method, self.rank, self.world_size)
        self._run_rpc_profiling_async_function()
        if torch.cuda.is_available():
            dist.barrier()
            self._run_rpc_profiling_async_function(device="cuda:0")

    @dist_init
    def test_rpc_profiling_async_function_single_threaded(self):
        initialize_pg(self.file_init_method, self.rank, self.world_size)
        self._run_rpc_profiling_async_function()
        if torch.cuda.is_available():
            dist.barrier()
            self._run_rpc_profiling_async_function(device="cuda:0")

    @dist_init
    def test_rpc_profiling_remote_record_function(self):
        # test that functions run over RPC with record_function show the expected
        # profiled block.
        if self.rank != 1:
            return
        dst_ranks = [i for i in range(self.world_size) if i != self.rank]
        for dst_rank in dst_ranks:
            dst_worker = worker_name(dst_rank)
            with _profile() as prof:
                fut = rpc.rpc_async(dst_worker, udf_with_torch_ops, args=(-1, True))
                fut.wait()

            function_events = prof.function_events
            record_function_remote_event = [
                evt for evt in function_events if "##forward##" in evt.name
            ]
            self.assertEqual(1, len(record_function_remote_event))
            record_function_remote_event = record_function_remote_event[0]
            self.assertEqual(record_function_remote_event.node_id, dst_rank)
            # cpu_children only returns direct children, so here we get all
            # children recursively.

            def get_cpu_children(event):
                if not event.cpu_children:
                    return []
                cpu_children = event.cpu_children
                for e in event.cpu_children:
                    cpu_children.extend(get_cpu_children(e))
                return cpu_children

            remote_children = get_cpu_children(record_function_remote_event)
            # Get local children and verify parity.
            with _profile() as prof:
                udf_with_torch_ops(-1, True)

            local_function_events = prof.function_events
            local_record_function_event = next(
                evt for evt in local_function_events if "##forward##" in evt.name
            )
            local_children = get_cpu_children(local_record_function_event)
            local_children_names = [evt.name for evt in local_children]

            REMOTE_OP_STR = "#remote_op: "

            def convert_remote_to_local(event_name):
                remote_op_key = REMOTE_OP_STR
                return event_name[event_name.find(remote_op_key) + len(remote_op_key) :]

            for evt in remote_children:
                local_name = convert_remote_to_local(evt.name)
                self.assertTrue(local_name in local_children_names)

    def validate_profiling_workload(self, dst, prof):
        def convert_remote_to_local(event_name):
            return event_name[event_name.find(REMOTE_OP_STR) + len(REMOTE_OP_STR) :]

        events = prof.function_events
        remote_events = {
            convert_remote_to_local(event.name): event
            for event in events
            if event.is_remote
        }
        self.assertTrue("aten::mul" in remote_events)
        remote_mul_event = remote_events["aten::mul"]
        self.assertEqual(remote_mul_event.node_id, dst)
        self.check_profiling_info(
            worker_name(self.rank),
            worker_name(dst),
            torch.mul,
            remote_mul_event,
            RPCExecMode.ASYNC,
        )

    def _run_test_profiler_with_autograd_context(self):
        dst = (self.rank + 1) % self.world_size
        if self.rank == 1:
            # Cases where we can double wrap messages with profiling information and autograd info.
            with dist_autograd.context():
                with _profile() as prof:
                    self.run_profiling_workload(dst)

            self.validate_profiling_workload(dst, prof)

            # Ensure that flipped order of ctx managers results in events being
            # recorded as expected.
            with _profile() as prof:
                with dist_autograd.context():
                    self.run_profiling_workload(dst)

            self.validate_profiling_workload(dst, prof)

    @dist_init
    def test_profiler_with_autograd_context_single_threaded(self):
        self._run_test_profiler_with_autograd_context()

    @dist_init
    def test_profiler_with_autograd_context(self):
        self._run_test_profiler_with_autograd_context()

    def _profiler_test_with_rpc(
        self,
        rpc_exec_mode,
        func,
        args,
        use_record_function=False,
        dst=None,
        kineto_profile=False,
    ):
        dst = dst if dst is not None else (self.rank + 1) % self.world_size

        # only run profiler on rank 1.
        p = _profile if not kineto_profile else torch.profiler.profile  # kineto
        if self.rank == 1:
            with p() as prof:
                record_function_ctx_mgr = (
                    contextlib.nullcontext()
                    if not use_record_function
                    else torch.autograd.profiler.record_function("foo")
                )
                with record_function_ctx_mgr:
                    if rpc_exec_mode == RPCExecMode.SYNC:
                        rpc.rpc_sync(worker_name(dst), func, args=args)
                    elif rpc_exec_mode == RPCExecMode.ASYNC:
                        fut = rpc.rpc_async(worker_name(dst), func, args=args)
                        if kineto_profile:
                            # Ensure multiple async RPCs don't cause issues.
                            # Would have raised
                            # "RuntimeError: Cannot call
                            # RemoteProfilerManager::setCurrentKey when current
                            # key is already set." error if RPC profiling was
                            # not disabled properly for kineto.
                            fut2 = rpc.rpc_async(worker_name(dst), func, args=args)
                            fut2.wait()
                        fut.wait()
                    else:
                        self.assertTrue(rpc_exec_mode == RPCExecMode.REMOTE)
                        rref = rpc.remote(worker_name(dst), func, args=args)
                        rref.to_here()
                        # To avoid flakiness, wait for the RRef to be profiled. This
                        # means that we received the acknowledgement of successful
                        # creation on the owner and ran the callbacks responsible
                        # for recording the profiling event.
                        rref._get_profiling_future().wait()

            events = prof.function_events if not kineto_profile else prof.events()
            if kineto_profile:
                # RPC profiling is disabled so there should be no rpc related
                # events.
                with self.assertRaises(IndexError):
                    get_function_event(events, rpc_exec_mode.value)

                return

            rpc_event = get_function_event(events, rpc_exec_mode.value)
            # verify Node ID for this rpc event.
            self.assertEqual(rpc_event.node_id, self.rank)
            # Ensure recording of remote events.
            remote_events = {event for event in events if event.node_id == dst} - {
                rpc_event
            }
            self.assertGreaterEqual(len(remote_events), 1)
            for remote_event in remote_events:
                self.assertEqual(remote_event.node_id, dst)

            if use_record_function:
                scope_event = get_function_event(events, "foo")
                # Since RPC call is within the scope, its CPU interval should be
                # contained within foo's interval.
                self.assertLessEqual(
                    scope_event.time_range.start, rpc_event.time_range.start
                )
                self.assertGreaterEqual(
                    scope_event.time_range.end, rpc_event.time_range.end
                )
            # the sender, dest worker, function run, and type of RPC should all
            # be recorded.
            self_worker_name = worker_name(self.rank)
            dst_worker_name = worker_name(dst)
            self.check_profiling_info(
                self_worker_name, dst_worker_name, func, rpc_event, rpc_exec_mode
            )
            if use_record_function:
                # verify order by ensuring that the outer context comes
                # before the rpc event.
                foo_event_ix = next(
                    i for i, event in enumerate(events) if "foo" in event.name
                )
                rpc_event_idx = next(
                    i
                    for i, event in enumerate(events)
                    if rpc_exec_mode.value in event.name
                )
                self.assertLess(foo_event_ix, rpc_event_idx)

    def _run_test_profiler_with_sync_rpc_udf(self):
        self._profiler_test_with_rpc(RPCExecMode.SYNC, my_sleep_func, args=(1,))
        self._profiler_test_with_rpc(
            RPCExecMode.SYNC, my_sleep_func, args=(1,), use_record_function=True
        )

    @dist_init
    def test_profiler_with_sync_rpc_udf(self):
        self._run_test_profiler_with_sync_rpc_udf()

    @dist_init
    def test_profiler_with_sync_rpc_udf_single_threaded(self):
        self._run_test_profiler_with_sync_rpc_udf()

    def _run_test_profiler_with_sync_rpc_builtin(self):
        self._profiler_test_with_rpc(
            RPCExecMode.SYNC, torch.mul, args=(torch.ones(1), torch.ones(1))
        )
        self._profiler_test_with_rpc(
            RPCExecMode.SYNC,
            torch.mul,
            args=(torch.ones(1), torch.ones(1)),
            use_record_function=True,
        )

    @dist_init
    def test_profiler_with_sync_rpc_builtin(self):
        self._run_test_profiler_with_sync_rpc_builtin()

    @dist_init
    def test_profiler_with_sync_rpc_builtin_single_threaded(self):
        self._run_test_profiler_with_sync_rpc_builtin()

    def _run_test_profiler_with_async_rpc_udf(self):
        self._profiler_test_with_rpc(RPCExecMode.ASYNC, my_sleep_func, args=(1,))
        self._profiler_test_with_rpc(
            RPCExecMode.ASYNC, my_sleep_func, args=(1,), use_record_function=True
        )
        # Test to ensure that kineto profiler enabled in RPC does not enable
        # RPC profiling (it is unsupported) and does not result in issues.
        self._profiler_test_with_rpc(
            RPCExecMode.ASYNC, my_sleep_func, args=(1,), kineto_profile=True
        )

    @dist_init
    def test_profiler_with_async_rpc_udf(self):
        self._run_test_profiler_with_async_rpc_udf()

    @dist_init
    def test_profiler_with_async_rpc_udf_single_threaded(self):
        self._run_test_profiler_with_async_rpc_udf()

    def _run_test_profiler_with_async_rpc_builtin(self):
        self._profiler_test_with_rpc(
            RPCExecMode.ASYNC, torch.mul, args=(torch.ones(1), torch.ones(1))
        )
        self._profiler_test_with_rpc(
            RPCExecMode.ASYNC,
            torch.mul,
            args=(torch.ones(1), torch.ones(1)),
            use_record_function=True,
        )

    @dist_init
    def test_profiler_with_async_rpc_builtin(self):
        self._run_test_profiler_with_async_rpc_builtin()

    @dist_init
    def test_profiler_with_async_rpc_builtin_single_threaded(self):
        self._run_test_profiler_with_async_rpc_builtin()

    def _run_test_profiler_with_remote_udf(self):
        self._profiler_test_with_rpc(RPCExecMode.REMOTE, my_sleep_func, args=(1,))
        self._profiler_test_with_rpc(
            RPCExecMode.REMOTE, my_sleep_func, args=(1,), use_record_function=True
        )
        # test remote to self
        self._profiler_test_with_rpc(
            RPCExecMode.REMOTE, my_sleep_func, args=(1,), dst=self.rank
        )

    @dist_init
    def test_profiler_with_remote_udf(self):
        self._run_test_profiler_with_remote_udf()

    @dist_init
    def test_profiler_with_remote_udf_single_threaded(self):
        self._run_test_profiler_with_remote_udf()

    def _run_test_profiler_with_remote_builtin(self):
        self._profiler_test_with_rpc(
            RPCExecMode.REMOTE, torch.mul, args=(torch.ones(1), torch.ones(1))
        )
        self._profiler_test_with_rpc(
            RPCExecMode.REMOTE,
            torch.mul,
            args=(torch.ones(1), torch.ones(1)),
            use_record_function=True,
        )
        # test remote to self
        self._profiler_test_with_rpc(
            RPCExecMode.REMOTE,
            torch.mul,
            args=(torch.ones(1), torch.ones(1)),
            dst=self.rank,
        )

    @dist_init
    def test_profiler_with_remote_builtin(self):
        self._run_test_profiler_with_remote_builtin()

    @dist_init
    def test_profiler_with_remote_builtin_single_threaded(self):
        self._run_test_profiler_with_remote_builtin()

    def _run_test_profiler_with_script_async_rpc(self):
        self._profiler_test_with_rpc(
            RPCExecMode.ASYNC, my_script_func, args=(torch.tensor(1),)
        )
        self._profiler_test_with_rpc(
            RPCExecMode.ASYNC,
            my_script_func,
            args=(torch.tensor(1),),
            use_record_function=True,
        )

    @dist_init
    def test_profiler_with_script_async_rpc(self):
        self._run_test_profiler_with_script_async_rpc()

    @dist_init
    def test_profiler_with_script_async_rpc_single_threaded(self):
        self._run_test_profiler_with_script_async_rpc()

    def _run_test_profiler_with_script_sync_rpc(self):
        self._profiler_test_with_rpc(
            RPCExecMode.SYNC, my_script_func, args=(torch.tensor(1),)
        )
        self._profiler_test_with_rpc(
            RPCExecMode.SYNC,
            my_script_func,
            args=(torch.tensor(1),),
            use_record_function=True,
        )

    @dist_init
    def test_profiler_with_script_sync_rpc(self):
        self._run_test_profiler_with_script_sync_rpc()

    @dist_init
    def test_profiler_with_script_sync_rpc_single_threaded(self):
        self._run_test_profiler_with_script_sync_rpc()

    def _run_test_profiler_with_script_remote_rpc(self):
        self._profiler_test_with_rpc(
            RPCExecMode.REMOTE, my_script_func, args=(torch.tensor(1),)
        )
        self._profiler_test_with_rpc(
            RPCExecMode.REMOTE,
            my_script_func,
            args=(torch.tensor(1),),
            use_record_function=True,
        )
        # test remote to self
        self._profiler_test_with_rpc(
            RPCExecMode.REMOTE, my_script_func, args=(torch.tensor(1),), dst=self.rank
        )

    @dist_init
    def test_profiler_with_script_remote_rpc(self):
        self._run_test_profiler_with_script_remote_rpc()

    @dist_init
    def test_profiler_with_script_remote_rpc_single_threaded(self):
        self._run_test_profiler_with_script_remote_rpc()

    def _assert_top_level_events(
        self, process_global_events, expected_top_level_event_names
    ):
        top_level_event_names = []
        for thread_local_events in process_global_events:
            # Get top-level events from all events happened on a thread.
            last_end_time = 0
            for event in thread_local_events:
                event_name = event.name
                time_range = event.time_range
                if time_range.start > last_end_time:
                    top_level_event_names.append(event_name)
                    last_end_time = time_range.end
        top_level_event_names = sorted(top_level_event_names)
        expected_top_level_event_names = sorted(expected_top_level_event_names)
        self.assertEqual(
            top_level_event_names,
            expected_top_level_event_names,
            f"Expected events {expected_top_level_event_names}, but got {top_level_event_names}",
        )

    @dist_init
    def test_server_process_global_profiler(self):
        if self.rank != 0:
            return

        dst_rank = (self.rank + 1) % self.world_size
        dst_worker_name = worker_name(dst_rank)

        x = torch.tensor(1)
        y = torch.tensor(2)

        outer_profile_rref = rpc.remote(
            dst_worker_name, rpc._server_process_global_profile
        )
        outer_profile_rref.rpc_sync().__enter__()
        rpc.rpc_sync(dst_worker_name, torch.add, (x, y))
        inner_profile_rref = rpc.remote(
            dst_worker_name, rpc._server_process_global_profile
        )
        inner_profile_rref.rpc_sync().__enter__()
        rpc.rpc_sync(dst_worker_name, torch.sub, (x, y))
        inner_profile_rref.rpc_sync().__exit__(None, None, None)
        outer_profile_rref.rpc_sync().__exit__(None, None, None)

        inner_events = rpc.rpc_sync(
            dst_worker_name, get_events_from_profile, (inner_profile_rref,)
        )
        expected_inner_events = ["aten::sub"]
        expected_outer_events = expected_inner_events + ["aten::add"]

        self._assert_top_level_events(inner_events, expected_inner_events)
        outer_events = rpc.rpc_sync(
            dst_worker_name, get_events_from_profile, (outer_profile_rref,)
        )
        self._assert_top_level_events(outer_events, expected_outer_events)

        inner_profile_rref.rpc_sync().key_averages()
        outer_profile_rref.rpc_sync().key_averages()

    @dist_init
    def test_async_record_function_double_end_callbacks(self):
        num_sleep_seconds = 1
        if self.rank == 1:
            # Validate that calling the function twice results in an error.
            with _profile():
                with torch.autograd.profiler.record_function("foo") as rf:
                    fut = rpc.rpc_async(
                        worker_name(0), my_sleep_func, args=(num_sleep_seconds,)
                    )
                    rf._call_end_callbacks_on_future(fut)
                    with self.assertRaisesRegex(
                        RuntimeError, "can only be called once."
                    ):
                        rf._call_end_callbacks_on_future(fut)
                fut.wait()

    @dist_init
    def test_async_record_function_legacy(self):
        # Test the legacy _record_function ops work
        # Note: These exist for backward compatibility with TorchScript
        num_sleep_seconds = 1
        if self.rank == 1:
            with _profile():
                try:
                    handle = torch.ops.profiler._record_function_enter("foo", None)
                    fut = rpc.rpc_async(
                        worker_name(0), my_sleep_func, args=(num_sleep_seconds,)
                    )
                    torch.ops.profiler._call_end_callbacks_on_jit_fut(handle, fut)
                finally:
                    torch.ops.profiler._record_function_exit(handle)

                fut.wait()

    @dist_init
    def test_async_record_function_cbs_jit_call(self):
        if self.rank == 1:
            with _profile() as pf:
                key = _build_rpc_profiling_key(
                    RPCExecMode.ASYNC,
                    torch._jit_internal._qualified_name(my_script_func),
                    "worker1",
                    "worker0",
                )
                with torch.autograd.profiler.record_function(key) as rf:
                    fut = rpc.rpc_async(
                        worker_name(0), my_script_func, args=(torch.tensor(1),)
                    )
                    # Intentionally calling record_function internals
                    fut = torch.ops.profiler._call_end_callbacks_on_jit_fut(
                        rf.record, fut
                    )
                result = fut.wait()
                # Validate that the profiling future returns the same value as the RPC
                # future.
                expected = torch.add(torch.tensor(1), torch.tensor(1))
                self.assertEqual(result, expected)
            events = pf.function_events
            rpc_event = get_function_event(
                events, torch._jit_internal._qualified_name(my_script_func)
            )
            self.assertTrue(
                torch._jit_internal._qualified_name(my_script_func) in rpc_event.name
            )

    @dist_init
    def test_py_class_constructor(self):
        n = self.rank + 1
        dst_rank = n % self.world_size
        ret = rpc.rpc_sync(worker_name(dst_rank), MyClass, args=(n,))
        self.assertEqual(ret.a, n)

    @dist_init
    def test_py_class_instance_method(self):
        n = self.rank + 1
        dst_rank = n % self.world_size
        ret = rpc.rpc_sync(
            worker_name(dst_rank), MyClass(2).my_instance_method, args=(n,)
        )
        self.assertEqual(ret, MyClass(2).my_instance_method(n))

    @dist_init
    def test_py_class_method(self):
        n = self.rank + 1
        dst_rank = n % self.world_size
        ret = rpc.rpc_sync(
            worker_name(dst_rank), MyClass.my_class_method, args=(n, n + 1)
        )
        self.assertEqual(ret, MyClass.my_class_method(n, n + 1))

    @dist_init
    def test_py_class_static_method(self):
        n = self.rank + 1
        dst_rank = n % self.world_size
        ret = rpc.rpc_sync(
            worker_name(dst_rank), MyClass.my_static_method, args=(n + 10,)
        )
        self.assertEqual(ret, MyClass.my_static_method(n + 10))

    @dist_init
    def test_py_multi_async_call(self):
        n = self.rank + 1
        dst_rank = n % self.world_size
        dst_worker_info = rpc.get_worker_info(worker_name(dst_rank))
        fut1 = rpc.rpc_async(dst_worker_info, MyClass.my_static_method, args=(n + 10,))
        fut2 = rpc.rpc_async(dst_worker_info, min, args=(n, n + 1, n + 2))
        self.assertEqual(fut1.wait(), MyClass.my_static_method(n + 10))
        self.assertEqual(fut2.wait(), min(n, n + 1, n + 2))

    @dist_init
    def test_py_no_return_result(self):
        n = self.rank + 1
        dst_rank = n % self.world_size
        ret = rpc.rpc_sync(worker_name(dst_rank), no_result)
        self.assertEqual(ret, no_result())

    @dist_init
    def test_py_tensors(self):
        n = self.rank + 1
        dst_rank = n % self.world_size
        ret = rpc.rpc_sync(
            worker_name(dst_rank),
            my_tensor_function,
            args=(torch.ones(n, n), torch.ones(n, n)),
        )
        self.assertEqual(ret, my_tensor_function(torch.ones(n, n), torch.ones(n, n)))

    @dist_init
    def test_py_tensors_multi_async_call(self):
        futs = []
        n = self.rank + 1
        dst_rank = n % self.world_size
        for i in range(100):
            fut = rpc.rpc_async(
                worker_name(dst_rank),
                my_tensor_function,
                args=(torch.ones(i, i), torch.ones(i, i)),
            )
            futs.append(fut)

        for j, val in enumerate(torch.futures.wait_all(futs)):
            self.assertEqual(
                val, my_tensor_function(torch.ones(j, j), torch.ones(j, j))
            )

    @dist_init
    def test_py_tensors_in_container(self):
        n = self.rank + 1
        dst_rank = n % self.world_size
        a = [torch.ones(n, n), torch.ones(n, n)]
        b = TensorClass(build_complex_tensors())
        c = {"foo": torch.ones(n, n), "bar": torch.ones(n, n)}
        ret = rpc.rpc_sync(
            worker_name(dst_rank), my_complex_tensor_function, args=(a, b, c)
        )
        self.assertEqual(ret, my_complex_tensor_function(a, b, c))

    @dist_init
    def test_py_nested_pickle(self):
        n = self.rank + 1
        dst_rank = n % self.world_size

        ret = rpc.rpc_sync(
            worker_name(dst_rank),
            run_nested_pickle,
            args=(MyPickleClass(), torch.ones(2, 2)),
        )

        m = MyPickleClass()
        m.set(my_tensor_function(torch.ones(2, 2), torch.ones(2, 2)))
        self.assertEqual(ret, run_nested_pickle(m, torch.ones(2, 2)))

    @dist_init
    def test_py_function_exception(self):
        n = self.rank + 1
        dst_rank = n % self.world_size
        with self.assertRaises(TypeError):
            rpc.rpc_sync(worker_name(dst_rank), no_result, args=(10,))

    @dist_init
    def test_py_raise_in_user_func(self):
        with captured_output() as (_, err):
            # This barrier prevents a race condition where the main thread has
            # not entered the context manager when the remote function runs.
            initialize_pg(self.file_init_method, self.rank, self.world_size)
            dist.barrier()
            n = self.rank + 1
            dst_rank = n % self.world_size
            fut = rpc.rpc_async(worker_name(dst_rank), raise_func)
            with self.assertRaisesRegex(ValueError, expected_err):
                fut.wait()
            # This barrier prevents a race condition where the main thread exits
            # context manager before the remote function has ran.
            dist.barrier()

        # Validate that trainers log errors when running functions.
        stderr_lines = err.getvalue()
        self.assertTrue(expected_err in stderr_lines)

    @dist_init
    def test_py_raise_in_user_func_escaped_str(self):
        n = self.rank + 1
        dst_rank = n % self.world_size
        fut = rpc.rpc_async(worker_name(dst_rank), raise_func_escape)
        try:
            fut.wait()
        except ValueError as e:
            msg = str(e)
            # Ensure newlines are unescaped to provide a better repr of error.
            self.assertEqual(msg, msg.encode("utf-8").decode("unicode_escape"))
        else:
            self.assertTrue(False, "expected raise_func_escape to raise ValueError.")

    @dist_init
    def test_nested_rpc(self):
        self._nested_rpc(nested_rpc, torch.ones(2, 2) + 1)

    @dist_init
    def test_stress_light_rpc(self):
        self._stress_test_rpc(light_rpc)

    @dist_init
    def test_stress_heavy_rpc(self):
        self._stress_test_rpc(heavy_rpc, repeat=20, args=(torch.ones(100, 100),))

    @dist_init
    def test_stress_heavy_rpc_torchscript(self):
        self._stress_test_rpc(
            heavy_rpc_torchscript, repeat=20, args=(torch.ones(100, 100),)
        )

    @dist_init
    def test_builtin_remote_ret(self):
        self._builtin_remote_ret(
            torch.ones(2, 2), torch.ones(2, 2), torch.ones(2, 2) * 2
        )

    @dist_init
    def test_builtin_remote_self(self):
        self._builtin_remote_self(
            torch.ones(2, 2), torch.ones(2, 2), torch.ones(2, 2) * 2
        )

    @staticmethod
    def _multi_args_fn(n, sparse=False):
        if sparse:
            return (build_sparse_tensor(), build_sparse_tensor())
        else:
            return (torch.ones(n, n), torch.ones(n, n))

    @dist_init
    def test_multi_builtin_remote_ret(self):
        self._test_multi_remote_call(torch.add, False, args_fn=RpcTest._multi_args_fn)

    @dist_init
    def test_py_udf_remote(self):
        n = self.rank + 1
        dst_rank = n % self.world_size
        rref = rpc.remote(
            worker_name(dst_rank),
            my_function,
            kwargs={"a": n, "b": n + 1, "c": n + 2},
        )
        self.assertEqual(rref.to_here(), my_function(n, n + 1, n + 2))

    @staticmethod
    def _multi_kwargs_fn(n, sparse=False):
        if sparse:
            return {
                "a": build_sparse_tensor(),
                "b": build_sparse_tensor(),
                "c": build_sparse_tensor(),
            }
        else:
            return {"a": torch.ones(n, n), "b": torch.ones(n, n), "c": torch.ones(n, n)}

    @dist_init
    def test_multi_py_udf_remote(self):
        self._test_multi_remote_call(
            my_function, False, kwargs_fn=RpcTest._multi_kwargs_fn
        )

    @dist_init
    def test_py_rref_args(self):
        self._py_rref_args(
            torch.ones(2, 2), 1, torch.ones(2, 2), 2, torch.ones(2, 2) * 2 + 3
        )

    @dist_init
    def test_py_rref_args_user_share(self):
        self._py_rref_args_user_share(
            torch.ones(2, 2), 1, 2, torch.ones(2, 2), 3, 4, torch.ones(2, 2) * 2 + 10
        )

    @dist_init
    def test_py_rpc_rref_args(self):
        self._py_rpc_rref_args(
            torch.ones(2, 2), 1, 2, torch.ones(2, 2), 3, 4, torch.ones(2, 2) * 2 + 10
        )

    @dist_init
    def test_nested_remote(self):
        self._nested_remote(nested_remote, torch.ones(2, 2) + 3)

    @dist_init
    def test_nested_rref(self):
        self._nested_rref(nested_rref, torch.ones(2, 2) + 1, torch.ones(2, 2) + 2)

    @dist_init
    def test_nested_rref_stress(self):
        self._nested_rref_stress(
            nested_rref, torch.ones(2, 2) + 1, torch.ones(2, 2) + 2
        )

    @dist_init
    def test_multi_layer_nested_async_rpc(self):
        # This test will exit right away, but there will be a chain of async
        # RPCs. The termination algorithm should detect those messages properly.
        # Otherwise, some peer could exit early, leaving others to timeout
        # errors or connection closed errors.
        ttl = 20
        n = self.rank + 1
        dst_rank = n % self.world_size

        multi_layer_nested_async_rpc(dst_rank, self.world_size, ttl)

    @dist_init
    def test_remote_with_exception(self):
        n = self.rank + 1
        dst_rank = n % self.world_size
        # check ref to other workers
        rref = rpc.remote(worker_name(dst_rank), raise_func)
        with self.assertRaises(ValueError):
            rref.to_here()
        # check ref to itself
        rref = rpc.remote(worker_name(self.rank), no_result, args=(10,))
        with self.assertRaises(TypeError):
            rref.to_here()

    @dist_init
    def test_rpc_return_rref(self):
        n = self.rank + 1
        dst_rank1 = n % self.world_size
        dst_rank2 = (n + 1) % self.world_size
        rref = rpc.rpc_sync(
            worker_name(dst_rank1),
            rpc_return_rref,
            args=(worker_name(dst_rank2),),
        )
        self.assertEqual(rref.to_here(), torch.ones(2, 2) + 1)

    @dist_init
    def test_rref_forward_chain(self):
        ttl = 8
        n = self.rank + 1
        dst_rank = n % self.world_size

        rref = rpc.remote(worker_name(dst_rank), torch.add, args=(torch.ones(n, n), 1))

        ret_rref = rref_forward_chain(dst_rank, self.world_size, rref, ttl)

        for _ in range(ttl):
            self.assertEqual(len(ret_rref), 1)
            ret_rref = ret_rref[0].to_here()

        ret = ret_rref
        self.assertEqual(ret, torch.add(torch.ones(n, n), 1))

    @dist_init
    def test_local_rref_no_fork(self):
        local_rref = RRef(35)
        self.assertEqual(local_rref.local_value(), 35)

    @dist_init
    def test_local_value_not_on_owner(self):
        # ensure that an error message is thrown if a user tries to call
        # local_value() on a non-owning node.
        next_rank = (self.rank + 1) % self.world_size
        rref = rpc.remote(
            worker_name(next_rank), torch.add, args=(torch.ones(1), torch.ones(1))
        )
        with self.assertRaisesRegex(
            RuntimeError,
            (
                rf"For UserRRef\(rref_id=GloballyUniqueId\(created_on={self.rank}, local_id=0\), "
                rf"fork_id=GloballyUniqueId\(created_on={self.rank}, local_id=1\)\), "
                r"can't call localValue\(\) on user "
                rf"WorkerInfo\(id={self.rank}, name={worker_name(self.rank)}\). "
                rf"Call it on owner WorkerInfo\(id={next_rank}, name={worker_name(next_rank)}\)"
            ),
        ):
            rref.local_value()

    @dist_init
    def test_return_local_rrefs(self):
        n = self.rank + 1
        dst_rank = n % self.world_size

        rref_list = rpc.rpc_sync(
            worker_name(dst_rank), get_rref_list, args=([1, 2, 3],)
        )

        for rref in rref_list:
            rpc.rpc_sync(
                rref.owner(),
                _call_method_on_rref,
                args=(MyClass.increment_value, rref, 10),
            )

        rets = [
            rpc.rpc_sync(
                rref.owner(), _call_method_on_rref, args=(MyClass.get_value, rref)
            )
            for rref in rref_list
        ]

        self.assertEqual(rets, [11, 12, 13])

    @dist_init
    def _test_rref_type(self, blocking):
        def launched_rpc(events):
            expected_name = f"rpc_{RPCExecMode.ASYNC.value}#_rref_typeof_on_owner"
            return any(e.name.startswith(expected_name) for e in events)

        dst = worker_name((self.rank + 1) % self.world_size)
        rref = rpc.remote(dst, torch.add, args=(torch.ones(2), 1))

        with _profile() as p:
            t = rref._get_type(blocking=blocking)
            if not blocking:
                t = t.wait()

        self.assertTrue(launched_rpc(p.function_events))
        expected_type = type(torch.ones(2))
        self.assertEqual(t, expected_type)

        futs = []

        def verify(fut):
            self.assertEqual(fut.value(), expected_type)

        with _profile() as p:
            for _ in range(10):
                t = rref._get_type(blocking=blocking)
                if not blocking:
                    futs.append(t)
                    t.add_done_callback(verify)
                    t = t.wait()
                self.assertEqual(t, expected_type)

        if not blocking:
            # Note that cached calls with blocking=False all return the same
            # cached original future.
            first_fut = futs[0]
            for f in futs[1:]:
                self.assertTrue(f is first_fut)
        # Ensure we never launch another RPC, other than for the very
        # first call.
        self.assertFalse(launched_rpc(p.function_events))
        self.assertEqual(t, type(torch.ones(2)))

        rref = rpc.remote(dst, MyClass, args=(0,))
        rref_type = rref._get_type(blocking=blocking)
        if not blocking:
            rref_type = rref_type.wait()
        self.assertEqual(rref_type, MyClass)

    def test_rref_type_blocking(self):
        self._test_rref_type(blocking=True)

    def test_rref_type_non_blocking(self):
        self._test_rref_type(blocking=False)

    @dist_init
    def _test_rref_type_with_error(self, blocking):
        dst = worker_name((self.rank + 1) % self.world_size)
        # 10 ms timeout
        rref = rpc.remote(dst, raise_func)
        # Blocking: error raised inline
        if blocking:
            with self.assertRaisesRegex(ValueError, "Expected error"):
                rref._get_type(blocking=blocking)
        else:
            # Non-blocking: Immediately return future, block on wait
            fut = rref._get_type(blocking=blocking)
            with self.assertRaisesRegex(ValueError, "Expected error"):
                fut.wait()

    def test_rref_type_with_error_blocking(self):
        self._test_rref_type_with_error(blocking=True)

    def test_rref_type_with_error_non_blocking(self):
        self._test_rref_type_with_error(blocking=False)

    @dist_init
    def _test_rref_type_owner(self, blocking):
        rref = RRef(torch.ones(2) + 1)
        rref_type = rref._get_type(blocking=blocking)
        if not blocking:
            rref_type = rref_type.wait()
        self.assertEqual(rref_type, type(torch.ones(2)))

        rref = RRef(MyClass(0))
        rref_type = rref._get_type(blocking=blocking)
        if not blocking:
            rref_type = rref_type.wait()
        self.assertEqual(rref_type, MyClass)

    def test_rref_type_owner_blocking(self):
        self._test_rref_type_owner(blocking=True)

    def test_rref_type_owner_non_blocking(self):
        self._test_rref_type_owner(blocking=False)

    @staticmethod
    def _slow_add(x, y):
        time.sleep(1)
        return x + y

    @dist_init
    def test_rref_type_slow_init(self):
        dst = worker_name((self.rank + 1) % self.world_size)
        rref = rpc.remote(dst, RpcTest._slow_add, args=(torch.ones(2), 1))
        self.assertEqual(rref._get_type(), type(torch.ones(2)))

    @dist_init
    def test_owner_equality(self):
        a = RRef(40)
        b = RRef(50)

        other_rank = (self.rank + 1) % self.world_size
        other_a = rpc.remote(
            worker_name(other_rank), torch.add, args=(torch.ones(1), 1)
        )
        other_b = rpc.remote(
            worker_name(other_rank), torch.add, args=(torch.ones(1), 1)
        )
        other_a.to_here()  # to ensure clean termination
        other_b.to_here()

        self.assertNotEqual(a.owner(), 23)
        self.assertEqual(other_a.owner(), other_b.owner())
        self.assertNotEqual(a.owner(), other_a.owner())
        self.assertEqual(other_a.owner(), other_a.owner())
        self.assertEqual(other_a.owner(), other_b.owner())
        self.assertEqual(a.owner(), a.owner())
        self.assertEqual(a.owner(), b.owner())
        self.assertEqual(a.owner(), rpc.get_worker_info())
        x = {}
        x[a.owner()] = a
        x[other_a.owner()] = other_a
        self.assertEqual(x[a.owner()], a)
        self.assertEqual(x[b.owner()], a)
        self.assertEqual(x[other_a.owner()], other_a)
        self.assertEqual(x[other_b.owner()], other_a)
        self.assertEqual(len(x), 2)

    @dist_init
    def test_pass_local_rrefs(self):
        n = self.rank + 1
        dst_rank = n % self.world_size
        dst_worker = worker_name(dst_rank)

        rref = RRef(40)
        self.assertEqual(
            rpc.rpc_sync(dst_worker, add_rref_to_value, args=(rref, 50)), 90
        )
        self.assertEqual(
            rpc.rpc_async(dst_worker, add_rref_to_value, args=(rref, 50)).wait(), 90
        )
        self.assertEqual(
            rpc.remote(dst_worker, add_rref_to_value, args=(rref, 50)).to_here(), 90
        )

    @dist_init
    def test_remote_same_worker(self):
        n = self.rank + 1
        dst_rank = n % self.world_size
        rref_a = rpc.remote(
            worker_name(dst_rank), torch.add, args=(torch.ones(n, n), 2)
        )
        rref_b = rpc.remote(
            worker_name(dst_rank), torch.add, args=(torch.ones(n, n), 1)
        )
        rref_c = rpc.remote(
            worker_name(dst_rank), my_rref_function, args=(rref_a, rref_b)
        )
        self.assertEqual(rref_c.to_here(), torch.ones(n, n) + 4)

    @dist_init(setup_rpc=True)
    def test_call_method_on_rref(self):
        """
        Tests that it is possible to call an instance method on a remote object
        by using rref.owner() as destination of the call.
        """
        vals = [10, 2, 5, 7]
        dst_rank = (self.rank + 1) % self.world_size
        dst_worker = worker_name(dst_rank)

        # creates a remote object
        rref = rpc.remote(dst_worker, MyClass, args=(vals[0],))

        # modifies state of the remote object
        rpc.rpc_sync(
            rref.owner(),
            _call_method_on_rref,
            args=(MyClass.increment_value, rref, vals[1]),
        )
        rpc.rpc_async(
            rref.owner(),
            _call_method_on_rref,
            args=(MyClass.increment_value, rref, vals[2]),
        ).wait()
        rpc.remote(
            rref.owner(),
            _call_method_on_rref,
            args=(MyClass.increment_value, rref, vals[3]),
        ).to_here()

        # queries state of the remote object
        result = rpc.rpc_sync(
            dst_worker, _call_method_on_rref, args=(MyClass.get_value, rref)
        )

        self.assertEqual(result, sum(vals))

    # Notice `rpc.api.shutdown()` accesses
    # `_delete_all_user_and_unforked_owner_rrefs` through
    # `torch.distributed.rpc.api`, so patching
    # `torch.distributed.rpc._delete_all_user_and_unforked_owner_rrefs` will
    # not help.
    @mock.patch.object(
        torch.distributed.rpc.api, "_delete_all_user_and_unforked_owner_rrefs"
    )
    def _test_rref_leak(
        self, _mock_delete_all_user_and_unforked_owner_rrefs, ignore_leak
    ):
        rpc.init_rpc(
            name=worker_name(self.rank),
            backend=self.rpc_backend,
            rank=self.rank,
            world_size=self.world_size,
            rpc_backend_options=self.rpc_backend_options,
        )

        initialize_pg(self.file_init_method, self.rank, self.world_size)
        # Wait for all init to complete.
        dist.barrier()

        rref = rpc.remote(  # noqa: F841
            worker_name((self.rank + 1) % self.world_size),
            torch.add,
            args=(torch.ones(2, 2), 1),
        )

        import torch.distributed.rpc.api as api

        if ignore_leak:
            api._ignore_rref_leak = True
            rpc.shutdown(graceful=True)
        else:
            api._ignore_rref_leak = False
            with self.assertRaisesRegex(RuntimeError, "Leaking RRef"):
                rpc.shutdown(graceful=True)

    @dist_init(setup_rpc=False)
    def test_rref_leak(self):
        self._test_rref_leak(ignore_leak=False)

    @dist_init(setup_rpc=False)
    def test_ignore_rref_leak(self):
        self._test_rref_leak(ignore_leak=True)

    @dist_init
    def test_rref_str(self):
        rref1 = RRef(self.rank)
        id_class = "GloballyUniqueId"
        self.assertEqual(
            f"OwnerRRef({id_class}(created_on={self.rank}, local_id=0))",
            rref1.__str__(),
        )

        dst_rank = (self.rank + 1) % self.world_size
        rref2 = rpc.remote(worker_name(dst_rank), torch.add, args=(torch.ones(2, 2), 1))
        self.assertEqual(
            rref2.__str__(),
            f"UserRRef(RRefId = {id_class}(created_on={self.rank}, local_id=1), "
            f"ForkId = {id_class}(created_on={self.rank}, local_id=2))",
        )

    @dist_init
    def test_rref_get_future(self):
        # Tests that we can obtain the future corresponding to the creation of
        # the RRef on remote end
        if self.rank == 0:
            # Builtin
            rref = rpc.remote(worker_name(1), torch.add, args=(1, 1))
            rref.to_here()
            fut = rref._get_future()
            self.assertIsInstance(fut, torch._C.Future)

            # UDF
            rref = rpc.remote(worker_name(1), foo_add, args=())
            rref.to_here()
            fut = rref._get_future()
            self.assertIsInstance(fut, torch._C.Future)

            # Script
            rref = rpc.remote(worker_name(1), my_script_func, args=(torch.tensor(1),))
            rref.to_here()
            fut = rref._get_future()
            self.assertIsInstance(fut, torch._C.Future)

    @dist_init
    def test_rref_context_debug_info(self):
        # This test checks local states that are modified by remote workers.
        # This means that we would need barrier before and after every check.
        # The barrier before the check makes sure that all previous states are
        # cleared globally, the barrier after ensures that no following states
        # change gets into the current check.
        initialize_pg(self.file_init_method, self.rank, self.world_size)

        # Check 1: local RRef does not update owners_ map or add a pending user.
        #################################################

        rref1 = RRef(self.rank)

        # don't need a barrier here as local RRef is handled by this thread
        info = _rref_context_get_debug_info()
        self.assertIn("num_owner_rrefs", info)
        self.assertIn("num_pending_users", info)
        # RRef on local value is not added to context until shared across RPC
        self.assertEqual(0, int(info["num_owner_rrefs"]))
        self.assertEqual(0, int(info["num_pending_users"]))
        # barrier after the check 1
        dist.barrier()

        # Check 2: Sharing RRef as an arg should update owners_ map
        ###########################################################

        dst_rank = (self.rank + 1) % self.world_size
        rpc.rpc_sync(worker_name(dst_rank), set_global_rref, args=(rref1,))

        # barrier before check 2
        wait_until_pending_futures_and_users_flushed()
        dist.barrier()

        info = _rref_context_get_debug_info()
        self.assertIn("num_owner_rrefs", info)
        self.assertEqual(1, int(info["num_owner_rrefs"]))
        # no pending users since the fork is finished
        self.assertEqual(0, int(info["num_pending_users"]))
        # barrier after check 2
        dist.barrier()

        # clear states for check 2
        rpc.rpc_sync(worker_name(dst_rank), clear_global_rref)

        # Wait for owner rref to be cleared.
        while int(info["num_owner_rrefs"]) != 0:
            info = _rref_context_get_debug_info()
            time.sleep(0.1)
        dist.barrier()

        # Check 3: rpc.remote call should update owners_ map
        ####################################################
        rref2 = rpc.remote(worker_name(dst_rank), torch.add, args=(torch.ones(2, 2), 1))
        rref3 = rpc.remote(worker_name(dst_rank), torch.add, args=(torch.ones(2, 2), 1))
        rref2.to_here()
        rref3.to_here()

        # barrier before check 3
        wait_until_pending_futures_and_users_flushed()
        dist.barrier()

        info = _rref_context_get_debug_info()
        self.assertIn("num_owner_rrefs", info)
        self.assertEqual(2, int(info["num_owner_rrefs"]))
        # no pending users since the fork is finished
        self.assertEqual(0, int(info["num_pending_users"]))

        # barrier after check 3
        dist.barrier()

    @dist_init
    def test_disable_gil_profiling(self):
        # test that rpc.enable_gil_profiling(false) will result in
        # GIL wait time not being recorded.

        # GIL profiling should be disabled by default.
        dst_rank = (self.rank + 1) % self.world_size
        rpc.rpc_sync(
            worker_name(dst_rank), torch.add, args=(torch.ones(1), torch.ones(1))
        )
        info = rpc.api._get_current_rpc_agent().get_debug_info()
        self.assertRaises(KeyError, lambda: info["agent.gil_average_wait_time_us"])
        rpc.enable_gil_profiling(True)
        rpc.rpc_sync(
            worker_name(dst_rank), torch.add, args=(torch.ones(1), torch.ones(1))
        )
        info = rpc.api._get_current_rpc_agent().get_debug_info()
        self.assertIn("agent.gil_average_wait_time_us", info)

    @dist_init(setup_rpc=False)
    def test_local_shutdown(self):
        # test that we can start RPC and then immediately locally shutdown
        # without sending any messages.
        rpc.init_rpc(
            name=f"worker{self.rank:d}",
            backend=self.rpc_backend,
            rank=self.rank,
            world_size=self.world_size,
            rpc_backend_options=self.rpc_backend_options,
        )
        # pass in graceful=False to ensure that we don't wait for other workers.
        rpc.shutdown(graceful=False)

    @dist_init
    def test_debug_info(self):
        # only test keys in this test case. Values should be covered by
        # individual module debug info tests
        import torch.distributed.autograd as dist_autograd

        info = _get_debug_info()
        rref_info = _rref_context_get_debug_info()
        agent_info = rpc.api._get_current_rpc_agent().get_debug_info()
        autograd_info = dist_autograd._get_debug_info()
        common_keys = rref_info.keys() & agent_info.keys() & autograd_info.keys()
        self.assertEqual(0, len(common_keys))
        expected = {}
        expected.update(rref_info)
        expected.update(agent_info)
        expected.update(autograd_info)
        # NB: Key ordering is only preserved in python 3.6+. So here, we
        # manually check keys are equal.
        for key in expected.keys():
            self.assertIn(key, info.keys())

        for key in info.keys():
            self.assertIn(key, expected.keys())

    @dist_init(setup_rpc=False)
    @skip_but_pass_in_sandcastle_if(
        IS_MACOS,
        "Test is flaky on MacOS since libuv error handling is not as robust as TCP",
    )
    def test_handle_send_exceptions(self):
        # test that if a callee node has gone down, we raise an appropriate
        # exception instead of just crashing.
        rpc.init_rpc(
            name=f"worker{self.rank:d}",
            backend=self.rpc_backend,
            rank=self.rank,
            world_size=self.world_size,
            rpc_backend_options=self.rpc_backend_options,
        )
        rpc._set_rpc_timeout(10)
        # This barrier is needed to ensure that some workers do not exit before
        # others have been brought up.
        initialize_pg(self.file_init_method, self.rank, self.world_size)
        dist.barrier()
        if self.rank == 1:
            dst_rank = (self.rank + 1) % self.world_size
            dst_worker = worker_name(dst_rank)
            # allow destination worker to exit without joining
            error_str = self.get_shutdown_error_regex()
            wait_until_node_failure(dst_rank, error_str)
            fut = rpc.rpc_async(dst_worker, torch.add, args=(torch.ones(1), 3))
            # Shutdown sequence is not very well defined and as a result
            # we can see any of the error messages defined in get_shutdown_error_regex.
            with self.assertRaisesRegex(RuntimeError, error_str):
                fut.wait()
        # exit all workers non-gracefully.
        rpc.shutdown(graceful=False)

    @dist_init
    def test_deadlock(self):
        # this test is copied from https://github.com/pytorch/pytorch/issues/45089
        if self.rank == 1:
            dst1 = worker_name((self.rank + 1) % self.world_size)
            x = torch.ones(2)
            y = torch.ones(2)
            rpc.rpc_async(dst1, RpcTest._slow_add, args=(x, y), timeout=15).wait()

        dist_initialized = dist.is_initialized()
        if not dist_initialized:
            dist.init_process_group(
                backend="gloo",
                init_method=self.file_init_method,
                rank=self.rank,
                world_size=self.world_size,
            )

    @dist_init(setup_rpc=False)
    def test_local_shutdown_with_rpc(self):
        # test that we can start RPC, send RPCs, and then run local shutdown.
        rpc.init_rpc(
            name=f"worker{self.rank:d}",
            backend=self.rpc_backend,
            rank=self.rank,
            world_size=self.world_size,
            rpc_backend_options=self.rpc_backend_options,
        )
        n = self.rank + 1
        dst_rank = n % self.world_size
        rpc.rpc_sync(
            worker_name(dst_rank),
            torch.add,
            args=(torch.ones(n, n), torch.ones(n, n)),
        )
        # A barrier is needed to ensure that all RPCs are processed.
        # Otherwise, some RPCs can timeout since the receiving end
        # has terminated.
        initialize_pg(self.file_init_method, self.rank, self.world_size)
        dist.barrier()
        # pass in graceful=False to ensure that we don't wait for other workers.
        rpc.shutdown(graceful=False)

    @dist_init(setup_rpc=False)
    def test_set_and_get_default_rpc_timeout(self):
        timeout = 0.5

        # A new `RpcBackendOptions` is constructed
        # when accessing `self.rpc_backend_options`.
        rpc_backend_options = self.rpc_backend_options
        rpc_backend_options.rpc_timeout = timeout

        rpc.init_rpc(
            name=worker_name(self.rank),
            backend=self.rpc_backend,
            rank=self.rank,
            world_size=self.world_size,
            rpc_backend_options=rpc_backend_options,
        )
        set_timeout = rpc.get_rpc_timeout()
        self.assertEqual(timeout, set_timeout)
        rpc.shutdown()

    @dist_init
    def test_default_timeout_used(self):
        """
        Tests that if no timeout is passed into rpc_async and rpc_sync, then the
        default timeout is used.
        """
        dst_rank = (self.rank + 1) % self.world_size
        rpc._set_rpc_timeout(0.001)  # 1 ms
        # futures should time out and be marked with an exception indicating it as such.
        futs = [
            rpc.rpc_async(worker_name(dst_rank), my_sleep_func, args=())
            for _ in range(10)
        ]
        expected_error = self.get_timeout_error_regex()
        for fut in futs:
            with self.assertRaisesRegex(RuntimeError, expected_error):
                fut.wait()

        # ensure that if a new timeout is set old futures don't time out but new ones do.
        rpc._set_rpc_timeout(200)  # 200 seconds
        # create a longstanding RPC.
        fut1 = rpc.rpc_async(worker_name(dst_rank), my_sleep_func, args=(1,))
        # now, set a short timeout.
        rpc._set_rpc_timeout(0.001)
        # fut2 should time out, fut1 should not.
        fut2 = rpc.rpc_async(worker_name(dst_rank), my_sleep_func, args=(1,))
        with self.assertRaisesRegex(RuntimeError, expected_error):
            fut2.wait()
        fut1.wait()

        # Zero timeout means infinity, so future should run to completion.
        rpc._set_rpc_timeout(0)
        rpc.rpc_async(worker_name(dst_rank), my_sleep_func, args=()).wait()

        # reset to default timeout so shutdown messages can process cleanly.
        rpc._set_rpc_timeout(rpc.constants.DEFAULT_RPC_TIMEOUT_SEC)

    @dist_init
    def test_rpc_timeouts(self):
        # TODO: enable timeouts for rpc.remote/RRef (https://github.com/pytorch/pytorch/issues/33803)
        dst_rank = (self.rank + 1) % self.world_size
        dst_worker = worker_name(dst_rank)
        timeout = 0.1  # 100 ms
        expected_error = self.get_timeout_error_regex()
        # Test async UDF
        fut = rpc.rpc_async(dst_worker, my_sleep_func, args=(1,), timeout=timeout)
        with self.assertRaisesRegex(RuntimeError, expected_error):
            fut.wait()

        # Ensure run to completion if there is no timeout and we use the default
        # RPC timeout.
        rpc.rpc_async(dst_worker, my_sleep_func, args=(1,)).wait()

        # Test sync UDF
        with self.assertRaisesRegex(RuntimeError, expected_error):
            rpc.rpc_sync(dst_worker, my_sleep_func, args=(1,), timeout=timeout)

        # Ensure run to completion if there is no timeout and we use the default
        # RPC timeout.
        rpc.rpc_sync(dst_worker, my_sleep_func, args=(1,))

        # If we set a default timeout for RPCs, it should be respected, though
        # still overridden if we pass in a different timeout to the APIs.
        rpc._set_rpc_timeout(0.001)
        fut = rpc.rpc_async(dst_worker, my_sleep_func, args=(1,))
        with self.assertRaisesRegex(RuntimeError, expected_error):
            fut.wait()
        with self.assertRaisesRegex(RuntimeError, expected_error):
            rpc.rpc_sync(dst_worker, my_sleep_func, args=(1,))

        # The RPCs should run to completion since we override the timeout.
        rpc.rpc_async(dst_worker, my_sleep_func, args=(1,), timeout=5).wait()
        rpc.rpc_sync(dst_worker, my_sleep_func, args=(1,), timeout=5)
        # Passing in a zero timeout should ensure that the RPC won't time out.
        rpc.rpc_async(dst_worker, my_sleep_func, args=(1,), timeout=0).wait()
        rpc.rpc_sync(dst_worker, my_sleep_func, args=(1,), timeout=0)
        # Reset for clean shutdown
        rpc._set_rpc_timeout(rpc.constants.DEFAULT_RPC_TIMEOUT_SEC)

    def test_dist_init_decorator(self):
        @dist_init(setup_rpc=False)
        def test_func(self):
            return "expected result"

        self.assertEqual(test_func(self), "expected result")

        @dist_init
        def test_func(self):
            return "expected result"

        self.assertEqual(test_func(self), "expected result")

    def test_use_rpc_pickler(self):
        class TestPickler:
            pass

        test_pickler = TestPickler()
        with _use_rpc_pickler(test_pickler):
            self.assertTrue(torch.distributed.rpc.api._default_pickler is test_pickler)
        self.assertTrue(
            torch.distributed.rpc.api._default_pickler is _internal_rpc_pickler
        )

    @dist_init
    def test_wait_all(self):
        with _wait_all():
            self.assertTrue(_thread_local_var.future_list == [])
            dst = worker_name((self.rank + 1) % self.world_size)
            fut = rpc.rpc_async(dst, torch.add, (torch.ones(2, 2), 1))
            self.assertTrue(len(_thread_local_var.future_list) == 1)
            self.assertTrue(
                isinstance(_thread_local_var.future_list[0], torch._C.Future)
            )
        self.assertTrue(fut.done())
        self.assertEqual(fut.wait(), torch.ones(2, 2) + 1)
        self.assertFalse(hasattr(_thread_local_var, "future_list"))

    @dist_init
    def test_wait_all_multiple_call(self):
        with _wait_all():
            self.assertTrue(_thread_local_var.future_list == [])
            dst = worker_name((self.rank + 1) % self.world_size)
            for i in range(20):
                fut = rpc.rpc_async(dst, torch.add, (torch.ones(i, i), 1))
                res = rpc.rpc_sync(dst, torch.add, (torch.ones(i, i), 1))
                self.assertEqual(res, torch.ones(i, i) + 1)
                self.assertEqual(fut.wait(), torch.ones(i, i) + 1)
            self.assertTrue(len(_thread_local_var.future_list) == 20)
        self.assertFalse(hasattr(_thread_local_var, "future_list"))

    @dist_init
    def test_wait_all_timeout(self):
        expected_error = self.get_timeout_error_regex()
        with self.assertRaisesRegex(RuntimeError, expected_error):
            with _wait_all():
                self.assertTrue(_thread_local_var.future_list == [])
                dst = worker_name((self.rank + 1) % self.world_size)
                timeout = 0.1  # 100 ms
                rpc.rpc_async(dst, my_sleep_func, args=(1,), timeout=timeout)
        self.assertFalse(hasattr(_thread_local_var, "future_list"))

    @dist_init
    def test_wait_all_raise_in_user_func(self):
        with self.assertRaises(ValueError):
            with _wait_all():
                self.assertTrue(_thread_local_var.future_list == [])
                dst = worker_name((self.rank + 1) % self.world_size)
                rpc.rpc_async(dst, raise_func)
        self.assertFalse(hasattr(_thread_local_var, "future_list"))

    @dist_init
    def test_wait_all_raise_in_body(self):
        with self.assertRaises(ValueError):
            with _wait_all():
                raise_func()
        self.assertFalse(hasattr(_thread_local_var, "future_list"))

    @dist_init
    def test_custom_exception_throw_during_reconstruction(self):
        """
        Test that we still throw info about the remote side exception even when
        we cannot recreate it on client side.
        """
        initialize_pg(self.file_init_method, self.rank, self.world_size)
        if self.rank != 0:
            exc_caught = False
            dst = worker_name(0)
            try:
                rpc.rpc_sync(dst, custom_raise_func, args=())
            except RuntimeError as e:
                exc_caught = True
                msg = str(e)
                print(f"Got msg {msg}")
                self.assertTrue("Original exception on remote side was" in msg)
                self.assertTrue("CustomException" in msg)
            except BaseException as e:  # noqa: B036
                raise RuntimeError(f"Failure - expected RuntimeError, got {e}") from e
            finally:
                self.assertTrue(exc_caught)

        dist.barrier()

    timed_out_rpc_event = None

    @staticmethod
    def timed_out_rpc():
        RpcTest.timed_out_rpc_event.wait()

    @dist_init
    def test_wait_all_exit_early_python(self):
        # Initialize the event in the subprocess.
        RpcTest.timed_out_rpc_event = Event()

        # Wait for all processes to initialize event.
        initialize_pg(self.file_init_method, self.rank, self.world_size)
        dist.barrier()

        dst = worker_name((self.rank + 1) % self.world_size)
        fut1 = rpc.rpc_async(dst, RpcTest.timed_out_rpc)
        fut2 = rpc.rpc_async(dst, raise_func)
        fut3 = rpc.rpc_async(dst, raise_func)

        # We should receive the error from fut2
        with self.assertRaisesRegex(ValueError, expected_err):
            torch.futures.wait_all([fut1, fut2, fut3])

        # Unblock RPC thread for fut1
        RpcTest.timed_out_rpc_event.set()

    @dist_init
    def test_wait_all_exit_early_builtin(self):
        # Initialize the event in the subprocess.
        RpcTest.timed_out_rpc_event = Event()

        # Wait for all processes to initialize event.
        initialize_pg(self.file_init_method, self.rank, self.world_size)
        dist.barrier()

        dst = worker_name((self.rank + 1) % self.world_size)
        fut1 = rpc.rpc_async(dst, RpcTest.timed_out_rpc)
        fut2 = rpc.rpc_async(dst, torch.add, args=(torch.rand(10), torch.rand(5)))
        fut3 = rpc.rpc_async(dst, torch.add, args=(torch.rand(10), torch.rand(5)))

        # We should receive the error from fut2
        with self.assertRaisesRegex(RuntimeError, "size of tensor"):
            torch.futures.wait_all([fut1, fut2, fut3])

        # Unblock RPC thread for fut1
        RpcTest.timed_out_rpc_event.set()

    @dist_init
    def test_wait_all_exit_early_script_function(self):
        # Initialize the event in the subprocess.
        RpcTest.timed_out_rpc_event = Event()

        # Wait for all processes to initialize event.
        initialize_pg(self.file_init_method, self.rank, self.world_size)
        dist.barrier()

        dst = worker_name((self.rank + 1) % self.world_size)
        fut1 = rpc.rpc_async(dst, RpcTest.timed_out_rpc)
        fut2 = rpc.rpc_async(dst, raise_func_script, args=(expected_err,))
        fut3 = rpc.rpc_async(dst, raise_func_script, args=(expected_err,))

        # We should receive the error from fut2
        with self.assertRaisesRegex(RuntimeError, expected_err):
            torch.futures.wait_all([fut1, fut2, fut3])

        # Unblock RPC thread for fut1
        RpcTest.timed_out_rpc_event.set()

    @dist_init
    def test_function_not_on_callee(self):
        # test that if a function does not exist on a callee, we don't crash,
        # instead we get an AttributeError indicating that the func does not exist.
        this_module = sys.modules[__name__]
        caller_worker = "worker0"
        callee_worker = "worker1"

        if self.rank == 1:
            # Use delattr to remove the binding of a func on this nodes
            delattr(this_module, "foo_add")
            # notify remote end that we have removed it.
            rpc.rpc_sync(caller_worker, set_value, args=(self.rank,))

        if self.rank == 0:
            # func exists on caller, but not callee.
            # wait for remote end to remove the binding of foo_add func.
            wait_for_value_future()
            # Ensure that we have the attribute on this module. Otherwise, the test could fail due to a caller-side pickling error.
            self.assertTrue(hasattr(this_module, "foo_add"))
            with self.assertRaisesRegex(RuntimeError, "RPC pickler does not serialize"):
                rpc.rpc_sync(callee_worker, foo_add, args=())

    @dist_init
    def test_non_garbage_collected_user_rref_due_to_local_circular_dependency(self):
        dst_worker_name = worker_name((self.rank + 1) % self.world_size)

        a = MyClass(1)
        b = MyClass(2)

        # This is to make Python not garbage collect a and b.
        a.other = b
        b.other = a

        n = self.rank
        a.rref = rpc.remote(dst_worker_name, torch.add, args=(torch.ones(n, n), 2))

    @dist_init(setup_rpc=False)
    def test_use_rref_after_shutdown(self):
        rpc.init_rpc(
            name=f"worker{self.rank:d}",
            backend=self.rpc_backend,
            rank=self.rank,
            world_size=self.world_size,
            rpc_backend_options=self.rpc_backend_options,
        )
        n = self.rank + 1
        dst_rank = n % self.world_size
        rref = rpc.remote(
            worker_name(dst_rank),
            torch.add,
            args=(torch.ones(n, n), torch.ones(n, n)),
        )
        # pass in graceful=True to ensure that local UserRRefs are deleted.
        rpc.shutdown(graceful=True)

        with self.assertRaisesRegex(
            RuntimeError, "Cannot call to_here\\(\\) on it after deletion."
        ):
            rref.to_here()

        with self.assertRaisesRegex(
            RuntimeError, "Cannot call fork an UserRRef after deletion."
        ):
            import torch.distributed.rpc.internal as internal

            internal.serialize(rref)

    @staticmethod
    def _return_gpu_tensor():
        return torch.rand(3, 3).cuda(0)

    @staticmethod
    def _return_gpu_tensor_list():
        return [torch.rand(3, 3).cuda(0), torch.rand(3, 3).cuda(1)]

    @staticmethod
    def _gpu_tensor_list_arg(tensor_list):
        return torch.rand(3, 3)

    def _create_rref(self):
        owner_rank = (self.rank + 2) % self.world_size
        return rpc.remote(
            worker_name(owner_rank), torch.add, args=(torch.zeros(2, 2), 1)
        )

    @dist_init
    def test_user_rrefs_confirmed(self):
        dst_rank = (self.rank + 1) % self.world_size
        rref = self._create_rref()
        ret = rpc.rpc_sync(worker_name(dst_rank), check_rref_confirmed, args=(rref,))
        self.assertEqual(ret, True)

    @dist_init
    def test_user_rrefs_confirmed_remote(self):
        dst_rank = (self.rank + 1) % self.world_size
        rref = self._create_rref()
        ret_rref = rpc.remote(worker_name(dst_rank), check_rref_confirmed, args=(rref,))
        self.assertEqual(ret_rref.to_here(), True)

    @dist_init
    def test_rref_py_pickle_not_supported(self):
        local_rref = RRef(35)
        with TemporaryFileName() as fname:
            with self.assertRaisesRegex(
                RuntimeError, "Can not pickle rref in python pickler"
            ):
                torch.save(local_rref, fname)

    @dist_init
    def test_remote_throw(self):
        rref = rpc.remote(
            worker_name((self.rank + 1) % self.world_size),
            raise_or_inc,
            args=(torch.ones(2),),
        )
        with self.assertRaisesRegex(Exception, ".*Expected error.*"):
            rref.to_here()

    @dist_init
    def test_non_cont_tensors(self):
        if self.rank == 0:
            # Create a non-contiguous tensor.
            t = torch.rand(5, 5)
            t_view = t.narrow(1, 2, 2)
            self.assertFalse(t_view.is_contiguous())
            t_cont = t_view.contiguous()
            self.assertTrue(t_cont.is_contiguous())
            self.assertEqual(t_view, t_cont)

            # Send non-cont tensor over RPC.
            next_rank = (self.rank + 1) % self.world_size
            t_ret = rpc.rpc_sync(
                worker_name(next_rank), non_cont_test, args=(t_view, t_cont)
            )

            # Verify the returned tensor.
            self.assertEqual(t_view, t_ret)
            self.assertFalse(t_ret.is_contiguous())

    @dist_init
    def test_callback_simple(self):
        set_by_cb = concurrent.futures.Future()
        n = self.rank + 1

        def callback(fut):
            ret = fut.wait()
            self.assertEqual(ret, torch.ones(n, n) * 2)
            set_by_cb.set_result(ret.clone() + 1)

        fut = rpc.rpc_async(
            worker_name(n % self.world_size),
            torch.add,
            args=(torch.ones(n, n), torch.ones(n, n)),
        )

        fut.then(callback)

        self.assertEqual(fut.wait(), torch.ones(n, n) * 2)
        self.assertEqual(set_by_cb.result(), torch.ones(n, n) * 2 + 1)
        self.assertEqual(fut.wait(), torch.ones(n, n) * 2)

    @dist_init
    def test_callback_wrong_arg_num(self):
        n = self.rank + 1

        fut = rpc.rpc_async(
            worker_name(n % self.world_size),
            torch.add,
            args=(torch.ones(n, n), torch.ones(n, n)),
        )

        cb_fut = fut.then(my_function)

        self.assertEqual(fut.wait(), torch.ones(n, n) * 2)

        with self.assertRaisesRegex(
            RuntimeError, "my\\_function\\(\\) missing 2 required positional arguments"
        ):
            cb_fut.wait()

    @dist_init
    def test_callback_wrong_arg_type(self):
        dst = worker_name((self.rank + 1) % self.world_size)

        fut0 = rpc.rpc_async(dst, torch.add, args=(torch.ones(2, 2), 1))
        fut1 = fut0.then(lambda x: x + 1)

        with self.assertRaisesRegex(
            RuntimeError, "unsupported operand type\\(s\\) for \\+"
        ):
            fut1.wait()

    @dist_init
    def test_callback_multi(self):
        num_cbs = 10
        n = self.rank + 1

        def callback(idx, fut):
            ret = fut.wait()
            self.assertEqual(ret, torch.ones(n, n) * 2)
            return ret + idx

        fut = rpc.rpc_async(
            worker_name(n % self.world_size),
            torch.add,
            args=(torch.ones(n, n), torch.ones(n, n)),
        )

        cb_futs = [fut.then(partial(callback, idx)) for idx in range(num_cbs)]

        self.assertEqual(fut.wait(), torch.ones(n, n) * 2)

        for idx in range(num_cbs):
            self.assertEqual(cb_futs[idx].wait(), torch.ones(n, n) * 2 + idx)

        self.assertEqual(fut.wait(), torch.ones(n, n) * 2)

    @dist_init
    def test_callback_chain(self):
        n = self.rank + 1

        def callback(fut):
            return fut.wait() + 1

        fut = rpc.rpc_async(
            worker_name(n % self.world_size), torch.add, args=(torch.ones(n, n), 1)
        )

        num_cbs = 20
        for _ in range(num_cbs):
            fut = fut.then(callback)

        self.assertEqual(fut.wait(), torch.ones(n, n) + 1 + num_cbs)

    @dist_init
    def test_callback_in_rpc(self):
        dst1 = worker_name((self.rank + 1) % self.world_size)
        dst2 = worker_name((self.rank + 2) % self.world_size)

        ret = rpc.rpc_sync(dst1, add_use_future_cb, args=(dst2, torch.ones(2, 2), 1, 2))
        self.assertEqual(ret, torch.ones(2, 2) + 1 + 2)

    @dist_init
    def test_callback_with_ret(self):
        dst = worker_name((self.rank + 1) % self.world_size)

        def callback(fut0):
            fut2 = rpc.rpc_async(dst, torch.add, args=(fut0.wait(), 1)).then(
                lambda fut1: fut1.wait() + 1
            )

            return fut2.wait()

        fut3 = rpc.rpc_async(dst, torch.add, args=(torch.ones(2, 2), 1)).then(callback)

        self.assertEqual(fut3.wait(), torch.ones(2, 2) + 3)

    @dist_init
    def test_callback_with_error(self):
        dst = worker_name((self.rank + 1) % self.world_size)

        def callback(fut0):
            with self.assertRaisesRegex(ValueError, "Expected error"):
                fut0.wait()
            raise RuntimeError("Another expected error")

        fut1 = rpc.rpc_async(dst, raise_func).then(callback)
        with self.assertRaisesRegex(RuntimeError, "Another expected error"):
            fut1.wait()

    @dist_init
    def test_callback_none(self):
        dst = worker_name((self.rank + 1) % self.world_size)
        with self.assertRaisesRegex(TypeError, "incompatible function arguments."):
            rpc.rpc_async(dst, raise_func).then(None)

    @dist_init
    def test_add_done_callback(self):
        set_by_cb = False
        n = self.rank + 1

        def callback(fut):
            nonlocal set_by_cb
            fut.wait()
            set_by_cb = True

        fut = rpc.rpc_async(
            worker_name(n % self.world_size),
            torch.add,
            args=(torch.ones(n, n), torch.ones(n, n)),
        )

        fut.add_done_callback(callback)
        fut_then = fut.then(lambda _: True)

        self.assertEqual(fut.wait(), torch.ones(n, n) * 2)

        # We have no guarantee that the add_done_callback fn will execute before the test finishes.
        # Adding a 'then' callback that runs afterwards to guarantee we wait for the first callback
        fut_then.wait()
        self.assertTrue(set_by_cb)
        self.assertEqual(fut.wait(), torch.ones(n, n) * 2)

    @dist_init
    def test_mark_future_twice(self):
        fut = rpc.rpc_async(
            worker_name((self.rank + 1) % self.world_size),
            torch.add,
            args=(torch.zeros(2, 2), 1),
        )
        self.assertEqual(fut.wait(), torch.zeros(2, 2) + 1)
        with self.assertRaisesRegex(
            RuntimeError, "Future can only be marked completed once"
        ):
            fut.set_result(1)

    @dist_init
    def test_pickle_future(self):
        fut = torch.futures.Future()
        errMsg = "Can not pickle torch.futures.Future"

        dst = worker_name((self.rank + 1) % self.world_size)
        with TemporaryFileName():
            with self.assertRaisesRegex(RuntimeError, errMsg):
                rpc.rpc_sync(dst, fail_on_fut, args=(fut,))

        with TemporaryFileName():
            with self.assertRaisesRegex(RuntimeError, errMsg):
                rpc.rpc_async(dst, fail_on_fut, args=(fut,))

        with TemporaryFileName():
            with self.assertRaisesRegex(RuntimeError, errMsg):
                rpc.remote(dst, fail_on_fut, args=(fut,))

    @dist_init
    def test_future_done(self):
        dst = worker_name((self.rank + 1) % self.world_size)
        fut = rpc.rpc_async(dst, torch.add, args=(torch.zeros(2), 1))
        fut.wait()
        self.assertTrue(fut.done())

    @dist_init
    def test_future_done_exception(self):
        dst = worker_name((self.rank + 1) % self.world_size)
        fut = rpc.rpc_async(dst, raise_func)
        with self.assertRaisesRegex(ValueError, "Expected error"):
            fut.wait()
        self.assertTrue(fut.done())

    def _test_future_cb(self, func):
        dst1 = worker_name((self.rank + 1) % self.world_size)
        dst2 = worker_name((self.rank + 2) % self.world_size)

        ret = rpc.rpc_sync(dst1, func, args=(dst2, torch.ones(2, 2), 1, 2))
        self.assertEqual(ret, torch.ones(2, 2) + 1 + 2)

    @dist_init
    def test_future_in_rpc(self):
        self._test_future_cb(add_use_future_set_result)

    @dist_init
    def test_future_nested_callback(self):
        self._test_future_cb(add_use_future_nested_cb)

    def _test_async_function_raise(self, mode):
        with self.assertRaisesRegex(RuntimeError, "Expected error"):
            self._run_func_in_mode(
                worker_name((self.rank + 1) % self.world_size), async_raise_func, mode
            )

    @dist_init
    def test_async_function_raise(self):
        self._test_async_function_raise(RPCExecMode.SYNC)

    @dist_init
    def test_async_function_raise_async(self):
        self._test_async_function_raise(RPCExecMode.ASYNC)

    @dist_init
    def test_async_function_raise_remote(self):
        self._test_async_function_raise(RPCExecMode.REMOTE)

    def _test_async_function_wrong_return_type(self, mode):
        errMsg = (
            "Functions decorated with @rpc\\.async_function must return a "
            "torch\\.futures\\.Future object,"
        )
        with self.assertRaisesRegex(RuntimeError, errMsg):
            self._run_func_in_mode(
                worker_name((self.rank + 1) % self.world_size), async_wrong_type, mode
            )

    @dist_init
    def test_async_function_wrong_return_type(self):
        self._test_async_function_wrong_return_type(RPCExecMode.SYNC)

    @dist_init
    def test_async_function_wrong_return_type_async(self):
        self._test_async_function_wrong_return_type(RPCExecMode.ASYNC)

    @dist_init
    def test_async_function_wrong_return_type_remote(self):
        self._test_async_function_wrong_return_type(RPCExecMode.REMOTE)

    @dist_init
    def test_async_function_simple(self):
        dst1 = worker_name((self.rank + 1) % self.world_size)
        dst2 = worker_name((self.rank + 2) % self.world_size)

        ret = rpc.rpc_sync(dst1, async_add, args=(dst2, torch.ones(2, 2), 1))
        self.assertEqual(ret, torch.ones(2, 2) + 1)

    def _test_async_function(self, fn, mode=RPCExecMode.SYNC):
        dst1 = worker_name((self.rank + 1) % self.world_size)
        dst2 = worker_name((self.rank + 2) % self.world_size)

        args = (dst2, torch.ones(2, 2), 1, 2)
        ret = self._run_func_in_mode(dst1, fn, mode, args=args)
        self.assertEqual(ret, torch.ones(2, 2) + 3)

    @dist_init
    def test_async_function_with_future_ctor(self):
        self._test_async_function(async_add_with_future_ctor)

    @dist_init
    def test_async_function_with_future_ctor_remote(self):
        self._test_async_function(async_add_with_future_ctor, RPCExecMode.REMOTE)

    @dist_init
    def test_async_function_chained(self):
        self._test_async_function(async_add_chained)

    @dist_init
    def test_async_function_chained_remote(self):
        self._test_async_function(async_add_chained, RPCExecMode.REMOTE)

    @dist_init
    def test_async_function_nested(self):
        self._test_async_function(async_add_nested)

    @dist_init
    def test_async_function_nested_remote(self):
        self._test_async_function(async_add_nested, RPCExecMode.REMOTE)

    @dist_init
    def test_async_static_method(self):
        self._test_async_function(AsyncExecutionClass.static_async_add)

    @dist_init
    def test_async_static_method_remote(self):
        self._test_async_function(
            AsyncExecutionClass.static_async_add, RPCExecMode.REMOTE
        )

    @dist_init
    def test_async_class_method(self):
        self._test_async_function(AsyncExecutionClass.class_async_add)

    @dist_init
    def test_async_class_method_remote(self):
        self._test_async_function(
            AsyncExecutionClass.class_async_add, RPCExecMode.REMOTE
        )

    def _test_test_async_class_rref_proxy(self, mode=RPCExecMode.SYNC):
        dst1 = worker_name((self.rank + 1) % self.world_size)
        dst2 = worker_name((self.rank + 2) % self.world_size)
        rref = rpc.remote(dst1, AsyncExecutionClass)

        x = torch.ones(2, 2)
        y = torch.ones(2, 2) + 1
        if mode == RPCExecMode.SYNC:
            ret = rref.rpc_sync().static_async_add(dst2, x, x, y)
            ret += rref.rpc_sync().class_async_add(dst2, x, x, y)
            ret += rref.rpc_sync().bound_async_add(dst2, x, x, y)
        elif mode == RPCExecMode.ASYNC:
            ret = rref.rpc_async().static_async_add(dst2, x, x, y).wait()
            ret += rref.rpc_async().class_async_add(dst2, x, x, y).wait()
            ret += rref.rpc_async().bound_async_add(dst2, x, x, y).wait()
        elif mode == RPCExecMode.REMOTE:
            ret = rref.remote().static_async_add(dst2, x, x, y).to_here()
            ret += rref.remote().class_async_add(dst2, x, x, y).to_here()
            ret += rref.remote().bound_async_add(dst2, x, x, y).to_here()

        self.assertEqual(ret, 3 * 4 * x)

    @dist_init
    def test_async_class_rref_proxy(self):
        self._test_test_async_class_rref_proxy()

    @dist_init
    def test_async_class_rref_proxy_async(self):
        self._test_test_async_class_rref_proxy(mode=RPCExecMode.ASYNC)

    @dist_init
    def test_async_class_rref_proxy_remote(self):
        self._test_test_async_class_rref_proxy(mode=RPCExecMode.REMOTE)

    def _test_async_function_multi(self, fn, mode=RPCExecMode.SYNC):
        dst1 = worker_name((self.rank + 1) % self.world_size)
        dst2 = worker_name((self.rank + 2) % self.world_size)

        num = 20
        step = 3
        args = (dst2, torch.ones(2, 2), num, step)
        ret = self._run_func_in_mode(dst1, fn, mode, args=args)
        self.assertEqual(ret, torch.ones(2, 2) + num * step)

    @dist_init
    def test_async_function_multi_chained(self):
        self._test_async_function_multi(async_add_chained_multi)

    @dist_init
    def test_async_function_multi_chained_async(self):
        self._test_async_function_multi(async_add_chained_multi, RPCExecMode.ASYNC)

    @dist_init
    def test_async_function_multi_chained_remote(self):
        self._test_async_function_multi(async_add_chained_multi, RPCExecMode.REMOTE)

    @dist_init
    def test_async_function_multi_fanout(self):
        self._test_async_function_multi(async_add_multi_fanout)

    @dist_init
    def test_async_function_multi_fanout_async(self):
        self._test_async_function_multi(async_add_multi_fanout, RPCExecMode.ASYNC)

    @dist_init
    def test_async_function_multi_fanout_remote(self):
        self._test_async_function_multi(async_add_multi_fanout, RPCExecMode.REMOTE)

    def _test_return_future(self, mode):
        with self.assertRaisesRegex(
            RuntimeError, "Can not pickle torch.futures.Future"
        ):
            self._run_func_in_mode(
                worker_name((self.rank + 1) % self.world_size), return_future, mode
            )

    @dist_init
    def test_return_future(self):
        self._test_return_future(RPCExecMode.SYNC)

    @dist_init
    def test_return_future_async(self):
        self._test_return_future(RPCExecMode.ASYNC)

    @dist_init
    def test_return_future_remote(self):
        self._test_return_future(RPCExecMode.REMOTE)

    @dist_init
    def test_rref_timeout(self):
        # This test is similar to ones in FaultyProcessGroupTest, but is meant to be
        # run with other backends besides ProcessGroup.
        if self.rank != 0:
            return

        dst_rank = (self.rank + 1) % self.world_size
        dst_worker = f"worker{dst_rank}"
        # 10 ms timeout
        rref = rpc.remote(dst_worker, my_sleep_func, args=(2,), timeout=0.01)
        # Future corresponding to the remote creation should time out.
        expected_error = self.get_timeout_error_regex()
        with self.assertRaisesRegex(RuntimeError, expected_error):
            rref._get_future().wait()
        # Call to ensure pending callbacks are run.
        wait_until_pending_futures_and_users_flushed()
        with self.assertRaisesRegex(RuntimeError, "RRef creation"):
            rref.to_here()

        wait_until_owners_and_forks_on_rank(1, 1, rank=1)

    @dist_init(setup_rpc=False)
    @skip_but_pass_in_sandcastle_if(
        os.environ.get("RPC_INIT_WITH_TCP", None) == "1",
        "init_pg_then_rpc does not work with TCP init, see https://github.com/pytorch/pytorch/issues/41614.",
    )
    def test_init_pg_then_rpc(self):
        dist.init_process_group(
            backend="gloo",
            init_method=self.init_method,
            rank=self.rank,
            world_size=self.world_size,
        )

        rpc.init_rpc(
            name=worker_name(self.rank),
            backend=self.rpc_backend,
            rank=self.rank,
            world_size=self.world_size,
            rpc_backend_options=self.rpc_backend_options,
        )

        # Test RPC.
        next_rank = (self.rank + 1) % self.world_size
        ret = rpc.rpc_sync(
            worker_name(next_rank), torch.add, args=(torch.ones(2, 2), 1)
        )
        self.assertEqual(ret, torch.ones(2, 2) + 1)

        # Test PG
        dist.barrier()

        rpc.shutdown()

    @dist_init(setup_rpc=False)
    @skip_but_pass_in_sandcastle_if(
        os.environ.get("RPC_INIT_WITH_TCP", None) == "1",
        "init_rpc_then_pg does not work with TCP init, see https://github.com/pytorch/pytorch/issues/41614.",
    )
    def test_init_rpc_then_pg(self):
        rpc.init_rpc(
            name=worker_name(self.rank),
            backend=self.rpc_backend,
            rank=self.rank,
            world_size=self.world_size,
            rpc_backend_options=self.rpc_backend_options,
        )

        dist.init_process_group(
            backend="gloo",
            init_method=self.init_method,
            rank=self.rank,
            world_size=self.world_size,
        )

        # Test RPC.
        next_rank = (self.rank + 1) % self.world_size
        ret = rpc.rpc_sync(
            worker_name(next_rank), torch.add, args=(torch.ones(2, 2), 1)
        )
        self.assertEqual(ret, torch.ones(2, 2) + 1)

        # Test PG
        dist.barrier()

        rpc.shutdown()

    @dist_init
    def test_wait_all_with_exception(self):
        dst = worker_name((self.rank + 1) % self.world_size)
        futs = [rpc.rpc_async(dst, raise_func) for _ in range(10)]

        with self.assertRaisesRegex(ValueError, "Expected error"):
            torch.futures.wait_all(futs)

    @dist_init
    def test_wait_all_with_partial_exception(self):
        dst = worker_name((self.rank + 1) % self.world_size)
        futs = [
            rpc.rpc_async(dst, torch.add, args=(torch.ones(2), 1)) for _ in range(10)
        ]

        futs.append(rpc.rpc_async(dst, raise_func))

        with self.assertRaisesRegex(ValueError, "Expected error"):
            torch.futures.wait_all(futs)

    @dist_init(setup_rpc=False)
    @skip_but_pass_in_sandcastle_if(
        os.environ.get("RPC_INIT_WITH_TCP", None) == "1",
        "Test does not work with TCP init, see https://github.com/pytorch/pytorch/issues/46491",
    )
    def test_init_rpc_twice(self):
        initialize_pg(self.file_init_method, self.rank, self.world_size)

        rpc.init_rpc(
            name=worker_name(self.rank),
            backend=self.rpc_backend,
            rank=self.rank,
            world_size=self.world_size,
            rpc_backend_options=self.rpc_backend_options,
        )
        rpc.shutdown()

        # Wait for all init to complete.
        dist.barrier()

        # Use a different file name for the next initialization
        new_backend_options = self.rpc_backend_options
        new_backend_options.init_method += "init_2"

        # Ensure rpc initialization works again.
        rpc.init_rpc(
            name=worker_name(self.rank),
            backend=self.rpc_backend,
            rank=self.rank,
            world_size=self.world_size,
            rpc_backend_options=new_backend_options,
        )

        # Verify RPCs work after re-init.
        dst = worker_name((self.rank + 1) % self.world_size)
        rpc.rpc_sync(dst, torch.add, args=(torch.ones(2, 2), 1))
        rpc.rpc_sync(dst, foo_add, args=())

        rpc.shutdown()

    def test_wrong_types(self):
        with self.assertRaisesRegex(
            TypeError,
            "Argument backend must be a member of BackendType",
        ):
            rpc.init_rpc(
                name=worker_name(self.rank),
                rank=self.rank,
                world_size=self.world_size,
                backend="TENSORPIPE",
            )

        with self.assertRaisesRegex(
            TypeError,
            "Argument rpc_backend_options must be an instance of RpcBackendOptions",
        ):
            rpc.init_rpc(
                name=worker_name(self.rank),
                rank=self.rank,
                world_size=self.world_size,
                backend=self.rpc_backend,
                rpc_backend_options={"init_method": self.init_method},
            )

    def test_cannot_infer_backend_from_options(self):
        # An exception should be raised if the backend isn't specified but
        # options are given which are not an instance of any of the known
        # agents' option classes.
        rpc_backend_options = FooBackendOptions(self.init_method)

        with self.assertRaisesRegex(TypeError, "Could not infer backend for options"):
            rpc.init_rpc(
                name=worker_name(self.rank),
                rank=self.rank,
                world_size=self.world_size,
                # Do _not_ pass backend.
                rpc_backend_options=rpc_backend_options,
            )

    @dist_init
    def test_owner_rref_backward(self):
        dst = worker_name((self.rank + 1) % self.world_size)
        t1 = torch.rand(10, 10, requires_grad=True)
        rref = rpc.RRef(t1.sum() + t1.sum())
        rref.backward()
        expected_grad = torch.ones_like(t1) * 2
        self.assertEqual(expected_grad, t1.grad)

        with dist_autograd.context() as context_id:
            t2 = rpc.rpc_sync(dst, torch.add, args=(t1, t1))
            rref = rpc.RRef(t2.sum())
            rref.backward(context_id)
            self.assertEqual(expected_grad, dist_autograd.get_gradients(context_id)[t1])

        # Double backward.
        with dist_autograd.context() as context_id:
            t2 = rpc.rpc_sync(dst, torch.add, args=(t1, t1))
            rref = rpc.RRef(t2.sum())
            rref.backward(context_id, retain_graph=True)
            rref.backward(context_id)
            self.assertEqual(
                expected_grad * 2, dist_autograd.get_gradients(context_id)[t1]
            )

        # Test errors.
        with self.assertRaisesRegex(
            RuntimeError, "tensors does not require grad and does not have a grad_fn"
        ):
            rpc.RRef(torch.rand(10)).backward()

        with self.assertRaisesRegex(
            RuntimeError, "grad can be implicitly created only for scalar outputs"
        ):
            rpc.RRef(torch.rand(10, requires_grad=True)).backward()

        with self.assertRaisesRegex(
            RuntimeError, "Could not find autograd context with id: 100"
        ):
            rpc.RRef(torch.rand(10, requires_grad=True).sum()).backward(100)

        with self.assertRaisesRegex(
            RuntimeError, "RRef should contain a tensor for .backward()"
        ):
            rpc.RRef("foo").backward()

    @staticmethod
    def _sum(x):
        return x.sum()

    @staticmethod
    def _identity(x):
        return x

    @dist_init
    def test_user_rref_backward(self):
        dst = worker_name((self.rank + 1) % self.world_size)
        t = torch.rand(10, requires_grad=True)
        with dist_autograd.context() as context_id:
            rref = rpc.remote(dst, RpcTest._sum, args=(t,))
            rref.backward(context_id, retain_graph=True)
            rref.backward(context_id)
            self.assertEqual(
                torch.ones_like(t) * 2, dist_autograd.get_gradients(context_id)[t]
            )

        with dist_autograd.context() as context_id:
            rref = rpc.remote(dst, RpcTest._identity, args=("foo",))
            with self.assertRaisesRegex(
                RuntimeError, "RRef should contain a tensor for .backward()"
            ):
                rref.backward(context_id)

            with self.assertRaisesRegex(
                RuntimeError,
                "User RRefs require 'dist_autograd_ctx_id' to be specified",
            ):
                rref.backward()

    @dist_init(setup_rpc=False)
    def test_shutdown_errors(self):
        initialize_pg(self.file_init_method, self.rank, self.world_size)

        rpc.init_rpc(
            name=worker_name(self.rank),
            backend=self.rpc_backend,
            rank=self.rank,
            world_size=self.world_size,
            rpc_backend_options=self.rpc_backend_options,
        )

        if self.rank != 0:
            og_func = rpc.api._broadcast_to_followers
            og_rref_func = rpc.api._delete_all_user_and_unforked_owner_rrefs

            # Monkey-patch _broadcast_to_followers to fail, which would ensure
            # _all_gather on leader raises an exception.
            def raise_error(sequence_id, objects_map):
                og_func(sequence_id, objects_map)
                raise RuntimeError("simulation")

            # Monkey-patch _delete_all_user_and_unforked_owner_rrefs to fail,
            # which would ensure barrier is not called on followers.
            def rref_error():
                raise RuntimeError("simulation rref")

            try:
                rpc.api._broadcast_to_followers = raise_error
                rpc.api._delete_all_user_and_unforked_owner_rrefs = rref_error
                with self.assertRaisesRegex(RuntimeError, "simulation rref"):
                    rpc.shutdown()
            finally:
                rpc.api._broadcast_to_followers = og_func
                rpc.api._delete_all_user_and_unforked_owner_rrefs = og_rref_func
        else:
            with self.assertRaisesRegex(RuntimeError, "timed out in _all_gather"):
                rpc.shutdown()

        dist.barrier()

    @dist_init
    def test_my_parameter_server(self):
        self._my_parameter_server(False)


class CudaRpcTest(RpcAgentTestFixture):
    @skip_if_lt_x_gpu(2)
    @dist_init
    def test_profiler_remote_cuda(self):
        if self.rank != 1:
            return

        dst_cuda_0 = (self.rank + 1) % self.world_size
        dst_cuda_1 = (self.rank + 2) % self.world_size
        dst_worker_cuda_0 = worker_name(dst_cuda_0)
        dst_worker_cuda_1 = worker_name(dst_cuda_1)

        with _profile(use_cuda=True) as p:
            fut1 = rpc.rpc_async(dst_worker_cuda_0, udf_with_torch_ops, args=(0,))
            fut2 = rpc.rpc_async(dst_worker_cuda_1, udf_with_torch_ops, args=(1,))
            fut1.wait()
            fut2.wait()

        def get_name(event):
            return event.name[event.name.find(REMOTE_OP_STR) + len(REMOTE_OP_STR) :]

        function_events = p.function_events
        for event in function_events:
            if event.is_async:
                self.assertEqual(0, event.device_time_total)
                self.assertEqual([], event.kernels)
                self.assertEqual(0, event.device_time)
            else:
                if event.node_id == 1:
                    continue
                self.assertTrue(event.node_id in [dst_cuda_0, dst_cuda_1])
                if get_name(event) in EXPECTED_REMOTE_EVENTS:
                    self.assertGreater(event.device_time_total, 0)
                    self.assertEqual(1, len(event.kernels))
                    kernel = event.kernels[0]
                    if event.node_id == dst_cuda_0:
                        self.assertEqual(kernel.device, 0)
                    if event.node_id == dst_cuda_1:
                        self.assertEqual(kernel.device, 1)
                    self.assertGreater(event.device_time, 0)

        # Validate that EXPECTED_REMOTE_EVENTS is a subset of remotely profiled
        # events.
        remote_events = [event for event in function_events if event.is_remote]
        remote_event_names = [
            get_name(event)
            for event in remote_events
            if get_name(event) in EXPECTED_REMOTE_EVENTS
        ]
        self.assertEqual(set(remote_event_names), set(EXPECTED_REMOTE_EVENTS))


class TensorPipeAgentRpcTest(RpcAgentTestFixture, RpcTestCommon):
    def test_mismatched_type_for_options(self):
        # An exception should be raised if the options are not an instance of
        # TensorPipeRpcBackendOptions.
        rpc_backend_options = FooBackendOptions(self.init_method)

        with self.assertRaisesRegex(
            TypeError, "`rpc_backend_options` must be a `TensorPipeRpcBackendOptions`"
        ):
            rpc.init_rpc(
                name=worker_name(self.rank),
                rank=self.rank,
                world_size=self.world_size,
                backend=rpc.BackendType.TENSORPIPE,
                rpc_backend_options=rpc_backend_options,
            )

    def test_infer_backend_from_options(self):
        rpc_backend_options = rpc.TensorPipeRpcBackendOptions(
            init_method=self.init_method, _transports=tp_transports()
        )

        rpc.init_rpc(
            name=worker_name(self.rank),
            rank=self.rank,
            world_size=self.world_size,
            # Do _not_ pass backend.
            rpc_backend_options=rpc_backend_options,
        )

        self.assertIsInstance(rpc.api._get_current_rpc_agent(), rpc.TensorPipeAgent)

    # FIXME Merge this test with the corresponding one in RpcTest.
    @dist_init(setup_rpc=False)
    def test_set_and_get_num_worker_threads(self):
        NUM_THREADS = 27
        rpc_backend_options = rpc.TensorPipeRpcBackendOptions(
            init_method=self.rpc_backend_options.init_method,
            num_worker_threads=NUM_THREADS,
            _transports=tp_transports(),
        )
        rpc.init_rpc(
            name=worker_name(self.rank),
            backend=self.rpc_backend,
            rank=self.rank,
            world_size=self.world_size,
            rpc_backend_options=rpc_backend_options,
        )

        info = rpc.api._get_current_rpc_agent().get_debug_info()
        self.assertEqual(int(info["agent.thread_pool_size"]), NUM_THREADS)
        rpc.shutdown()

    # FIXME Merge this test with the corresponding one in RpcTest.
    @dist_init(setup_rpc=False)
    def test_tensorpipe_set_default_timeout(self):
        # Set a high timeout since it doesn't affect test runtime and ensures
        # the test doesn't erroneously timeout due to slow machines.
        timeout = 100
        rpc_backend_options = rpc.TensorPipeRpcBackendOptions(
            init_method=self.rpc_backend_options.init_method,
            num_worker_threads=self.rpc_backend_options.num_worker_threads,
            rpc_timeout=timeout,
            _transports=tp_transports(),
        )
        rpc.init_rpc(
            name=worker_name(self.rank),
            backend=self.rpc_backend,
            rank=self.rank,
            world_size=self.world_size,
            rpc_backend_options=rpc_backend_options,
        )

        default_timeout = rpc.get_rpc_timeout()
        self.assertEqual(default_timeout, timeout)
        rpc.shutdown()

    # FIXME Merge this test with the corresponding one in RpcTest.
    @dist_init(setup_rpc=False)
    def test_tensorpipe_options_throw_on_timedelta_timeout(self):
        from datetime import timedelta

        timeout = timedelta()
        # Ensure that constructing TensorPipeRpcBackendOptions with timedelta fails
        with self.assertRaisesRegex(TypeError, "incompatible constructor arguments"):
            rpc.TensorPipeRpcBackendOptions(
                init_method=self.rpc_backend_options.init_method,
                num_worker_threads=self.rpc_backend_options.num_worker_threads,
                rpc_timeout=timeout,
            )

    @dist_init
    def _test_rref_get_type_timeout(self, blocking):
        # Test where we try to get the type of a RRef from an owner, but RRef
        # creation is slower than timeout passed into _get_type.
        dst_rank = (self.rank + 1) % self.world_size
        dst = worker_name(dst_rank)
        slow_rref = rpc.remote(dst, MyClass, args=(torch.ones(2, 2), True))
        timeout = 0.5
        expected_err = self.get_timeout_error_regex()
        # Blocking: blocks on inline call
        if blocking:
            with self.assertRaisesRegex(RuntimeError, expected_err):
                slow_rref._get_type(timeout=timeout, blocking=blocking)
        # Non-blocking: blocks on wait
        else:
            fut = slow_rref._get_type(timeout=timeout, blocking=blocking)
            with self.assertRaisesRegex(RuntimeError, expected_err):
                fut.wait()

        # FIXME We wait until the remote completed creating the OwnerRRef
        # because there's currently a race if we shut down RPC before that.
        slow_rref.to_here()

    def test_rref_get_type_timeout_blocking(self):
        self._test_rref_get_type_timeout(blocking=True)

    def test_rref_get_type_timeout_non_blocking(self):
        self._test_rref_get_type_timeout(blocking=False)

    @dist_init
    def test_op_with_invalid_args(self):
        dst = worker_name((self.rank + 1) % self.world_size)
        with self.assertRaisesRegex(
            RuntimeError,
            "Overloaded torch operator invoked from Python failed to match any schema",
        ):
            rpc.rpc_sync(dst, torch.add, args=())

    def _test_rref_proxy_timeout(self, rref_proxy_api):
        dst_rank = (self.rank + 1) % self.world_size
        dst = worker_name(dst_rank)
        rref = rpc.remote(dst, MyClass, args=(torch.ones(2, 2),))
        # Ensure RRef is created on remote node.
        rref.to_here()
        rref_api = getattr(rref, rref_proxy_api)
        self.assertTrue(
            rref_api is not None, f"Failed to get RRef proxy api: {rref_proxy_api}"
        )
        expected_error = self.get_timeout_error_regex()
        timeout = 2
        with self.assertRaisesRegex(RuntimeError, expected_error):
            result = rref_api(timeout=timeout).my_slow_method(torch.ones(2, 2))
            if rref_api == rref.rpc_async:
                result.wait()
            elif rref_api == rref.remote:
                result._get_future().wait()

        # Case where rpc.remote() is stuck and exceeds timeout
        slow_rref = rpc.remote(dst, MyClass, args=(torch.ones(2, 2), True))
        timeout = 0.01
        rref_api = getattr(slow_rref, rref_proxy_api)
        # Note that even when we call rref.rpc_async() in this case, we
        # time out in future creation, not waiting for future. This is because
        # rref proxy function calls rref._get_type before returning future,
        # which blocks on the RRef being created on owner node, until the
        # specified timeout.
        with self.assertRaisesRegex(RuntimeError, expected_error):
            result = rref_api(timeout=timeout).my_instance_method(torch.ones(2, 2))
            # rpc_async returns immediately and surface a timeout through wait()
            if rref_api == slow_rref.rpc_async:
                result.wait()

        # FIXME We wait until the remote completed creating the OwnerRRef
        # because there's currently a race if we shut down RPC before that.
        slow_rref.to_here()

    @dist_init
    def test_rref_proxy_timeout(self):
        for rpc_api in ["rpc_sync", "rpc_async", "remote"]:
            self._test_rref_proxy_timeout(rpc_api)

    @dist_init
    def test_send_to_rank_sparse(self):
        dst_rank = (self.rank + 1) % self.world_size

        # Test sparse tensor
        for exec_mode in [RPCExecMode.SYNC, RPCExecMode.ASYNC, RPCExecMode.REMOTE]:
            x = build_sparse_tensor()
            y = build_sparse_tensor()
            expected_tensor = x + y
            ret = self._run_func_in_mode(dst_rank, torch.add, exec_mode, args=(x, y))
            self.assertEqual(expected_tensor, ret)

        for exec_mode in [RPCExecMode.SYNC, RPCExecMode.ASYNC, RPCExecMode.REMOTE]:
            x = build_sparse_tensor(coalesce=True)
            y = build_sparse_tensor(coalesce=True)
            expected_tensor = x + y
            ret = self._run_func_in_mode(dst_rank, torch.add, exec_mode, args=(x, y))
            self.assertEqual(expected_tensor, ret)

    @dist_init
    def test_self_py_udf_remote_sparse(self):
        self._self_py_udf_remote(
            rpc.get_worker_info(),
            build_sparse_tensor(),
            build_sparse_tensor(),
            build_sparse_tensor(),
        )

    @dist_init
    def test_self_remote_rref_as_rpc_arg_sparse(self):
        dst = worker_name((self.rank + 1) % self.world_size)
        self._self_remote_rref_as_rpc_arg(
            dst, build_sparse_tensor(), build_sparse_tensor(), build_sparse_tensor()
        )

    @dist_init
    def test_self_remote_rref_as_self_rpc_arg_sparse(self):
        self._self_remote_rref_as_rpc_arg(
            rpc.get_worker_info(),
            build_sparse_tensor(),
            build_sparse_tensor(),
            build_sparse_tensor(),
        )

    @dist_init
    def test_self_remote_rref_as_remote_arg_sparse(self):
        dst = worker_name((self.rank + 1) % self.world_size)
        self._self_remote_rref_as_remote_arg(
            dst, build_sparse_tensor(), build_sparse_tensor(), build_sparse_tensor()
        )

    @dist_init
    def test_self_remote_rref_as_self_remote_arg_sparse(self):
        self._self_remote_rref_as_remote_arg(
            rpc.get_worker_info(),
            build_sparse_tensor(),
            build_sparse_tensor(),
            build_sparse_tensor(),
        )

    def test_world_size_one_sparse(self):
        self._world_size_one(build_sparse_tensor(), build_sparse_tensor())

    @dist_init
    def test_multi_rpc_sparse(self):
        self._multi_rpc(True)

    def test_wait_all_workers_sparse(self):
        self._wait_all_workers(heavy_rpc_sparse, build_sparse_tensor())

    def test_wait_all_workers_twice_sparse(self):
        self._wait_all_workers_twice(heavy_rpc_sparse, build_sparse_tensor())

    @dist_init
    def test_py_sparse_tensors_in_container(self):
        n = self.rank + 1
        dst_rank = n % self.world_size
        a = [build_sparse_tensor(), build_sparse_tensor()]
        ret = rpc.rpc_sync(worker_name(dst_rank), my_container_sum, args=(a,))
        self.assertEqual(ret, my_container_sum(a))

    @dist_init
    def test_nested_rpc_sparse(self):
        self._nested_rpc(nested_rpc_sparse, build_sparse_tensor() * 2)

    @dist_init
    def test_stress_heavy_rpc_sparse(self):
        self._stress_test_rpc(
            heavy_rpc_sparse, repeat=20, args=(build_sparse_tensor(),)
        )

    @dist_init
    def test_builtin_remote_ret_sparse(self):
        self._builtin_remote_ret(
            build_sparse_tensor(), build_sparse_tensor(), build_sparse_tensor() * 2
        )

    @dist_init
    def test_builtin_remote_self_sparse(self):
        self._builtin_remote_self(
            build_sparse_tensor(), build_sparse_tensor(), build_sparse_tensor() * 2
        )

    @dist_init
    def test_multi_builtin_remote_ret_sparse(self):
        self._test_multi_remote_call(torch.add, True, args_fn=RpcTest._multi_args_fn)

    @dist_init
    def test_multi_py_udf_remote_sparse(self):
        self._test_multi_remote_call(
            my_function, True, kwargs_fn=RpcTest._multi_kwargs_fn
        )

    @dist_init
    def test_py_rref_args_sparse(self):
        self._py_rref_args(
            build_sparse_tensor(),
            build_sparse_tensor(),
            build_sparse_tensor(),
            build_sparse_tensor(),
            build_sparse_tensor() * 4,
        )

    @dist_init
    def test_py_rref_args_user_share_sparse(self):
        self._py_rref_args_user_share(
            build_sparse_tensor(),
            build_sparse_tensor(),
            build_sparse_tensor(),
            build_sparse_tensor(),
            build_sparse_tensor(),
            build_sparse_tensor(),
            build_sparse_tensor() * 6,
        )

    @dist_init
    def test_py_rpc_rref_args_sparse(self):
        self._py_rpc_rref_args(
            build_sparse_tensor(),
            build_sparse_tensor(),
            build_sparse_tensor(),
            build_sparse_tensor(),
            build_sparse_tensor(),
            build_sparse_tensor(),
            build_sparse_tensor() * 6,
        )

    @dist_init
    def test_nested_remote_sparse(self):
        self._nested_remote(
            nested_remote_sparse, build_sparse_tensor() + build_sparse_tensor()
        )

    @dist_init
    def test_nested_rref_sparse(self):
        self._nested_rref(
            nested_rref_sparse, build_sparse_tensor() * 2, build_sparse_tensor() * 2
        )

    @dist_init
    def test_nested_rref_stress_sparse(self):
        self._nested_rref_stress(
            nested_rref_sparse, build_sparse_tensor() * 2, build_sparse_tensor() * 2
        )

    @dist_init
    def test_my_parameter_server_sparse(self):
        self._my_parameter_server(True)

    # Test init_rpc without world_size argument
    @dist_init(setup_rpc=False)
    def test_dynamic_rpc_init_rpc(self):
        rpc.init_rpc(
            name=worker_name(self.rank),
            backend=self.rpc_backend,
            rank=self.rank,
            rpc_backend_options=self.rpc_backend_options,
        )
        rpc.shutdown()

    # Dynamic RPC new ranks communicate with existing ranks
    @dist_init(setup_rpc=False)
    def test_dynamic_rpc_new_rank_can_communicated_with_existing_rank(self):
        initialize_pg(self.file_init_method, self.rank, self.world_size)

        if self.rank == 0:
            rpc.init_rpc(
                name=worker_name(self.rank),
                backend=self.rpc_backend,
                rank=self.rank,
                rpc_backend_options=self.rpc_backend_options,
            )

        # Rank 0 will be initialized with RPC after this barrier
        dist.barrier()

        if self.rank != 0:
            # Newly joined ranks will be able to communicate with rank 0, since that was created first
            rpc.init_rpc(
                name=worker_name(self.rank),
                backend=self.rpc_backend,
                rank=self.rank,
                rpc_backend_options=self.rpc_backend_options,
            )
            result = rpc.rpc_sync(
                worker_name(0), torch.add, args=(torch.tensor(1), torch.tensor(1))
            )
            self.assertEqual(torch.add(torch.tensor(1), torch.tensor(1)), result)

        # Barrier to ensure that all rpc_sync calls are finished
        dist.barrier()
        rpc.shutdown()

    # Dynamic RPC existing ranks can communicate with new ranks
    @dist_init(setup_rpc=False)
    def test_dynamic_rpc_existing_rank_can_communicate_with_new_rank(self):
        initialize_pg(self.file_init_method, self.rank, self.world_size)

        if self.rank == 0:
            rpc.init_rpc(
                name=worker_name(self.rank),
                backend=self.rpc_backend,
                rank=self.rank,
                rpc_backend_options=self.rpc_backend_options,
            )

        # Rank 0 will be initialized with RPC after this barrier
        dist.barrier()

        # Rest of ranks join after barrier
        if self.rank != 0:
            # Newly joined ranks will be able to communicate with rank 0, since that was created first
            rpc.init_rpc(
                name=worker_name(self.rank),
                backend=self.rpc_backend,
                rank=self.rank,
                rpc_backend_options=self.rpc_backend_options,
            )

        dist.barrier()
        if self.rank == 0:
            for i in range(1, self.world_size):
                result = rpc.rpc_sync(
                    worker_name(i), torch.add, args=(torch.tensor(1), torch.tensor(1))
                )
                self.assertEqual(torch.add(torch.tensor(1), torch.tensor(1)), result)

        # Barrier to ensure that all rpc_sync calls are finished
        dist.barrier()
        rpc.shutdown()

    # Dynamic RPC existing ranks can communicate with new ranks using CUDA rpc
    @skip_if_lt_x_gpu(2)
    @skipIfRocm
    @dist_init(setup_rpc=False)
    def test_dynamic_rpc_existing_rank_can_communicate_with_new_rank_cuda(self):
        initialize_pg(self.file_init_method, self.rank, self.world_size)

        if self.rank == 0:
            options = self.rpc_backend_options
            for i in range(1, self.world_size):
                dst = worker_name(i)
                options.set_device_map(dst, {1: 0})
                options.set_device_map(dst, {0: 1})
            rpc.init_rpc(
                name=worker_name(self.rank),
                backend=self.rpc_backend,
                rank=self.rank,
                rpc_backend_options=options,
            )

        # Rank 0 will be initialized with RPC after this barrier
        dist.barrier()

        # Rest of ranks join after barrier
        if self.rank != 0:
            # Newly joined ranks will be able to communicate with rank 0, since that was created first
            rpc.init_rpc(
                name=worker_name(self.rank),
                backend=self.rpc_backend,
                rank=self.rank,
                rpc_backend_options=self.rpc_backend_options,
            )

        # TODO: Cuda RPC is failing due to:
        # terminate called after throwing an instance of 'c10::Error'
        # what():  0 <= device && static_cast<size_t>(device) < device_allocator.size()
        # INTERNAL ASSERT FAILED at "../c10/cuda/CUDACachingAllocator.cpp":1937,
        # please report a bug to PyTorch. Allocator not initialized for device 1: did you call init?
        # dist.barrier()
        # if self.rank == 0:
        #     for i in range(1, self.world_size):
        #         x = torch.ones(2)
        #         result_on_device_0 = rpc.rpc_sync(worker_name(i), torch.add, args=(x.to(0), 1))
        #         result_on_device_1 = rpc.rpc_sync(worker_name(i), torch.add, args=(x.to(1), 1))
        #         self.assertEqual(torch.add(torch.ones(2), 1), result_on_device_0)
        #         self.assertEqual(torch.device('cuda:0'), result_on_device_0.device)
        #         self.assertEqual(torch.add(torch.ones(2), 1), result_on_device_1)
        #         self.assertEqual(torch.device('cuda:1'), result_on_device_1.device)

        # Barrier to ensure that all rpc_sync calls are finished
        dist.barrier()
        rpc.shutdown()

    @dist_init(setup_rpc=False)
    def test_dynamic_rpc_init_rpc_without_rank(self):
        # default initialization uses file init
        with self.assertRaisesRegex(ValueError, "rank parameter missing"):
            rpc.init_rpc(
                name=worker_name(self.rank),
                backend=self.rpc_backend,
                rpc_backend_options=self.rpc_backend_options,
            )

        # env init
        with self.assertRaisesRegex(ValueError, "environment variable RANK expected"):
            rpc_backend_options = rpc.TensorPipeRpcBackendOptions(init_method="env://")
            rpc.init_rpc(
                name=worker_name(self.rank),
                backend=self.rpc_backend,
                rpc_backend_options=rpc_backend_options,
            )

        # tcp init
        with self.assertRaisesRegex(ValueError, "rank parameter missing"):
            rpc_backend_options = rpc.TensorPipeRpcBackendOptions(
                init_method="tcp://127.0.0.1:23456"
            )
            rpc.init_rpc(
                name=worker_name(self.rank),
                backend=self.rpc_backend,
                rpc_backend_options=rpc_backend_options,
            )

    @dist_init(setup_rpc=False)
    def test_dynamic_and_static_init_rpc_together(self):
        # Initialize a static rpc group with size = self.world_size - 1
        dist.init_process_group(
            backend="gloo",
            init_method=self.file_init_method,
            rank=self.rank,
            world_size=self.world_size,
        )

        world_size_minus_one = self.world_size - 1
        if self.rank < world_size_minus_one:
            rpc.init_rpc(
                name=worker_name(self.rank),
                backend=self.rpc_backend,
                rank=self.rank,
                world_size=world_size_minus_one,
                rpc_backend_options=self.rpc_backend_options,
            )

        dist.barrier()

        # Attempt to add an additional dynamic group member
        if self.rank == world_size_minus_one:
            # Expect error message to be thrown
            with self.assertRaisesRegex(
                RuntimeError,
                "RPC group mixes statically and dynamically\
 initialized members which is not supported.",
            ):
                rpc.init_rpc(
                    name=worker_name(self.rank),
                    backend=self.rpc_backend,
                    rank=self.rank,
                    rpc_backend_options=self.rpc_backend_options,
                )


class TensorPipeAgentCudaRpcTest(RpcAgentTestFixture, RpcTestCommon):
    def _test_device_maps(self, options, errMsg):
        with self.assertRaisesRegex(ValueError, errMsg):
            rpc.init_rpc(
                name=worker_name(self.rank),
                backend=self.rpc_backend,
                rank=self.rank,
                world_size=self.world_size,
                rpc_backend_options=options,
            )

        self.assertFalse(rpc.api._is_current_rpc_agent_set())

    @skip_if_lt_x_gpu(2)
    def test_device_maps_wrong_worker_name(self):
        options = self.rpc_backend_options
        options.set_device_map("none_exist", {0: 1})

        self._test_device_maps(
            options,
            errMsg="Node worker0 has invalid target node names in its device maps",
        )

    @skip_if_lt_x_gpu(1)
    def test_device_maps_invalid_max_local_device(self):
        options = self.rpc_backend_options
        dst = worker_name((self.rank + 1) % self.world_size)
        options.set_device_map(dst, {torch.cuda.device_count(): 0})

        self._test_device_maps(
            options,
            errMsg="Node worker0 has source devices with invalid indices in its device map for worker1",
        )

    @skip_if_lt_x_gpu(1)
    def test_device_maps_invalid_max_remote_device(self):
        options = self.rpc_backend_options
        dst = worker_name((self.rank + 1) % self.world_size)
        options.set_device_map(dst, {0: torch.cuda.device_count()})

        self._test_device_maps(
            options,
            errMsg="Node worker0 has target devices with invalid indices in its device map for worker1",
        )

    @skip_if_lt_x_gpu(2)
    def test_device_maps_many_to_one(self):
        options = self.rpc_backend_options
        dst = worker_name((self.rank + 1) % self.world_size)
        options.set_device_map(dst, {1: 0})
        options.set_device_map(dst, {0: 0})

        self._test_device_maps(
            options,
            errMsg="Node worker0 has duplicated target devices in its device map for worker1",
        )

    @skip_if_lt_x_gpu(2)
    def test_device_maps_one_to_many(self):
        if self.rank == 0:
            options = self.rpc_backend_options
            dst = worker_name((self.rank + 1) % self.world_size)
            options.set_device_map(dst, {0: 1})
            with self.assertRaisesRegex(
                ValueError, "`set_device_map` only supports 1-to-1 mapping"
            ):
                options.set_device_map(dst, {0: 0})

    @skip_if_lt_x_gpu(1)
    def test_device_maps_invalid_min_device(self):
        options = self.rpc_backend_options
        dst = worker_name((self.rank + 1) % self.world_size)
        with self.assertRaisesRegex(RuntimeError, "Device index must not be negative"):
            options.set_device_map(dst, {-1: 0})

        with self.assertRaisesRegex(RuntimeError, "Device index must not be negative"):
            options.set_device_map(dst, {0: -1})

    @staticmethod
    def _gpu_add(x, y):
        if all([x.is_cuda, x.device.index == 1, y.is_cuda, y.device.index == 1]):
            return (x + y).to(0)
        else:
            raise ValueError("Wrong device affinity")

    @skip_if_lt_x_gpu(2)
    def test_device_maps_gpu(self):
        options = self.rpc_backend_options
        dst = worker_name((self.rank + 1) % self.world_size)
        options.set_device_map(dst, {0: 1, 1: 0})

        rpc.init_rpc(
            name=worker_name(self.rank),
            backend=self.rpc_backend,
            rank=self.rank,
            world_size=self.world_size,
            rpc_backend_options=options,
        )

        ret = rpc.rpc_sync(
            dst,
            TensorPipeAgentCudaRpcTest._gpu_add,
            args=(torch.zeros(2).to(0), torch.ones(2).to(0)),
        )
        self.assertEqual(ret.device, torch.device(1))
        self.assertEqual(ret, (torch.zeros(2) + torch.ones(2)).to(1))
        rpc.shutdown()

    @staticmethod
    def _gpu_add_given_devices(x, y, x_to, y_to, z_to):
        x_device = "cpu" if x.device.type == "cpu" else x.device.index
        y_device = "cpu" if y.device.type == "cpu" else y.device.index
        if x_device == x_to and y_device == y_to:
            return x.to(z_to) + y.to(z_to)
        else:
            raise ValueError("Wrong device affinity")

    def _test_device_maps_gpu(
        self, x_from, y_from, z_to, device_map, dst=None, fn=None
    ):
        fn = TensorPipeAgentCudaRpcTest._gpu_add_given_devices if fn is None else fn
        x_to = device_map[x_from]
        y_to = device_map[y_from]

        options = self.rpc_backend_options
        dst = worker_name((self.rank + 1) % self.world_size) if dst is None else dst
        options.set_device_map(dst, device_map)

        rpc.init_rpc(
            name=worker_name(self.rank),
            backend=self.rpc_backend,
            rank=self.rank,
            world_size=self.world_size,
            rpc_backend_options=options,
        )

        x = torch.zeros(2).to(x_from)
        y = torch.ones(2).to(y_from)

        ret = rpc.rpc_sync(dst, fn, args=(x, y, x_to, y_to, z_to))

        reverse_device_map = {device_map[k]: k for k in device_map}
        z_from = reverse_device_map[z_to]

        ret_device = "cpu" if ret.device.type == "cpu" else ret.device.index
        self.assertEqual(ret_device, z_from)
        self.assertEqual(ret, torch.ones(2).to(z_from))

        rpc.shutdown()

    def test_device_map_cpu(self):
        self._test_device_maps_gpu(
            x_from="cpu",
            y_from="cpu",
            z_to="cpu",
            device_map={"cpu": "cpu"},
            fn=TensorPipeAgentCudaRpcTest._gpu_add_given_devices,
        )

    @skip_if_lt_x_gpu(1)
    def test_device_map_cpu_to_gpu_default(self):
        self._test_device_maps_gpu(
            x_from="cpu",
            y_from="cpu",
            z_to=0,
            device_map={"cpu": 0},
            fn=TensorPipeAgentCudaRpcTest._gpu_add_given_devices,
        )

    @skip_if_lt_x_gpu(2)
    def test_device_map_cpu_to_gpu_non_default(self):
        self._test_device_maps_gpu(
            x_from="cpu",
            y_from="cpu",
            z_to=1,
            device_map={"cpu": 1},
            fn=TensorPipeAgentCudaRpcTest._gpu_add_given_devices,
        )

    @skip_if_lt_x_gpu(1)
    def test_device_map_gpu_to_cpu_default(self):
        self._test_device_maps_gpu(
            x_from=0,
            y_from=0,
            z_to="cpu",
            device_map={0: "cpu"},
            fn=TensorPipeAgentCudaRpcTest._gpu_add_given_devices,
        )

    @skip_if_lt_x_gpu(2)
    def test_device_map_gpu_to_cpu_non_default(self):
        self._test_device_maps_gpu(
            x_from=1,
            y_from=1,
            z_to="cpu",
            device_map={1: "cpu"},
            fn=TensorPipeAgentCudaRpcTest._gpu_add_given_devices,
        )

    @skip_if_lt_x_gpu(2)
    def test_device_map_gpu_default(self):
        self._test_device_maps_gpu(x_from=0, y_from=0, z_to=0, device_map={0: 0})

    @skip_if_lt_x_gpu(2)
    def test_device_map_gpu_non_default(self):
        self._test_device_maps_gpu(x_from=1, y_from=1, z_to=1, device_map={1: 1})

    @skip_if_lt_x_gpu(2)
    def test_device_map_gpu_default_to_non_default(self):
        self._test_device_maps_gpu(x_from=0, y_from=0, z_to=1, device_map={0: 1})

    @skip_if_lt_x_gpu(2)
    def test_device_map_gpu_non_default_to_default(self):
        self._test_device_maps_gpu(x_from=1, y_from=1, z_to=0, device_map={1: 0})

    @skip_if_lt_x_gpu(2)
    def test_device_map_gpu_mixed_1(self):
        self._test_device_maps_gpu(x_from=0, y_from=1, z_to=0, device_map={0: 0, 1: 1})

    @skip_if_lt_x_gpu(2)
    def test_device_map_gpu_mixed_2(self):
        self._test_device_maps_gpu(x_from=0, y_from=1, z_to=1, device_map={0: 0, 1: 1})

    @skip_if_lt_x_gpu(2)
    def test_device_map_gpu_mixed_3(self):
        self._test_device_maps_gpu(x_from=1, y_from=0, z_to=0, device_map={0: 0, 1: 1})

    @skip_if_lt_x_gpu(2)
    def test_device_map_gpu_mixed_4(self):
        self._test_device_maps_gpu(x_from=1, y_from=0, z_to=1, device_map={0: 0, 1: 1})

    @skip_if_lt_x_gpu(2)
    def test_device_map_gpu_mixed_5(self):
        self._test_device_maps_gpu(x_from=0, y_from=1, z_to=0, device_map={0: 1, 1: 0})

    @skip_if_lt_x_gpu(2)
    def test_device_map_gpu_mixed_6(self):
        self._test_device_maps_gpu(x_from=0, y_from=1, z_to=1, device_map={0: 1, 1: 0})

    @skip_if_lt_x_gpu(2)
    def test_device_map_gpu_mixed_7(self):
        self._test_device_maps_gpu(x_from=1, y_from=0, z_to=0, device_map={0: 1, 1: 0})

    @skip_if_lt_x_gpu(2)
    def test_device_map_gpu_mixed_8(self):
        self._test_device_maps_gpu(x_from=1, y_from=0, z_to=1, device_map={0: 1, 1: 0})

    @skip_if_lt_x_gpu(2)
    def test_device_map_gpu_mixed_self_1(self):
        self._test_device_maps_gpu(
            x_from=0,
            y_from=1,
            z_to=0,
            device_map={0: 0, 1: 1},
            dst=worker_name(self.rank),
        )

    @skip_if_lt_x_gpu(2)
    def test_device_map_gpu_mixed_self_2(self):
        self._test_device_maps_gpu(
            x_from=0,
            y_from=1,
            z_to=1,
            device_map={0: 0, 1: 1},
            dst=worker_name(self.rank),
        )

    @skip_if_lt_x_gpu(2)
    def test_device_map_gpu_mixed_self_3(self):
        self._test_device_maps_gpu(
            x_from=1,
            y_from=0,
            z_to=0,
            device_map={0: 0, 1: 1},
            dst=worker_name(self.rank),
        )

    @skip_if_lt_x_gpu(2)
    def test_device_map_gpu_mixed_self_4(self):
        self._test_device_maps_gpu(
            x_from=1,
            y_from=0,
            z_to=1,
            device_map={0: 0, 1: 1},
            dst=worker_name(self.rank),
        )

    @skip_if_lt_x_gpu(2)
    def test_device_map_gpu_mixed_self_5(self):
        self._test_device_maps_gpu(
            x_from=0,
            y_from=1,
            z_to=0,
            device_map={0: 1, 1: 0},
            dst=worker_name(self.rank),
        )

    @skip_if_lt_x_gpu(2)
    def test_device_map_gpu_mixed_self_6(self):
        self._test_device_maps_gpu(
            x_from=0,
            y_from=1,
            z_to=1,
            device_map={0: 1, 1: 0},
            dst=worker_name(self.rank),
        )

    @skip_if_lt_x_gpu(2)
    def test_device_map_gpu_mixed_self_7(self):
        self._test_device_maps_gpu(
            x_from=1,
            y_from=0,
            z_to=0,
            device_map={0: 1, 1: 0},
            dst=worker_name(self.rank),
        )

    @skip_if_lt_x_gpu(2)
    def test_device_map_gpu_mixed_self_8(self):
        self._test_device_maps_gpu(
            x_from=1,
            y_from=0,
            z_to=1,
            device_map={0: 1, 1: 0},
            dst=worker_name(self.rank),
        )

    @staticmethod
    def _gpu_add_multi_gpu(x, y):
        if all([x.is_cuda, x.device.index == 1, y.is_cuda, y.device.index == 0]):
            return x.to(0) + y, x - y.to(1)
        else:
            raise ValueError("Wrong device affinity")

    def _test_device_maps_multi_gpu(self, dst):
        options = self.rpc_backend_options
        options.set_device_map(dst, {0: 1})
        options.set_device_map(dst, {1: 0})

        rpc.init_rpc(
            name=worker_name(self.rank),
            backend=self.rpc_backend,
            rank=self.rank,
            world_size=self.world_size,
            rpc_backend_options=options,
        )

        x = torch.zeros(2).to(0)
        y = torch.ones(2).to(1)
        rets = rpc.rpc_sync(
            dst, TensorPipeAgentCudaRpcTest._gpu_add_multi_gpu, args=(x, y)
        )

        self.assertEqual(rets[0].device, torch.device(1))
        self.assertEqual(rets[1].device, torch.device(0))
        self.assertEqual(rets[0], (torch.zeros(2) + torch.ones(2)).to(1))
        self.assertEqual(rets[1], (torch.zeros(2) - torch.ones(2)).to(0))
        rpc.shutdown()

    @skip_if_lt_x_gpu(2)
    def test_device_maps_multi_gpu(self):
        dst = worker_name((self.rank + 1) % self.world_size)
        self._test_device_maps_multi_gpu(dst)

    @skip_if_lt_x_gpu(2)
    def test_device_maps_multi_gpu_self(self):
        dst = worker_name(self.rank)
        self._test_device_maps_multi_gpu(dst)

    @staticmethod
    def _gpu_add_return_to_gpu(x, y):
        if x.device.type == "cpu" and y.device.type == "cpu":
            return (x + y).to(0), (x - y).to(1), (x * y).to(2), (x / y).to(3)
        else:
            raise ValueError("Wrong device affinity")

    @skip_if_lt_x_gpu(2)
    def test_device_maps_in_options(self):
        dst = worker_name((self.rank + 1) % self.world_size)
        options = self.rpc_backend_options

        rpc.init_rpc(
            name=worker_name(self.rank),
            backend=self.rpc_backend,
            rank=self.rank,
            world_size=self.world_size,
            rpc_backend_options=rpc.TensorPipeRpcBackendOptions(
                init_method=options.init_method,
                num_worker_threads=options.num_worker_threads,
                device_maps={dst: {0: 1, 1: 0}},
                _transports=tp_transports(),
            ),
        )

        rets = rpc.rpc_sync(
            dst,
            TensorPipeAgentCudaRpcTest._gpu_add_multi_gpu,
            args=(torch.zeros(2).to(0), torch.ones(2).to(1)),
        )
        self.assertEqual(rets[0].device, torch.device(1))
        self.assertEqual(rets[1].device, torch.device(0))
        self.assertEqual(rets[0], (torch.zeros(2) + torch.ones(2)).to(1))
        self.assertEqual(rets[1], (torch.zeros(2) - torch.ones(2)).to(0))
        rpc.shutdown()

    def _test_device_maps_return_to_gpu(self, dst):
        options = self.rpc_backend_options

        options.set_device_map(dst, {0: 1})
        options.set_device_map(dst, {1: 2})
        options.set_device_map(dst, {2: 3})
        options.set_device_map(dst, {3: 0})

        rpc.init_rpc(
            name=worker_name(self.rank),
            backend=self.rpc_backend,
            rank=self.rank,
            world_size=self.world_size,
            rpc_backend_options=options,
        )

        rets = rpc.rpc_sync(
            dst,
            TensorPipeAgentCudaRpcTest._gpu_add_return_to_gpu,
            args=(torch.zeros(2), torch.ones(2)),
        )
        for i in range(len(rets)):
            self.assertEqual(rets[i].device, torch.device((3 + i) % 4))
        self.assertEqual(rets[0], (torch.zeros(2) + torch.ones(2)).to(3))
        self.assertEqual(rets[1], (torch.zeros(2) - torch.ones(2)).to(0))
        self.assertEqual(rets[2], (torch.zeros(2) * torch.ones(2)).to(1))
        self.assertEqual(rets[3], (torch.zeros(2) / torch.ones(2)).to(2))
        rpc.shutdown()

    @skip_if_lt_x_gpu(4)
    def test_device_maps_return_to_gpu(self):
        dst = worker_name((self.rank + 1) % self.world_size)
        self._test_device_maps_return_to_gpu(dst)

    @skip_if_lt_x_gpu(4)
    def test_device_maps_return_to_gpu_self(self):
        dst = worker_name(self.rank)
        self._test_device_maps_return_to_gpu(dst)

    @staticmethod
    def _add_to_gpu(x, y):
        return (x + y).to(0)

    def _test_device_maps_missing_config(self, mode):
        dst = worker_name((self.rank + 1) % self.world_size)
        errMsg = (
            "TensorPipe RPC backend only supports CPU tensors by default.*"
            "`set_device_map` on `TensorPipeRpcBackendOptions`"
        )

        with self.assertRaisesRegex(RuntimeError, errMsg):
            if mode == RPCExecMode.SYNC:
                rpc.rpc_sync(dst, torch.add, args=(torch.zeros(2).to(0), 1))
            elif mode == RPCExecMode.REMOTE:
                rpc.remote(dst, torch.add, args=(torch.zeros(2).to(0), 1)).to_here()
            else:
                raise ValueError(f"unexpected mode {mode}")

        # make sure RPC is still functioning
        ret = rpc.rpc_sync(dst, torch.add, args=(torch.ones(2), 1))
        self.assertEqual(ret, torch.ones(2) + 1)

    def _test_device_maps_missing_config_response(self, mode):
        dst = worker_name((self.rank + 1) % self.world_size)
        errMsg = "Response device mapping is not available"

        with self.assertRaisesRegex(RuntimeError, errMsg):
            if mode == RPCExecMode.SYNC:
                rpc.rpc_sync(
                    dst,
                    TensorPipeAgentCudaRpcTest._add_to_gpu,
                    args=(torch.zeros(2), 1),
                )
            elif mode == RPCExecMode.REMOTE:
                rpc.remote(
                    dst,
                    TensorPipeAgentCudaRpcTest._add_to_gpu,
                    args=(torch.zeros(2), 1),
                ).to_here()
            else:
                raise ValueError(f"unexpected mode {mode}")

        # make sure RPC is still functioning
        ret = rpc.rpc_sync(dst, torch.add, args=(torch.ones(2), 1))
        self.assertEqual(ret, torch.ones(2) + 1)

    @skip_if_lt_x_gpu(1)
    @dist_init
    def test_device_maps_missing_config(self):
        self._test_device_maps_missing_config(RPCExecMode.SYNC)

    @skip_if_lt_x_gpu(1)
    def test_device_maps_missing_config_not_timeout(self):
        rpc.init_rpc(
            name=worker_name(self.rank),
            backend=self.rpc_backend,
            rank=self.rank,
            world_size=self.world_size,
            rpc_backend_options=self.rpc_backend_options,
        )

        timeout = rpc.get_rpc_timeout()

        tik = time.time()
        self._test_device_maps_missing_config(RPCExecMode.SYNC)
        rpc.shutdown()
        tok = time.time()

        self.assertTrue(tok - tik < timeout)

    @skip_if_lt_x_gpu(1)
    @dist_init
    def test_device_maps_missing_config_loop(self):
        for _ in range(self.rpc_backend_options.num_worker_threads + 5):
            self._test_device_maps_missing_config(RPCExecMode.SYNC)

    @skip_if_lt_x_gpu(1)
    @dist_init
    def test_device_maps_missing_config_response(self):
        self._test_device_maps_missing_config_response(RPCExecMode.SYNC)

    @skip_if_lt_x_gpu(1)
    @dist_init
    def test_device_maps_missing_config_response_loop(self):
        for _ in range(self.rpc_backend_options.num_worker_threads + 5):
            self._test_device_maps_missing_config_response(RPCExecMode.SYNC)

    @skip_if_lt_x_gpu(1)
    @dist_init
    def test_device_maps_missing_config_remote(self):
        self._test_device_maps_missing_config(RPCExecMode.REMOTE)

    @skip_if_lt_x_gpu(1)
    @dist_init
    def test_device_maps_missing_config_remote_response(self):
        self._test_device_maps_missing_config_response(RPCExecMode.REMOTE)

    @skip_if_lt_x_gpu(2)
    def test_device_maps_remote(self):
        options = self.rpc_backend_options
        dst = worker_name((self.rank + 1) % self.world_size)
        options.set_device_map(dst, {1: 0})

        rpc.init_rpc(
            name=worker_name(self.rank),
            backend=self.rpc_backend,
            rank=self.rank,
            world_size=self.world_size,
            rpc_backend_options=options,
        )

        rref = rpc.remote(
            dst, TensorPipeAgentCudaRpcTest._add_to_gpu, args=(torch.zeros(2), 1)
        )

        self.assertEqual(rref.to_here().device.index, 1)
        self.assertEqual(rref.to_here(), torch.ones(2).to(1))

        rpc.shutdown()

    @staticmethod
    def _slow_add_on_user_stream(x, y):
        s0 = torch.cuda.current_stream(x.device)
        s1 = torch.cuda.Stream(device=x.device)
        s1.wait_stream(s0)
        x.record_stream(s1)
        y.record_stream(s1)
        with torch.cuda.stream(s1):
            torch.cuda._sleep(10 * FIFTY_MIL_CYCLES)
            z = x + y
        s0.wait_stream(s1)
        z.record_stream(s0)
        return z

    def _test_custom_stream(self, fn, device_map):
        options = self.rpc_backend_options
        dst = worker_name((self.rank + 1) % self.world_size)
        options.set_device_map(dst, device_map)

        rpc.init_rpc(
            name=worker_name(self.rank),
            backend=self.rpc_backend,
            rank=self.rank,
            world_size=self.world_size,
            rpc_backend_options=options,
        )

        fn(dst)

        rpc.shutdown()

    def _test_stream_sync(self, dst):
        x = torch.ones(2, 2).to(0)
        ret = rpc.rpc_sync(
            dst, TensorPipeAgentCudaRpcTest._slow_add_on_user_stream, args=(x, x)
        )
        self.assertEqual(ret, 2 * x)

    @skip_if_lt_x_gpu(2)
    def test_custom_stream(self):
        self._test_custom_stream(self._test_stream_sync, {"cuda:0": "cuda:1"})

    def _test_stream_multi_async(self, dst):
        futs = []
        for i in range(20):
            x = torch.ones(2, 2).to(0) * i
            futs.append(
                rpc.rpc_async(
                    dst,
                    TensorPipeAgentCudaRpcTest._slow_add_on_user_stream,
                    args=(x, x),
                )
            )

        for i in range(20):
            self.assertEqual(futs[i].wait(), 2 * torch.ones(2, 2).to(0) * i)

    @skip_if_lt_x_gpu(2)
    def test_custom_stream_multi(self):
        self._test_custom_stream(self._test_stream_multi_async, {"cuda:0": "cuda:1"})

    @staticmethod
    def _nested_slow_add_on_user_stream(dst, x, y, z):
        ret = rpc.rpc_sync(
            dst, TensorPipeAgentCudaRpcTest._slow_add_on_user_stream, args=(x, y)
        )

        return TensorPipeAgentCudaRpcTest._slow_add_on_user_stream(ret, z)

    def _test_stream_nested_sync(self, dst):
        x = torch.ones(2, 2).to(0)
        y = torch.ones(2, 2).to(0) * 2
        z = torch.ones(2, 2).to(0) * 3
        nested_dst = worker_name((self.rank + 2) % self.world_size)
        ret = rpc.rpc_sync(
            dst,
            TensorPipeAgentCudaRpcTest._nested_slow_add_on_user_stream,
            args=(nested_dst, x, y, z),
        )
        self.assertEqual(ret, 6 * x)

    @skip_if_lt_x_gpu(2)
    def test_custom_stream_nested(self):
        self._test_custom_stream(
            self._test_stream_nested_sync, {"cuda:0": "cuda:1", "cuda:1": "cuda:0"}
        )

    def _test_stream_nested_multi_async(self, dst):
        if self.rank == 0:
            futs = []
            n = 5
            xs, ys, zs = [], [], []
            for i in range(n):
                x = torch.ones(2, 2).to(0) * (i - 1)
                y = torch.ones(2, 2).to(0) * i
                z = torch.ones(2, 2).to(0) * (i + 1)
                xs.append(x)
                ys.append(y)
                zs.append(z)
                nested_dst = worker_name((self.rank + 2) % self.world_size)
                futs.append(
                    rpc.rpc_async(
                        dst,
                        TensorPipeAgentCudaRpcTest._nested_slow_add_on_user_stream,
                        args=(nested_dst, x, y, z),
                    )
                )

            for i in range(n):
                self.assertEqual(futs[i].wait(), xs[i] + ys[i] + zs[i])

    @skip_if_lt_x_gpu(2)
    def test_custom_stream_nested_multi(self):
        self._test_custom_stream(
            self._test_stream_nested_multi_async,
            {"cuda:0": "cuda:1", "cuda:1": "cuda:0"},
        )

    @staticmethod
    def _gpu_add_wrong_gpus(x, y):
        if x.is_cuda and y.is_cuda:
            return x.cpu() + y.cuda()
        else:
            raise ValueError("Wrong device affinity")

    @skip_if_lt_x_gpu(1)
    def test_device_mismatch(self):
        dst = worker_name((self.rank + 1) % self.world_size)
        options = self.rpc_backend_options
        options.set_device_map(dst, {0: 0})

        rpc.init_rpc(
            name=worker_name(self.rank),
            backend=self.rpc_backend,
            rank=self.rank,
            world_size=self.world_size,
            rpc_backend_options=options,
        )

        x = torch.zeros(2).to(0)
        y = torch.ones(2).to(0)

        with self.assertRaisesRegex(
            RuntimeError,
            "Expected all tensors to be on the same device, but found at least two devices",
        ):
            rpc.rpc_sync(
                dst, TensorPipeAgentCudaRpcTest._gpu_add_wrong_gpus, args=(x, y)
            )

        rpc.shutdown()

    def _test_rref_synchronization(self, local_device, remote_device):
        dst = worker_name((self.rank + 1) % self.world_size)
        options = self.rpc_backend_options
        options.set_device_map(dst, {local_device: remote_device})

        rpc.init_rpc(
            name=worker_name(self.rank),
            backend=self.rpc_backend,
            rank=self.rank,
            world_size=self.world_size,
            rpc_backend_options=options,
        )

        if self.rank == 1:
            # This test compares rref.rpc_sync().forward(x) vs rref.remote().forward(x).to_here()
            # If to_here() is properly synchronized with forward(x) the results must be identical
            # This test needs multiple iterations and significant batch size to simulate real
            # training of a CNN of MNIST-like data.
            # see https://github.com/pytorch/pytorch/issues/54771
            rref = rpc.remote(dst, MyConvNetForMNIST, args=(remote_device,))
            for _ in range(10):
                x = torch.randn(200, 1, 28, 28).to(local_device)
                actual = rref.remote().forward(x).to_here()
                expected = rref.rpc_sync().forward(x)
                self.assertEqual(actual, expected)

        rpc.shutdown()

    @skip_if_lt_x_gpu(1)
    def test_rref_to_here_synchronization1(self):
        self._test_rref_synchronization("cuda:0", "cuda:0")

    @skip_if_lt_x_gpu(2)
    def test_rref_to_here_synchronization2(self):
        self._test_rref_synchronization("cuda:1", "cuda:0")

    @skip_if_lt_x_gpu(2)
    def test_rref_to_here_synchronization3(self):
        self._test_rref_synchronization("cuda:1", "cuda:1")

    @skip_if_lt_x_gpu(2)
    def test_rref_to_here_synchronization4(self):
        self._test_rref_synchronization("cuda:0", "cuda:1")

    def _test_rref_as_arg_synchronization(
        self, local_device, remote_device, devicesOptions=None
    ):
        dst = worker_name((self.rank + 1) % self.world_size)
        options = self.rpc_backend_options
        options.set_device_map(dst, {local_device: remote_device})

        input_src = worker_name((self.rank - 1 + self.world_size) % self.world_size)
        options.set_device_map(input_src, {remote_device: local_device})

        if devicesOptions is not None:
            options.set_devices(devicesOptions[self.rank])

        rpc.init_rpc(
            name=worker_name(self.rank),
            backend=self.rpc_backend,
            rank=self.rank,
            world_size=self.world_size,
            rpc_backend_options=options,
        )

        if self.rank == 1:
            # This test compares rref.rpc_sync().forward(x) vs rref.remote().forward(x).to_here()
            # If to_here() is properly synchronized with forward(x) the results must be identical
            # This test needs multiple iterations and significant batch size to simulate real
            # training of a CNN of MNIST-like data.
            # see https://github.com/pytorch/pytorch/issues/54771
            rref = rpc.remote(dst, MyConvNetForMNIST, args=(remote_device,))
            for _ in range(10):
                rref_x = RRef(torch.randn(200, 1, 28, 28).to(local_device))
                actual = rref.remote().forward(rref_x, True).to_here()
                expected = rref.rpc_sync().forward(rref_x, True)
                self.assertEqual(actual, expected)

        rpc.shutdown()

    @skip_if_lt_x_gpu(1)
    def test_rref_as_arg_synchronization1(self):
        self._test_rref_as_arg_synchronization("cuda:0", "cuda:0")

    @skip_if_lt_x_gpu(2)
    def test_rref_as_arg_synchronization2(self):
        self._test_rref_as_arg_synchronization("cuda:1", "cuda:0")

    @skip_if_lt_x_gpu(2)
    def test_rref_as_arg_synchronization3(self):
        self._test_rref_as_arg_synchronization("cuda:1", "cuda:1")

    @skip_if_lt_x_gpu(2)
    def test_rref_as_arg_synchronization4(self):
        self._test_rref_as_arg_synchronization("cuda:0", "cuda:1")

    @skip_if_lt_x_gpu(1)
    def test_rref_as_arg_synchronization5(self):
        self._test_rref_as_arg_synchronization(
            "cuda:0",
            "cuda:0",
            [["cuda:0"] for _ in range(4)],  # devicesOptions
        )

    @staticmethod
    def _rref_relay(rref):
        return rref.to_here()

    def _test_rref_forward_synchronization(self, local_device, remote_device):
        options = self.rpc_backend_options

        input_src = worker_name(0)
        model_dst = worker_name(1)
        out_relay = worker_name(2)

        if self.rank == 0:
            # for 1) model construction 2) forward execution
            options.set_device_map(model_dst, {local_device: remote_device})

            # Forward output will be first copied to the relay node before
            # returning to the worker. This is intentional, to test RRef
            # forward CUDA stream synchronizations.
            options.set_device_map(out_relay, {local_device: local_device})
        elif self.rank == 1:
            # worker1 hosts the model and runs forward. The forward functions
            # calls RRef.to_here(), hence needs to configure the device map
            options.set_device_map(input_src, {remote_device: local_device})
        elif self.rank == 2:
            # worker2 will get the out RRef and call to_here() and hence, needs
            # to configure device map.
            options.set_device_map(model_dst, {local_device: remote_device})

        rpc.init_rpc(
            name=worker_name(self.rank),
            backend=self.rpc_backend,
            rank=self.rank,
            world_size=self.world_size,
            rpc_backend_options=options,
        )

        if self.rank == 0:
            # This test compares rref.rpc_sync().forward(x) vs rref.remote().forward(x).to_here()
            # If to_here() is properly synchronized with forward(x) the results must be identical
            # This test needs multiple iterations and significant batch size to simulate real
            # training of a CNN of MNIST-like data.
            # see https://github.com/pytorch/pytorch/issues/54771
            rref = rpc.remote(model_dst, MyConvNetForMNIST, args=(remote_device,))
            for _ in range(10):
                rref_input = RRef(torch.randn(200, 1, 28, 28).to(local_device))
                rref_out = rref.remote().forward(rref_input, True)
                out = rpc.remote(
                    out_relay, TensorPipeAgentCudaRpcTest._rref_relay, args=(rref_out,)
                ).to_here()
                expected = rref.rpc_sync().forward(rref_input, True)
                self.assertEqual(out, expected)

        rpc.shutdown()

    @skip_if_lt_x_gpu(1)
    def test_rref_forward_synchronization1(self):
        self._test_rref_forward_synchronization("cuda:0", "cuda:0")

    @skip_if_lt_x_gpu(2)
    def test_rref_forward_synchronization2(self):
        self._test_rref_forward_synchronization("cuda:0", "cuda:1")

    @skip_if_lt_x_gpu(2)
    def test_rref_forward_synchronization3(self):
        self._test_rref_forward_synchronization("cuda:1", "cuda:0")

    @skip_if_lt_x_gpu(2)
    def test_rref_forward_synchronization4(self):
        self._test_rref_forward_synchronization("cuda:1", "cuda:1")

    def _test_owner_rref_forward_synchronization(self, local_device, remote_device):
        if self.rank == 0:
            options = self.rpc_backend_options
            options.set_device_map("w0", {local_device: remote_device})
            rpc.init_rpc("w0", rank=0, world_size=1, rpc_backend_options=options)

            model = (
                rpc.remote("w0", torch.nn.Linear, (2048, 20000))
                .remote()
                .to(remote_device)
            )
            for _ in range(30):
                data = torch.rand(2048, 2048).to(local_device)
                output = model.rpc_sync().forward(data)
                # to_here() internally calls localValue as the caller is
                # the owner of the RRef.
                v0 = rpc.RRef(output).remote().sum().to_here().item()
                v1 = output.sum().item()
                self.assertEqual(v0, v1)

            rpc.shutdown()

    @skip_if_lt_x_gpu(1)
    def test_owner_rref_forward_synchronization1(self):
        self._test_owner_rref_forward_synchronization("cuda:0", "cuda:0")

    @skip_if_lt_x_gpu(2)
    def test_owner_rref_forward_synchronization2(self):
        self._test_owner_rref_forward_synchronization("cuda:0", "cuda:1")

    @skip_if_lt_x_gpu(2)
    def test_owner_rref_forward_synchronization3(self):
        self._test_owner_rref_forward_synchronization("cuda:1", "cuda:0")

    @skip_if_lt_x_gpu(2)
    def test_owner_rref_forward_synchronization4(self):
        self._test_owner_rref_forward_synchronization("cuda:1", "cuda:1")

    @staticmethod
    def _return_tensor_view(i):
        x = torch.ones(1000, 200).cuda(0) * i
        torch.cuda._sleep(10 * FIFTY_MIL_CYCLES)
        # serialization of the return value will create a new tensor from the
        # view, which is done outside of the user function.
        return x.split(100)[0]

    @skip_if_lt_x_gpu(1)
    def test_tensor_view_as_return_value(self):
        dst = worker_name((self.rank + 1) % self.world_size)
        options = self.rpc_backend_options
        options.set_device_map(dst, {0: 0})

        rpc.init_rpc(
            name=worker_name(self.rank),
            backend=self.rpc_backend,
            rank=self.rank,
            world_size=self.world_size,
            rpc_backend_options=options,
        )

        futs = [
            rpc.rpc_async(
                dst, TensorPipeAgentCudaRpcTest._return_tensor_view, args=(i,)
            )
            for i in range(5)
        ]

        for i in range(5):
            self.assertEqual(torch.ones(100, 200) * i, futs[i].wait())

        rpc.shutdown()

    @skip_if_lt_x_gpu(2)
    def test_devices_option_mismatch(self):
        with self.assertRaisesRegex(
            ValueError,
            "Node worker0 has unexpected source devices in its device map for worker1",
        ):
            dst = worker_name((self.rank + 1) % self.world_size)
            options = self.rpc_backend_options
            options.set_device_map(dst, {0: 0})
            options.set_devices([1])

            rpc.init_rpc(
                name=worker_name(self.rank),
                backend=self.rpc_backend,
                rank=self.rank,
                world_size=self.world_size,
                rpc_backend_options=options,
            )

            rpc.shutdown()

    @skip_if_lt_x_gpu(2)
    def test_devices_option_mismatch_reverse(self):
        with self.assertRaisesRegex(
            ValueError,
            "Node worker0 has unexpected target devices in its device map for worker1",
        ):
            dst = worker_name((self.rank + 1) % self.world_size)

            options = rpc.TensorPipeRpcBackendOptions(
                init_method=self.rpc_backend_options.init_method,
                num_worker_threads=self.rpc_backend_options.num_worker_threads,
                device_maps={dst: {0: 1}},
                devices=[0],
            )

            rpc.init_rpc(
                name=worker_name(self.rank),
                backend=self.rpc_backend,
                rank=self.rank,
                world_size=self.world_size,
                rpc_backend_options=options,
            )

            rpc.shutdown()

    @skip_if_lt_x_gpu(1)
    def test_cuda_future_device_as_int(self):
        Future(devices=[0])

    @skip_if_lt_x_gpu(1)
    def test_cuda_future_device_as_str(self):
        Future(devices=["cuda:0"])

    @skip_if_lt_x_gpu(1)
    def test_cuda_future_device_as_device(self):
        Future(devices=[torch.device("cuda", 0)])

    @skip_if_lt_x_gpu(1)
    def test_cuda_future_device_not_cuda(self):
        with self.assertRaisesRegex(
            ValueError, "Expected devices to have indices, got cpu"
        ):
            Future(devices=["cpu"])

    @skip_if_lt_x_gpu(1)
    def test_cuda_future_can_extract_cuda_tensor(self):
        self._test_cuda_future_extraction(
            wrapper=lambda t: t, unwrapper=lambda v: v, sparse_tensor=False
        )

    @skip_if_lt_x_gpu(1)
    def test_cuda_future_can_extract_list_with_cuda_tensor(self):
        self._test_cuda_future_extraction(
            wrapper=lambda t: [t], unwrapper=operator.itemgetter(0), sparse_tensor=False
        )

    @skip_if_lt_x_gpu(1)
    def test_cuda_future_can_extract_custom_class_with_cuda_tensor(self):
        self._test_cuda_future_extraction(
            wrapper=TensorWrapper, unwrapper=lambda v: v.tensor, sparse_tensor=False
        )

    @skip_if_lt_x_gpu(2)
    def test_cuda_future_callback_changes_devices(self):
        # We check proper CUDA stream synchronization by filling the tensor with
        # the expected value in one stream, and reading it from another stream.
        tensor0 = torch.zeros((100,), device="cuda:0")
        tensor1 = torch.zeros((100,), device="cuda:1")
        parent_future = Future(devices=["cuda:0", "cuda:1"])

        def cb(fut):
            t0 = fut.value()
            tensor1.copy_(t0, non_blocking=True)
            return tensor1

        child_future = parent_future.then(cb)
        with torch.cuda.device("cuda:0"):
            stream = torch.cuda.Stream()
            with torch.cuda.stream(stream):
                torch.cuda._sleep(int(1000 * get_cycles_per_ms()))
                tensor0.fill_(1)
                parent_future.set_result(tensor0)
        with torch.cuda.device("cuda:1"):
            another_stream = torch.cuda.Stream()
            with torch.cuda.stream(another_stream):
                self.assertTrue(torch.eq(child_future.wait(), 1).all().item())

    @skip_if_lt_x_gpu(2)
    def test_cuda_future_value_on_bad_device(self):
        tensor0 = torch.zeros((100,), device="cuda:0")
        tensor1 = torch.zeros((100,), device="cuda:1")
        parent_future = Future(devices=["cuda:1"])

        # As a plus, we test that futures still invoke callbacks even in case of
        # error, and that the child futures are successful if those callbacks
        # don't access the parent future.
        def cb(fut):
            with torch.cuda.device("cuda:1"):
                torch.cuda._sleep(int(1000 * get_cycles_per_ms()))
                tensor1.fill_(1)
                return tensor1

        child_future = parent_future.then(cb)
        with torch.cuda.device("cuda:0"):
            stream = torch.cuda.Stream()
            with torch.cuda.stream(stream):
                torch.cuda._sleep(int(1000 * get_cycles_per_ms()))
                tensor0.fill_(1)
                parent_future.set_result(tensor0)
        with self.assertRaisesRegex(
            ValueError,
            r"The result contained tensors residing on device\(s\) cuda:0 "
            r"which are not among the expected device\(s\) cuda:1",
        ):
            parent_future.wait()
        with torch.cuda.device("cuda:1"):
            another_stream = torch.cuda.Stream()
            with torch.cuda.stream(another_stream):
                self.assertTrue(torch.eq(child_future.wait(), 1).all().item())

    @skip_if_lt_x_gpu(1)
    def test_async_execution_with_cuda_future(self):
        dst = worker_name((self.rank + 1) % self.world_size)
        options = self.rpc_backend_options
        options.set_device_map(dst, {"cuda:0": "cuda:0"})

        rpc.init_rpc(
            name=worker_name(self.rank),
            backend=self.rpc_backend,
            rank=self.rank,
            world_size=self.world_size,
            rpc_backend_options=options,
        )

        t = torch.zeros((100,), device="cuda:0")
        fut = rpc.rpc_async(dst, async_cuda_sleep_and_set_to_one, args=(t,))
        another_stream = torch.cuda.Stream("cuda:0")
        with torch.cuda.stream(another_stream):
            self.assertTrue(torch.eq(fut.wait(), 1).all().item())

        rpc.shutdown()

    @skip_if_lt_x_gpu(1)
    def test_async_execution_nested_with_cuda_future(self):
        dst = worker_name((self.rank + 1) % self.world_size)
        nested_dst = worker_name((self.rank + 2) % self.world_size)
        options = self.rpc_backend_options
        options.set_device_map(dst, {"cuda:0": "cuda:0"})

        rpc.init_rpc(
            name=worker_name(self.rank),
            backend=self.rpc_backend,
            rank=self.rank,
            world_size=self.world_size,
            rpc_backend_options=options,
        )

        a = torch.ones((100,), device="cuda:0")
        b = torch.ones((100,), device="cuda:0")
        c = torch.ones((100,), device="cuda:0")
        fut = rpc.rpc_async(dst, async_cuda_nested_add, args=(nested_dst, a, b, c))
        another_stream = torch.cuda.Stream("cuda:0")
        with torch.cuda.stream(another_stream):
            self.assertTrue(torch.eq(fut.wait(), 3).all().item())

        rpc.shutdown()

    @skip_if_lt_x_gpu(1)
    def test_cuda_future_modify_tensor_inplace(self):
        tensor = torch.zeros((100,), device="cuda:0")
        future = Future(devices=["cuda:0"])
        future.set_result(tensor)
        # It's weird to modify the value of a future once it's complete, but
        # technically possible. Currently this is considered undefined behavior
        # (in practice the future will ignore the modification and still
        # synchronize with the original value). We could one day add logic to
        # detect and warn or throw in such cases, but for now we just check that
        # this doesn't crash.
        tensor.fill_(1)
        future.wait()

    @skip_if_lt_x_gpu(1)
    def test_cuda_future_replace_tensor(self):
        tensor_list = [torch.zeros((100,), device="cuda:0")]
        future = Future(devices=["cuda:0"])
        future.set_result(tensor_list)
        # It's weird to modify the value of a future once it's complete, but
        # technically possible. Currently this is considered undefined behavior
        # (in practice the future will ignore the modification and still
        # synchronize with the original value). We could one day add logic to
        # detect and warn or throw in such cases, but for now we just check that
        # this doesn't crash.
        # We set things up so that the original tensor contained in the list
        # gets deleted once we replace it with the other one. This will
        # invalidate any cached information held by the future.
        tensor_list[0] = torch.ones((100,), device="cuda:0")
        future.wait()

    @skip_if_lt_x_gpu(1)
    def test_rref_with_unpickleable_attributes(self):
        dst = worker_name((self.rank + 1) % self.world_size)
        options = self.rpc_backend_options
        options.set_device_map(dst, {"cuda:0": "cuda:0"})

        rpc.init_rpc(
            name=worker_name(self.rank),
            backend=self.rpc_backend,
            rank=self.rank,
            world_size=self.world_size,
            rpc_backend_options=options,
        )

        rref = rpc.remote(dst, TensorWrapper, args=(torch.zeros(42, device="cuda:0"),))
        rref.rpc_sync().increase(1)
        ret = rref.rpc_sync().sum()
        self.assertEqual(ret, 42)

        rpc.shutdown()

    @skip_if_lt_x_gpu(1)
    def test_cuda_future_can_extract_cuda_sparse_tensor(self):
        self._test_cuda_future_extraction(
            wrapper=lambda t: t, unwrapper=lambda v: v, sparse_tensor=True
        )

    @skip_if_lt_x_gpu(1)
    def test_cuda_future_can_extract_list_with_cuda_sparse_tensor(self):
        self._test_cuda_future_extraction(
            wrapper=lambda t: [t], unwrapper=operator.itemgetter(0), sparse_tensor=True
        )

    @skip_if_lt_x_gpu(1)
    def test_cuda_future_can_extract_custom_class_with_cuda_sparse_tensor(self):
        self._test_cuda_future_extraction(
            wrapper=TensorWrapper, unwrapper=lambda v: v.tensor, sparse_tensor=True
        )<|MERGE_RESOLUTION|>--- conflicted
+++ resolved
@@ -44,12 +44,8 @@
     IS_MACOS,
     load_tests,
     skip_but_pass_in_sandcastle_if,
-<<<<<<< HEAD
-    get_cycles_per_ms,
     skipIfRocm,
-=======
     TemporaryFileName,
->>>>>>> 625108ed
 )
 from torch.testing._internal.dist_utils import (
     dist_init,
