--- conflicted
+++ resolved
@@ -4860,14 +4860,7 @@
                         # case.
                         optim.zero_grad(set_to_none=True)
 
-<<<<<<< HEAD
-        @skip_but_pass_in_sandcastle_if(
-            BACKEND == "gloo" and HAS_TORCHVISION,
-            "Failing with gloo backend + torchvision due to ongoing issue https://github.com/pytorch/pytorch/issues/111834",
-        )
-=======
         @skipIfRocm
->>>>>>> 625108ed
         @skip_if_lt_x_gpu(2)
         def test_ddp_apply_optim_in_backward(self):
             for optim_cls, init_before in itertools.product(
@@ -4880,14 +4873,7 @@
                         init_before=init_before,
                     )
 
-<<<<<<< HEAD
-        @skip_but_pass_in_sandcastle_if(
-            BACKEND == "gloo" and HAS_TORCHVISION,
-            "Failing with gloo backend + torchvision due to ongoing issue https://github.com/pytorch/pytorch/issues/111834",
-        )
-=======
         @skipIfRocm
->>>>>>> 625108ed
         @skip_if_lt_x_gpu(2)
         def test_ddp_apply_optim_in_backward_grad_as_bucket_view_false(self):
             for init_before in [True, False]:
