import torch
import unittest
from copy import deepcopy
from enum import Enum
from functools import wraps, partial
from itertools import chain, product
import itertools
import torch.nn.functional as F
from torch.testing import make_tensor
from torch.testing._internal.common_cuda import TEST_CUDNN
from torch.testing._internal.common_dtype import floating_types, floating_and_complex_types_and
from torch.testing._internal.common_device_type import (
    _TestParametrizer, _update_param_kwargs, toleranceOverride, tol,
    skipCUDAIfCudnnVersionLessThan, skipCUDAIfRocm, precisionOverride, skipMeta)
from torch.testing._internal.common_methods_invocations import DecorateInfo
from torch.testing._internal.common_nn import nllloss_reference, get_reduction
from torch.testing._internal.common_utils import (
    freeze_rng_state, set_single_threaded_if_parallel_tbb, skipIfMps, GRADCHECK_NONDET_TOL, TEST_WITH_ROCM)
from types import ModuleType
from typing import List, Tuple, Type, Set, Dict

# List of all namespaces containing modules to test.
MODULE_NAMESPACES: List[ModuleType] = [
    torch.nn.modules,
    torch.ao.nn.qat.modules,
    torch.nn.quantizable.modules,
    torch.nn.quantized.modules,
    torch.ao.nn.quantized.modules,
]

# Modules that shouldn't be tested for one reason or another.
MODULES_TO_SKIP: Set[Type] = {
    torch.nn.Module,  # abstract base class
    torch.nn.Container,  # deprecated
    torch.nn.NLLLoss2d,  # deprecated
    torch.nn.quantized.MaxPool2d,  # aliases to nn.MaxPool2d
    torch.ao.nn.quantized.MaxPool2d,  # aliases to nn.MaxPool2d
}

# List of all module classes to test.
MODULE_CLASSES: List[Type] = list(chain(*[
    [getattr(namespace, module_name) for module_name in namespace.__all__]  # type: ignore[attr-defined]
    for namespace in MODULE_NAMESPACES]))
MODULE_CLASSES = [cls for cls in MODULE_CLASSES if cls not in MODULES_TO_SKIP]

# Dict of module class -> common name. Useful for making test names more intuitive.
# Example: torch.nn.modules.linear.Linear -> "nn.Linear"
MODULE_CLASS_NAMES: Dict[Type, str] = {}
for namespace in MODULE_NAMESPACES:
    for module_name in namespace.__all__:  # type: ignore[attr-defined]
        module_cls = getattr(namespace, module_name)
        namespace_name = namespace.__name__.replace('torch.', '').replace('.modules', '')
        MODULE_CLASS_NAMES[module_cls] = f'{namespace_name}.{module_name}'


# Specifies the modes (i.e. train, eval) to test over.
TrainEvalMode = Enum('TrainEvalMode', ('train_only', 'eval_only', 'train_and_eval'))


class modules(_TestParametrizer):
    """ PROTOTYPE: Decorator for specifying a list of modules over which to run a test. """

    def __init__(self, module_info_list, allowed_dtypes=None, train_eval_mode=TrainEvalMode.train_and_eval):
        self.module_info_list = module_info_list
        self.allowed_dtypes = set(allowed_dtypes) if allowed_dtypes is not None else None
        self.train_eval_mode = train_eval_mode

    def _get_training_flags(self, module_info):
        training_flags = []
        if (self.train_eval_mode == TrainEvalMode.train_only or
                self.train_eval_mode == TrainEvalMode.train_and_eval):
            training_flags.append(True)

        if (self.train_eval_mode == TrainEvalMode.eval_only or
                self.train_eval_mode == TrainEvalMode.train_and_eval):
            training_flags.append(False)

        # If train and eval modes don't differ for the module, don't bother using more than one.
        if not module_info.train_and_eval_differ:
            training_flags = training_flags[:1]

        return training_flags

    def _parametrize_test(self, test, generic_cls, device_cls):
        if device_cls is None:
            raise RuntimeError('The @modules decorator is only intended to be used in a device-specific '
                               'context; use it with instantiate_device_type_tests() instead of '
                               'instantiate_parametrized_tests()')

        for module_info in self.module_info_list:
            dtypes = set(module_info.dtypes)
            if self.allowed_dtypes is not None:
                dtypes = dtypes.intersection(self.allowed_dtypes)

            training_flags = self._get_training_flags(module_info)
            for (training, dtype) in product(training_flags, dtypes):
                # Construct the test name; device / dtype parts are handled outside.
                # See [Note: device and dtype suffix placement]
                test_name = module_info.formatted_name
                if len(training_flags) > 1:
                    test_name += f"_{'train_mode' if training else 'eval_mode'}"

                # Construct parameter kwargs to pass to the test.
                param_kwargs = {'module_info': module_info}
                _update_param_kwargs(param_kwargs, 'dtype', dtype)
                _update_param_kwargs(param_kwargs, 'training', training)

                try:

                    @wraps(test)
                    def test_wrapper(*args, **kwargs):
                        return test(*args, **kwargs)

                    for decorator in module_info.get_decorators(generic_cls.__name__, test.__name__,
                                                                device_cls.device_type, dtype):
                        test_wrapper = decorator(test_wrapper)

                    yield (test_wrapper, test_name, param_kwargs)
                except Exception as ex:
                    # Provides an error message for debugging before rethrowing the exception
                    print("Failed to instantiate {0} for module {1}!".format(test_name, module_info.name))
                    raise ex


def get_module_fully_qualified_name(module_cls):
    """ Returns the common name of the module class formatted for use in test names. """
    return MODULE_CLASS_NAMES[module_cls]


class FunctionInput(object):
    """ Contains args and kwargs to pass as input to a function. """
    __slots__ = ['args', 'kwargs']

    def __init__(self, *args, **kwargs):
        self.args = args
        self.kwargs = kwargs


class ModuleInput(object):
    """ Contains args / kwargs for module instantiation + forward pass. """
    __slots__ = ['constructor_input', 'forward_input', 'desc', 'reference_fn']

    def __init__(self, constructor_input, forward_input=None, desc='', reference_fn=None):
        self.constructor_input = constructor_input  # Inputs to pass during construction
        self.forward_input = forward_input  # Inputs to pass to forward()
        self.desc = desc  # Description for this set of inputs
        self.reference_fn = reference_fn  # Reference with signature: reference_fn(module, parameters, *args, **kwargs)

        if reference_fn is not None:

            @wraps(reference_fn)
            def copy_reference_fn(m, *args, **kwargs):
                # Copy inputs to avoid undesired side effects from calling the reference.
                args, kwargs = deepcopy(args), deepcopy(kwargs)

                # Note that module parameters are passed in for convenience.
                return reference_fn(m, list(m.parameters()), *args, **kwargs)

            self.reference_fn = copy_reference_fn


class ModuleInfo(object):
    """ Module information to be used in testing. """

    def __init__(self,
                 module_cls,  # Class object for the module under test
                 *,
                 module_inputs_func,  # Function to generate module inputs
                 skips=(),  # Indicates which tests to skip
                 decorators=None,  # Additional decorators to apply to generated tests
                 dtypes=floating_types(),  # dtypes this function is expected to work with
                 supports_gradgrad=True,  # whether the op supports second order gradients
                 gradcheck_nondet_tol=0.0,  # tolerance for nondeterminism while performing gradcheck
                 module_memformat_affects_out=False,  # whether converting module to channels last will generate
                                                      # channels last output
                 train_and_eval_differ=False,  # whether the module has differing behavior between train and eval
                 ):
        self.module_cls = module_cls
        self.module_inputs_func = module_inputs_func
        self.decorators = (*(decorators if decorators else []), *(skips if skips else []))
        self.dtypes = dtypes
        self.supports_gradgrad = supports_gradgrad
        self.gradcheck_nondet_tol = gradcheck_nondet_tol
        self.module_memformat_affects_out = module_memformat_affects_out
        self.train_and_eval_differ = train_and_eval_differ

    def get_decorators(self, test_class, test_name, device, dtype):
        result = [set_single_threaded_if_parallel_tbb]
        for decorator in self.decorators:
            if isinstance(decorator, DecorateInfo):
                if decorator.is_active(test_class, test_name, device, dtype):
                    result.extend(decorator.decorators)
            else:
                result.append(decorator)
        return result

    @property
    def name(self):
        return get_module_fully_qualified_name(self.module_cls)

    @property
    def formatted_name(self):
        return self.name.replace('.', '_')


def module_inputs_torch_nn_Linear(module_info, device, dtype, requires_grad, training, **kwargs):
    make_input = partial(make_tensor, device=device, dtype=dtype, requires_grad=requires_grad)

    module_inputs = [
        ModuleInput(constructor_input=FunctionInput(10, 8),
                    forward_input=FunctionInput(input=make_input((4, 10))),
                    reference_fn=lambda m, p, input: torch.mm(input, p[0].t()) + p[1].view(1, -1).expand(4, 8)),
        ModuleInput(constructor_input=FunctionInput(10, 8, bias=False),
                    forward_input=FunctionInput(make_input((4, 10))),
                    desc='no_bias',
                    reference_fn=lambda m, p, i: torch.mm(i, p[0].t())),
        ModuleInput(constructor_input=FunctionInput(3, 5),
                    forward_input=FunctionInput(make_input(3)),
                    desc='no_batch_dim',
                    reference_fn=lambda m, p, i: torch.mm(i.view(1, -1), p[0].t()).view(-1) + p[1])
    ]

    return module_inputs


def module_inputs_torch_nn_Bilinear(module_info, device, dtype, requires_grad, training, **kwargs):
    make_input = partial(make_tensor, device=device, dtype=dtype, requires_grad=requires_grad)

    def bilinear_reference_fn(m, p, x1, x2, bias=True):
        result = torch.einsum('bn,anm,bm->ba', x1, p[0], x2)
        if bias:
            if x1.shape[0] == 1:
                result = result.view(-1) + p[1]
            else:
                result = result + p[1].view(1, -1).expand(x1.shape[0], p[0].shape[0])
        return result

    module_inputs = [
        ModuleInput(constructor_input=FunctionInput(2, 3, 4),
                    forward_input=FunctionInput(make_input((8, 2)), make_input((8, 3))),
                    reference_fn=lambda m, p, x1, x2: bilinear_reference_fn(m, p, x1, x2)),
        ModuleInput(constructor_input=FunctionInput(2, 3, 4, bias=False),
                    forward_input=FunctionInput(make_input((8, 2)), make_input((8, 3))),
                    desc='no_bias',
                    reference_fn=lambda m, p, x1, x2: bilinear_reference_fn(m, p, x1, x2, bias=False)),
        ModuleInput(constructor_input=FunctionInput(2, 3, 4),
                    forward_input=FunctionInput(make_input((2)), make_input((3))),
                    desc='no_batch_dim',
                    reference_fn=lambda m, p, x1, x2: bilinear_reference_fn(m, p, x1.view(1, -1), x2.view(1, -1))),
    ]

    return module_inputs


def module_inputs_torch_nn_NLLLoss(module_info, device, dtype, requires_grad, training, **kwargs):
    make_input = partial(make_tensor, device=device, dtype=dtype, requires_grad=requires_grad)
    make_weight = partial(make_tensor, device=device, dtype=dtype, requires_grad=False)

    cases: List[Tuple[str, dict]] = [
        ('', {}),
        ('reduction_sum', {'reduction': 'sum'}),
        ('reduction_none', {'reduction': 'none'}),
        ('ignore_index', {'ignore_index': 2}),
        ('weights', {'weight': make_weight(10).abs()}),
        ('weights_ignore_index', {'weight': make_weight(10).abs(), 'ignore_index': 2}),
        ('weights_ignore_index_neg', {'weight': make_weight(10).abs(), 'ignore_index': -1})
    ]

    # TODO: Uncomment when negative weights is supported.
    # negative_weight = make_weight(10)
    # negative_weight[0] = -1
    # cases.append(('weights_negative', {'weight': negative_weight}))
    module_inputs = []
    for desc, constructor_kwargs in cases:

        def reference_fn(m, p, i, t, constructor_kwargs=constructor_kwargs):
            return nllloss_reference(i, t, **constructor_kwargs)

        module_inputs.append(
            ModuleInput(constructor_input=FunctionInput(**constructor_kwargs),
                        forward_input=FunctionInput(make_input((15, 10)).log_softmax(dim=1),
                                                    torch.empty(15, device=device).uniform_().mul(10).floor().long()),
                        desc=desc,
                        reference_fn=reference_fn)
        )

    return module_inputs


def module_inputs_torch_nn_GaussianNLLLoss(module_info, device, dtype, requires_grad, training, **kwargs):
    make_input = partial(make_tensor, device=device, dtype=dtype, requires_grad=requires_grad)
    make_target = partial(make_tensor, device=device, dtype=dtype, requires_grad=False)

    cases: List[Tuple[str, dict]] = [
        ('', {}),
        ('reduction_sum', {'reduction': 'sum'}),
        ('reduction_mean', {'reduction': 'mean'}),
        ('reduction_none', {'reduction': 'none'}),
    ]

    module_inputs = []
    for desc, constructor_kwargs in cases:
        module_inputs.append(
            ModuleInput(constructor_input=FunctionInput(**constructor_kwargs),
                        forward_input=FunctionInput(make_input((3)),
                                                    make_target((3)),
                                                    make_input((1)).abs()),
                        desc=desc,
                        reference_fn=no_batch_dim_reference_fn)
        )

    return module_inputs


def no_batch_dim_reference_fn(m, p, *args, **kwargs):
    """Reference function for modules supporting no batch dimensions.

    Unbatched inputs are unsqueezed to form a
    single batch input before passing them to the module.
    The output is squeezed to compare with the
    output of unbatched input to the module.

    Currently it only supports modules which return a single Tensor as output.
    You can bind the following kwargs.
    Kwargs:
        batch_first[bool] : If True, all the Tensors in `args` while be unsqueezed at dim `0` .
                        and output will be squeezed at dim `0` else dim `1` for both.
        kwargs_to_batchify[dict] : Dictionary specifying the name of the argument and dimension to unsqueeze.
                               Useful if there are few arguments whose batch dimension are different
                               from the ones selected by `batch_first`.
        is_criterion[bool] : Specify if the module is a criterion and handle the reduction for output accordingly.
    """
    def get_and_pop(key, default):
        v = kwargs.get(key, default)
        if key in kwargs:
            kwargs.pop(key)
        return v

    batch_dim = 0 if get_and_pop('batch_first', True) else 1
    kwargs_to_batchify = get_and_pop('kwargs_to_batchify', None)
    is_criterion = get_and_pop('is_criterion', False)

    if kwargs_to_batchify is not None:
        assert isinstance(kwargs_to_batchify, dict)
        for k, v in kwargs.items():
            if k in kwargs_to_batchify and v is not None:
                bdim = kwargs_to_batchify[k]
                kwargs[k] = v.unsqueeze(bdim)

    single_batch_input_args = [input.unsqueeze(batch_dim) for input in args]
    with freeze_rng_state():
        output = m(*single_batch_input_args, **kwargs).squeeze(batch_dim)

    if is_criterion:
        reduction = get_reduction(m)
        if reduction == 'none':
            return output.squeeze(0)
    return output


def no_batch_dim_reference_mha(m, p, *args, **kwargs):
    """Reference function for MultiheadAttention supporting no batch dimensions.

    Unbatched inputs are unsqueezed to form a
    single batch input before passing them to the module.
    The output is squeezed to compare with the
    output of unbatched input to the module.
    """
    batch_dim = 0 if kwargs.get('batch_first', True) else 1
    if 'batch_first' in kwargs:
        kwargs.pop('batch_first')
    if 'key_padding_mask' in kwargs and kwargs['key_padding_mask'] is not None:
        kwargs['key_padding_mask'] = kwargs['key_padding_mask'].unsqueeze(0)
    single_batch_input_args = [input.unsqueeze(batch_dim) for input in args]
    with freeze_rng_state():
        output = m(*single_batch_input_args, **kwargs)
        return (output[0].squeeze(batch_dim), output[1].squeeze(0))


def no_batch_dim_reference_rnn_gru(m, p, *args, **kwargs):
    """Reference function for RNN and GRU supporting no batch dimensions.

    Unbatched inputs are unsqueezed to form a
    single batch input before passing them to the module.
    The output is squeezed to compare with the
    output of unbatched input to the module.
    """
    if len(args) == 1:
        inp, = args
        h = None
    elif len(args) == 2:
        inp, h = args
        h = h.unsqueeze(1)

    batch_dim = 0 if kwargs['batch_first'] else 1
    kwargs.pop('batch_first')
    inp = inp.unsqueeze(batch_dim)
    single_batch_input_args = (inp, h)
    with freeze_rng_state():
        output = m(*single_batch_input_args, **kwargs)
        return (output[0].squeeze(batch_dim), output[1].squeeze(1))


def no_batch_dim_reference_lstm(m, p, *args, **kwargs):
    """Reference function for LSTM supporting no batch dimensions.

    Unbatched inputs are unsqueezed to form a
    single batch input before passing them to the module.
    The output is squeezed to compare with the
    output of unbatched input to the module.
    """
    if len(args) == 1:
        inp, = args
        h = None
    elif len(args) == 2:
        inp, h = args
        h = (h[0].unsqueeze(1), h[1].unsqueeze(1))

    batch_dim = 0 if kwargs['batch_first'] else 1
    kwargs.pop('batch_first')
    inp = inp.unsqueeze(batch_dim)
    single_batch_input_args = (inp, h)
    with freeze_rng_state():
        output = m(*single_batch_input_args, **kwargs)
        return (output[0].squeeze(batch_dim), (output[1][0].squeeze(1), output[1][1].squeeze(1)))


def no_batch_dim_reference_lstmcell(m, p, *args, **kwargs):
    """Reference function for LSTMCell supporting no batch dimensions.

    The module is passed the input and target in batched form with a single item.
    The output is squeezed to compare with the no-batch input.
    """
    inp, (h, c) = args
    single_batch_input_args = (inp.unsqueeze(0), (h.unsqueeze(0), c.unsqueeze(0)))
    with freeze_rng_state():
        output = m(*single_batch_input_args, **kwargs)
        return (output[0].squeeze(0), output[1].squeeze(0))


def generate_regression_criterion_inputs(make_input):
    return [
        ModuleInput(
            constructor_input=FunctionInput(reduction=reduction),
            forward_input=FunctionInput(make_input((4, )), make_input(4,)),
            reference_fn=partial(no_batch_dim_reference_fn, is_criterion=True),
            desc='no_batch_dim_{}'.format(reduction)
        ) for reduction in ['none', 'mean', 'sum']]


def module_inputs_torch_nn_AvgPool1d(module_info, device, dtype, requires_grad, training, **kwargs):
    make_input = partial(make_tensor, device=device, dtype=dtype, requires_grad=requires_grad)

    return [
        ModuleInput(constructor_input=FunctionInput(kernel_size=2),
                    forward_input=FunctionInput(make_input((3, 6))),
                    desc='no_batch_dim',
                    reference_fn=no_batch_dim_reference_fn)]


def module_inputs_torch_nn_AdaptiveAvgPool2d(module_info, device, dtype, requires_grad, training, **kwargs):
    make_input = partial(make_tensor, device=device, dtype=dtype, requires_grad=requires_grad)

    return [
        ModuleInput(constructor_input=FunctionInput(3,),
                    forward_input=FunctionInput(make_input((1, 3, 5, 6))),
                    desc='single')]


def module_inputs_torch_nn_BatchNorm2d(module_info, device, dtype, requires_grad, training, **kwargs):
    make_input = partial(make_tensor, device=device, dtype=dtype, requires_grad=requires_grad)

    return [
        ModuleInput(constructor_input=FunctionInput(3,),
                    forward_input=FunctionInput(make_input((2, 3, 6, 6))))]


def module_inputs_torch_nn_BatchNorm3d(module_info, device, dtype, requires_grad, training, **kwargs):
    make_input = partial(make_tensor, device=device, dtype=dtype, requires_grad=requires_grad)

    return [
        ModuleInput(constructor_input=FunctionInput(3,),
                    forward_input=FunctionInput(make_input((2, 3, 4, 4, 4))))]


def module_inputs_torch_nn_ConvNd(module_info, device, dtype, requires_grad, training, **kwargs):
    N = kwargs['N']
    lazy = kwargs.get('lazy', False)
    transposed = kwargs.get('transposed', False)
    make_input = partial(make_tensor, device=device, dtype=dtype, requires_grad=requires_grad)
    conv_kwargs_list = [{}] if transposed else [{}, {'padding': 'same'}]
    kernel_size, C_in, C_out = 3, 4, 5
    input_no_batch_shape = (C_in,) + tuple((i + 3 for i in range(N)))
    input_batch_shape = (2,) + input_no_batch_shape
    return [
        ModuleInput(constructor_input=(FunctionInput(C_out, kernel_size, **conv_kwargs) if lazy else
                                       FunctionInput(C_in, C_out, kernel_size, **conv_kwargs)),
                    forward_input=FunctionInput(make_input(
                        input_batch_shape if with_batch else input_no_batch_shape)),
                    desc=('' if with_batch else 'no_batch_dim'),
                    reference_fn=(None if with_batch else no_batch_dim_reference_fn))
        for with_batch, conv_kwargs in itertools.product([True, False], conv_kwargs_list)
    ]


def module_inputs_torch_nn_ELU(module_info, device, dtype, requires_grad, training, **kwargs):
    make_input = partial(make_tensor, device=device, dtype=dtype, requires_grad=requires_grad)

    return [
        ModuleInput(constructor_input=FunctionInput(alpha=2.),
                    forward_input=FunctionInput(make_input((3, 2, 5))),
                    reference_fn=lambda m, p, i: torch.where(i >= 0, i, 2 * (i.exp() - 1))),
        ModuleInput(constructor_input=FunctionInput(alpha=2.),
                    forward_input=FunctionInput(make_input(())),
                    desc='scalar'),
        ModuleInput(constructor_input=FunctionInput(),
                    forward_input=FunctionInput(make_input((3,))),
                    desc='no_batch_dim',
                    reference_fn=no_batch_dim_reference_fn),
        ModuleInput(constructor_input=FunctionInput(alpha=2.),
                    forward_input=FunctionInput(make_input((2, 3, 2, 5))),
                    desc='4d_input')]


def module_inputs_torch_nn_CELU(module_info, device, dtype, requires_grad, training, **kwargs):
    make_input = partial(make_tensor, device=device, dtype=dtype, requires_grad=requires_grad)

    return [
        ModuleInput(constructor_input=FunctionInput(alpha=2.),
                    forward_input=FunctionInput(make_input((3, 2, 5))),
                    reference_fn=lambda m, p, i: torch.where(i >= 0, i, 2. * ((.5 * i).exp() - 1))),
        ModuleInput(constructor_input=FunctionInput(alpha=2.),
                    forward_input=FunctionInput(make_input(())),
                    reference_fn=lambda m, p, i: torch.where(i >= 0, i, 2 * (i.exp() - 1)),
                    desc='scalar'),
        ModuleInput(constructor_input=FunctionInput(alpha=2.),
                    forward_input=FunctionInput(make_input((3,))),
                    desc='no_batch_dim',
                    reference_fn=no_batch_dim_reference_fn)]


def module_inputs_torch_nn_ReLU(module_info, device, dtype, requires_grad, training, **kwargs):
    make_input = partial(make_tensor, device=device, dtype=dtype, requires_grad=requires_grad)

    return [
        ModuleInput(constructor_input=FunctionInput(),
                    forward_input=FunctionInput(make_input(4)),
                    desc='no_batch_dim'),
        ModuleInput(constructor_input=FunctionInput(),
                    forward_input=FunctionInput(make_input((2, 3, 4, 5))),
                    desc='channels_last_mem_format'),
        ModuleInput(constructor_input=FunctionInput(),
                    forward_input=FunctionInput(make_input((2, 3, 3, 4, 5))),
                    desc='channels_last_3d_mem_format')]


def module_inputs_torch_nn_L1Loss(module_info, device, dtype, requires_grad, training, **kwargs):
    make_input = partial(make_tensor, device=device, dtype=dtype, requires_grad=requires_grad)

    return [
        ModuleInput(constructor_input=FunctionInput(),
                    forward_input=FunctionInput(make_input((2, 3, 4)),
                                                make_input((2, 3, 4))),
                    reference_fn=lambda m, p, i, t: 1. / i.numel() * sum((a - b).abs().sum()
                                                                         for a, b in zip(i, t))),
        ModuleInput(constructor_input=FunctionInput(),
                    forward_input=FunctionInput(make_input(()), make_input(())),
                    reference_fn=lambda m, p, i, t: 1. / i.numel() * (i - t).abs().sum(),
                    desc='scalar')] + generate_regression_criterion_inputs(make_input)


def module_inputs_torch_nn_CrossEntropyLoss(module_info, device, dtype, requires_grad, training, **kwargs):
    make_input = partial(make_tensor, device=device, dtype=dtype, requires_grad=requires_grad)
    make_target = partial(make_tensor, device=device, dtype=torch.long, requires_grad=False)
    make_weight = partial(make_tensor, device=device, dtype=dtype, requires_grad=False)

    reductions = ['sum', 'mean', 'none']
    samples = []
    # Samples below are for validating the no-batch-dim support.
    for reduction in reductions:
        samples.append(
            ModuleInput(constructor_input=FunctionInput(reduction=reduction),
                        forward_input=FunctionInput(make_input((9,)), make_target((), low=0, high=9)),
                        reference_fn=partial(no_batch_dim_reference_fn, is_criterion=True))
        )
        samples.append(
            ModuleInput(constructor_input=FunctionInput(reduction=reduction, weight=make_weight((9,))),
                        forward_input=FunctionInput(make_input((9,)), make_target((), low=0, high=9)),
                        reference_fn=partial(no_batch_dim_reference_fn, is_criterion=True))
        )
        samples.append(
            ModuleInput(constructor_input=FunctionInput(reduction=reduction, label_smoothing=0.5),
                        forward_input=FunctionInput(make_input((9,)), make_target((), low=0, high=9)),
                        reference_fn=partial(no_batch_dim_reference_fn, is_criterion=True))
        )
        samples.append(
            ModuleInput(constructor_input=FunctionInput(reduction=reduction, label_smoothing=0.5,
                                                        weight=make_weight((9,))),
                        forward_input=FunctionInput(make_input((9,)), make_target((), low=0, high=9)),
                        reference_fn=partial(no_batch_dim_reference_fn, is_criterion=True))
        )

    return samples


def module_inputs_torch_nn_Hardswish(module_info, device, dtype, requires_grad, training, **kwargs):
    make_input = partial(make_tensor, device=device, dtype=dtype, requires_grad=requires_grad)

    return [
        ModuleInput(
            constructor_input=FunctionInput(),
            forward_input=FunctionInput(make_input(4)),
            reference_fn=no_batch_dim_reference_fn,
            desc='no_batch_dim',
        ),
        ModuleInput(
            constructor_input=FunctionInput(),
            forward_input=FunctionInput(make_input((2, 3, 2, 5))),
            desc='4d_input')
    ]


def module_inputs_torch_nn_MaxPool2d(module_info, device, dtype, requires_grad, training, **kwargs):
    make_input = partial(make_tensor, device=device, dtype=dtype, requires_grad=requires_grad)

    return [
        ModuleInput(
            constructor_input=FunctionInput((3, 3), (2, 2), (1, 1)),
            forward_input=FunctionInput(make_input(((3, 7, 7)))),
            desc='3d_input'),
        ModuleInput(
            constructor_input=FunctionInput((3, 3), (2, 2), (1, 1)),
            forward_input=FunctionInput(make_input((1, 3, 7, 7))),
            desc='4d_input'),
        ModuleInput(
            constructor_input=FunctionInput((3, 3), (2, 2), (1, 1), return_indices=True),
            forward_input=FunctionInput(make_input((1, 3, 7, 7))),
            desc='return_indices'),
    ]


def module_inputs_torch_nn_Sigmoid(module_info, device, dtype, requires_grad, training, **kwargs):
    make_input = partial(make_tensor, device=device, dtype=dtype, requires_grad=requires_grad)

    return [
        ModuleInput(
            constructor_input=FunctionInput(),
            forward_input=FunctionInput(make_input((2, 3, 4, 5))),
            desc='channels_last_mem_format'
        ),
        ModuleInput(
            constructor_input=FunctionInput(),
            forward_input=FunctionInput(make_input((2, 3, 3, 4, 5))),
            desc='channels_last_3d_mem_format'
        )
    ]


def module_inputs_torch_nn_TransformerEncoderLayer(module_info, device, dtype, requires_grad, training, **kwargs):
    make_input = partial(make_tensor, device=device, dtype=dtype, requires_grad=requires_grad)

    samples = [
        ModuleInput(
            constructor_input=FunctionInput(4, 2, 16, 0.0),
            forward_input=FunctionInput(
                make_input((2, 3, 4))
            ),
            desc='relu_activation'
        ),
        ModuleInput(
            constructor_input=FunctionInput(4, 2, 8, 0.0, F.gelu),
            forward_input=FunctionInput(
                make_input((2, 3, 4))
            ),
            desc='gelu_activation'
        ), ]

    # Samples below are for validating the no-batch-dim support.
    key_padding_masks = (None, torch.tensor([False, False, True], device=device, dtype=torch.bool))
    attn_masks = (None, torch.tensor([False, False, True], device=device, dtype=torch.bool).expand((3, 3)))
    for src_mask, src_key_padding_mask, norm_first in itertools.product(attn_masks, key_padding_masks, (True, False)):
        samples.append(
            ModuleInput(
                constructor_input=FunctionInput(d_model=4, nhead=2, dim_feedforward=8,
                                                dropout=0.0, batch_first=True, norm_first=norm_first),
                forward_input=FunctionInput(
                    make_input((3, 4)), src_mask=src_mask, src_key_padding_mask=src_key_padding_mask
                ),
                reference_fn=partial(no_batch_dim_reference_fn,
                                     batch_first=True, kwargs_to_batchify={'src_key_padding_mask': 0}),
                desc='no_batch_dim_batch_first'
            ))

        samples.append(
            ModuleInput(
                constructor_input=FunctionInput(4, 2, 8, dropout=0.0, batch_first=False, norm_first=norm_first),
                forward_input=FunctionInput(
                    make_input((3, 4)), src_mask=src_mask, src_key_padding_mask=src_key_padding_mask
                ),
                reference_fn=partial(no_batch_dim_reference_fn,
                                     batch_first=False, kwargs_to_batchify={'src_key_padding_mask': 0}),
                desc='no_batch_dim'
            ))

    def fast_path_reference_fn(module, parameters, *args, **kwargs):
        assert not module.training
        module = module.train(True)
        output = module(*args, **kwargs)
        module = module.train(False)
        return output

    if not training:
        for norm_first in (True, False):
            samples.append(
                ModuleInput(
                    constructor_input=FunctionInput(4, 2, 8, dropout=0.0, batch_first=True, norm_first=norm_first),
                    forward_input=FunctionInput(
                        make_input((2, 3, 4)),
                    ),
                    reference_fn=fast_path_reference_fn,
                    desc="fast_path_norm_first" if norm_first else "fast_path"
                )
            )

    return samples


def module_inputs_torch_nn_TransformerDecoderLayer(module_info, device, dtype, requires_grad, training, **kwargs):
    make_input = partial(make_tensor, device=device, dtype=dtype, requires_grad=requires_grad)

    samples = [
        ModuleInput(
            constructor_input=FunctionInput(4, 2, 16, 0.0),
            forward_input=FunctionInput(
                make_input((2, 3, 4)), make_input((2, 3, 4))
            ),
            desc='relu_activation'
        ),
        ModuleInput(
            constructor_input=FunctionInput(4, 2, 8, 0.0, F.gelu),
            forward_input=FunctionInput(
                make_input((2, 3, 4)), make_input((2, 3, 4))
            ),
            desc='gelu_activation'
        ), ]

    # Samples below are for validating the no-batch-dim support.
    key_padding_masks = (None, torch.tensor([False, False, True], device=device, dtype=torch.bool))
    attn_masks = (None, torch.tensor([False, False, True], device=device, dtype=torch.bool).expand((3, 3)))
    for tgt_mask, tgt_key_padding_mask, norm_first in itertools.product(attn_masks, key_padding_masks, (True, False)):
        # Using same mask for tgt and memory
        memory_mask = tgt_mask
        memory_key_padding_mask = tgt_key_padding_mask
        samples.append(
            ModuleInput(
                constructor_input=FunctionInput(d_model=4, nhead=2, dim_feedforward=8,
                                                dropout=0.0, batch_first=True, norm_first=norm_first),
                forward_input=FunctionInput(
                    make_input((3, 4)), make_input((3, 4)), tgt_mask=tgt_mask, memory_mask=memory_mask,
                    tgt_key_padding_mask=tgt_key_padding_mask, memory_key_padding_mask=memory_key_padding_mask
                ),
                reference_fn=partial(no_batch_dim_reference_fn,
                                     batch_first=True,
                                     kwargs_to_batchify={'tgt_key_padding_mask': 0, 'memory_key_padding_mask': 0}),
                desc='no_batch_dim_batch_first'
            ))

        samples.append(
            ModuleInput(
                constructor_input=FunctionInput(4, 2, 8, dropout=0.0, batch_first=False, norm_first=norm_first),
                forward_input=FunctionInput(
                    make_input((3, 4)), make_input((3, 4)), tgt_mask=tgt_mask, memory_mask=memory_mask,
                    tgt_key_padding_mask=tgt_key_padding_mask, memory_key_padding_mask=memory_key_padding_mask
                ),
                reference_fn=partial(no_batch_dim_reference_fn,
                                     batch_first=False,
                                     kwargs_to_batchify={'tgt_key_padding_mask': 0, 'memory_key_padding_mask': 0}),
                desc='no_batch_dim'
            ))

    return samples


def module_inputs_torch_nn_Transformer(module_info, device, dtype, requires_grad, training, **kwargs):
    make_input = partial(make_tensor, device=device, dtype=dtype, requires_grad=requires_grad)
    samples = []
    # Samples below are for validating the no-batch-dim support.
    key_padding_masks = (None, torch.tensor([False, False, True], device=device, dtype=torch.bool))
    attn_masks = (None, torch.tensor([False, False, True], device=device, dtype=torch.bool).expand((3, 3)))
    for mask, key_padding_mask, norm_first in itertools.product(attn_masks, key_padding_masks, (True, False)):
        # Using same mask for tgt and memory
        src_mask , tgt_mask = (mask,) * 2
        src_key_padding_mask, tgt_key_padding_mask = (key_padding_mask,) * 2
        samples.append(
            ModuleInput(
                constructor_input=FunctionInput(d_model=4, nhead=2, dim_feedforward=8,
                                                num_encoder_layers=1, num_decoder_layers=1,
                                                dropout=0.0, batch_first=True, norm_first=norm_first),
                forward_input=FunctionInput(
                    make_input((3, 4)), make_input((3, 4)), tgt_mask=tgt_mask, src_mask=src_mask,
                    tgt_key_padding_mask=tgt_key_padding_mask, src_key_padding_mask=src_key_padding_mask
                ),
                reference_fn=partial(no_batch_dim_reference_fn,
                                     batch_first=True,
                                     kwargs_to_batchify={'tgt_key_padding_mask': 0, 'src_key_padding_mask': 0}),
                desc='no_batch_dim_batch_first'
            ))

        samples.append(
            ModuleInput(
                constructor_input=FunctionInput(d_model=4, nhead=2, dim_feedforward=8,
                                                num_encoder_layers=1, num_decoder_layers=1,
                                                dropout=0.0, batch_first=False, norm_first=norm_first),
                forward_input=FunctionInput(
                    make_input((3, 4)), make_input((3, 4)), tgt_mask=tgt_mask, src_mask=src_mask,
                    tgt_key_padding_mask=tgt_key_padding_mask, src_key_padding_mask=src_key_padding_mask
                ),
                reference_fn=partial(no_batch_dim_reference_fn,
                                     batch_first=False,
                                     kwargs_to_batchify={'tgt_key_padding_mask': 0, 'src_key_padding_mask': 0}),
                desc='no_batch_dim'
            ))

    return samples


def module_inputs_torch_nn_Embedding(module_info, device, dtype, requires_grad, training, **kwargs):
    make_empty = partial(torch.empty, device=device, dtype=torch.long, requires_grad=False)
    return [
        ModuleInput(
            constructor_input=FunctionInput(num_embeddings=4, embedding_dim=3),
            forward_input=FunctionInput(make_empty(2, 3).random_(4))
        ),
        ModuleInput(
            constructor_input=FunctionInput(num_embeddings=4, embedding_dim=3),
            forward_input=FunctionInput(make_empty(1, 512).random_(4).expand(7, 512)),
            desc='discontiguous'
        ),
    ]


def module_inputs_torch_nn_MultiheadAttention(module_info, device, dtype, requires_grad, training, **kwargs):
    # Currently all samples below are for validating the no-batch-dim support.
    make_input = partial(make_tensor, device=device, dtype=dtype, requires_grad=requires_grad)
    samples = []
    bool_vals = (True, False)
    key_padding_masks = (None, torch.tensor([False, False, True], device=device, dtype=torch.bool))
    attn_masks = (None, torch.tensor([False, False, True], device=device, dtype=torch.bool).expand((3, 3, 3)))
    products = itertools.product(bool_vals, bool_vals, bool_vals, key_padding_masks, attn_masks)
    for bias, add_bias_kv, add_zero_attn, key_padding_mask, attn_mask in products:
        samples.append(
            ModuleInput(
                constructor_input=FunctionInput(embed_dim=3, num_heads=3, batch_first=True,
                                                bias=bias, add_bias_kv=add_bias_kv, add_zero_attn=add_zero_attn),
                forward_input=FunctionInput(make_input((3, 3)), make_input((3, 3)), make_input((3, 3)),
                                            key_padding_mask=key_padding_mask, attn_mask=attn_mask),
                reference_fn=no_batch_dim_reference_mha,
            )
        )
        samples.append(
            ModuleInput(
                constructor_input=FunctionInput(embed_dim=3, num_heads=3, batch_first=False,
                                                bias=bias, add_bias_kv=add_bias_kv, add_zero_attn=add_zero_attn),
                forward_input=FunctionInput(make_input((3, 3)), make_input((3, 3)), make_input((3, 3)),
                                            key_padding_mask=key_padding_mask, attn_mask=attn_mask),
                reference_fn=partial(no_batch_dim_reference_mha, batch_first=False),
            )
        )

    return samples


def module_inputs_torch_nn_RNN_GRU_Cell(module_info, device, dtype, requires_grad, training, **kwargs):
    # Currently all samples below are for validating the no-batch-dim support.
    make_input = partial(make_tensor, device=device, dtype=dtype, requires_grad=requires_grad)
    samples = [
        ModuleInput(
            constructor_input=FunctionInput(5, 10),
            forward_input=FunctionInput(make_input(5), make_input(10)),
            reference_fn=no_batch_dim_reference_fn,
        ),
        ModuleInput(
            constructor_input=FunctionInput(5, 10, bias=True),
            forward_input=FunctionInput(make_input(5), make_input(10)),
            reference_fn=no_batch_dim_reference_fn,
        )
    ]

    is_rnn = kwargs.get('is_rnn', False)
    if is_rnn:
        # RNN also supports `nonlinearity` argument.
        # `tanh` is the default, so we check with `relu`
        samples.append(
            ModuleInput(
                constructor_input=FunctionInput(5, 10, bias=True, nonlinearity='relu'),
                forward_input=FunctionInput(make_input(5), make_input(10)),
                reference_fn=no_batch_dim_reference_fn,
            )
        )

    return samples


def module_inputs_torch_nn_LSTMCell(module_info, device, dtype, requires_grad, training, **kwargs):
    # Currently all samples below are for validating the no-batch-dim support.
    make_input = partial(make_tensor, device=device, dtype=dtype, requires_grad=requires_grad)
    samples = (
        ModuleInput(
            constructor_input=FunctionInput(5, 10),
            forward_input=FunctionInput(make_input(5), (make_input(10), make_input(10))),
            reference_fn=no_batch_dim_reference_lstmcell,
        ),
        ModuleInput(
            constructor_input=FunctionInput(5, 10, bias=True),
            forward_input=FunctionInput(make_input(5), (make_input(10), make_input(10))),
            reference_fn=no_batch_dim_reference_lstmcell,
        ),
    )

    return samples


def module_inputs_torch_nn_RNN_GRU(module_info, device, dtype, requires_grad, training, **kwargs):
    # Currently all samples below are for validating the no-batch-dim support.
    make_input = partial(make_tensor, device=device, dtype=dtype, requires_grad=requires_grad)
    is_rnn = kwargs['is_rnn']
    nonlinearity = ('relu', 'tanh')
    bias = (False, True)
    batch_first = (False, True)
    bidirectional = (False, True)

    samples = []
    if is_rnn:
        prod_gen = product(nonlinearity, bias, batch_first, bidirectional)
    else:
        prod_gen = product(bias, batch_first, bidirectional)

    for args in prod_gen:
        if is_rnn:
            nl, b, b_f, bidir = args
        else:
            b, b_f, bidir = args

        cons_args = {'input_size': 2, 'hidden_size': 2, 'num_layers': 2,
                     'batch_first': b_f, 'bias': b, 'bidirectional': bidir}
        cons_args_hidden = {'input_size': 2, 'hidden_size': 3, 'num_layers': 2,
                            'batch_first': b_f, 'bias': b, 'bidirectional': bidir}

        if is_rnn:
            cons_args['nonlinearity'] = nl
            cons_args_hidden['nonlinearity'] = nl
        samples.append(
            ModuleInput(
                constructor_input=FunctionInput(**cons_args),
                forward_input=FunctionInput(make_input((2, 2))),
                reference_fn=partial(no_batch_dim_reference_rnn_gru, batch_first=b_f),
            )
        )
        samples.append(
            ModuleInput(
                constructor_input=FunctionInput(**cons_args_hidden),
                forward_input=FunctionInput(make_input((3, 2)), make_input((4 if bidir else 2, 3))),
                reference_fn=partial(no_batch_dim_reference_rnn_gru, batch_first=b_f),
            )
        )

    return samples


def module_inputs_torch_nn_LSTM(module_info, device, dtype, requires_grad, training, **kwargs):
    # Currently all samples below are for validating the no-batch-dim support.
    make_input = partial(make_tensor, device=device, dtype=dtype, requires_grad=requires_grad)
    bias = (False, True)
    batch_first = (False, True)
    bidirectional = (False, True)
    proj_sizes = (0, 2)

    samples = []
    prod_gen = product(bias, batch_first, bidirectional, proj_sizes)

    for args in prod_gen:
        b, b_f, bidir, proj_size = args
        hidden_size = 3
        cons_args = {'input_size': 2, 'hidden_size': hidden_size, 'num_layers': 2, 'proj_size': proj_size,
                     'batch_first': b_f, 'bias': b, 'bidirectional': bidir}
        cons_args_hidden = {'input_size': 2, 'hidden_size': hidden_size, 'num_layers': 2, 'proj_size': proj_size,
                            'batch_first': b_f, 'bias': b, 'bidirectional': bidir}

        samples.append(
            ModuleInput(
                constructor_input=FunctionInput(**cons_args),
                forward_input=FunctionInput(make_input((2, 2))),
                reference_fn=partial(no_batch_dim_reference_lstm, batch_first=b_f),
            )
        )

        h_out = proj_size if proj_size > 0 else hidden_size
        hx = (make_input((4 if bidir else 2, h_out)), make_input((4 if bidir else 2, hidden_size)))
        samples.append(
            ModuleInput(
                constructor_input=FunctionInput(**cons_args_hidden),
                forward_input=FunctionInput(make_input((3, 2)), hx),
                reference_fn=partial(no_batch_dim_reference_lstm, batch_first=b_f),
            )
        )

    return samples


# All these operators share similar issues on cuDNN and MIOpen
rnn_gru_lstm_module_info_decorators = (
    # RuntimeError: Batching rule not implemented for aten::_cudnn_rnn_backward.
    # We could not generate a fallback
    DecorateInfo(
        unittest.expectedFailure, "TestModule", "test_grad",
        active_if=(TEST_CUDNN and not TEST_WITH_ROCM), device_type='cuda'
    ),
    # NotImplementedError: the derivative for '_cudnn_rnn_backward' is not implemented.
    # Double backwards is not supported for CuDNN RNNs due to limitations in the CuDNN API
    DecorateInfo(
        unittest.expectedFailure, "TestModule", "test_gradgrad",
        active_if=(TEST_CUDNN and not TEST_WITH_ROCM), device_type='cuda'
    ),
    # CUDNN GRU doesn't accept non-contiguous hx
    DecorateInfo(
        unittest.expectedFailure, "TestModule", "test_non_contiguous_tensors",
        active_if=(TEST_CUDNN and not TEST_WITH_ROCM), device_type='cuda'
    ),
    # MIOPEN GRU doesn't accept non-contiguous hx (this is dispatched to miopen only for float).
    DecorateInfo(
        unittest.expectedFailure, "TestModule", "test_non_contiguous_tensors",
        active_if=(TEST_CUDNN and TEST_WITH_ROCM), dtypes=(torch.float,), device_type='cuda'
    ),
)

# Database of ModuleInfo entries in alphabetical order.
module_db: List[ModuleInfo] = [
    ModuleInfo(torch.nn.AdaptiveAvgPool2d,
               gradcheck_nondet_tol=GRADCHECK_NONDET_TOL,
               module_inputs_func=module_inputs_torch_nn_AdaptiveAvgPool2d,
               skips=(
                   DecorateInfo(skipIfMps, 'TestModule', dtypes=[torch.float64]),)
               ),
    ModuleInfo(torch.nn.AvgPool1d,
               module_inputs_func=module_inputs_torch_nn_AvgPool1d,
               skips=(
                   # No channels_last support for AvgPool1d as it does not take 4D inputs
                   DecorateInfo(unittest.skip("Skipped!"), 'TestModule', 'test_memory_format'),
                   DecorateInfo(skipIfMps, 'TestModule', dtypes=[torch.float64]),)
               ),
    ModuleInfo(torch.nn.BatchNorm2d,
               train_and_eval_differ=True,
               module_inputs_func=module_inputs_torch_nn_BatchNorm2d,
               skips=(
                   DecorateInfo(skipIfMps, 'TestModule', dtypes=[torch.float64]),)
               ),
    ModuleInfo(torch.nn.BatchNorm3d,
               train_and_eval_differ=True,
               module_inputs_func=module_inputs_torch_nn_BatchNorm3d,
               skips=(
<<<<<<< HEAD
                   DecorateInfo(skipIfMps, 'TestModule', dtypes=[torch.float64]),)        
=======
                   DecorateInfo(skipIfMps, 'TestModule', dtypes=[torch.float64]),)
>>>>>>> 64852f55
               ),
    ModuleInfo(torch.nn.Conv1d,
               module_inputs_func=partial(module_inputs_torch_nn_ConvNd, N=1, lazy=False),
               gradcheck_nondet_tol=GRADCHECK_NONDET_TOL,
               module_memformat_affects_out=True,
               skips=(
                   # channels_last support on cuda requires cudnn >= 7603
                   DecorateInfo(skipCUDAIfCudnnVersionLessThan(version=7603), 'TestModule', 'test_memory_format'),
                   # Failure on ROCM for float32 issue #70125
                   DecorateInfo(skipCUDAIfRocm, 'TestModule', 'test_memory_format', dtypes=[torch.float32]),
                   DecorateInfo(skipIfMps, 'TestModule', dtypes=[torch.float64])
               ),
               decorators=(
                   DecorateInfo(precisionOverride({torch.float32: 1e-04}), 'TestModule', 'test_memory_format'),
               )),
    ModuleInfo(torch.nn.Conv2d,
               module_inputs_func=partial(module_inputs_torch_nn_ConvNd, N=2, lazy=False),
               gradcheck_nondet_tol=GRADCHECK_NONDET_TOL,
               module_memformat_affects_out=True,
               skips=(
                   # channels_last support on cuda requires cudnn >= 7603
                   DecorateInfo(skipCUDAIfCudnnVersionLessThan(version=7603), 'TestModule', 'test_memory_format'),
                   # Failure on ROCM for float32 issue #70125
                   DecorateInfo(skipCUDAIfRocm, 'TestModule', 'test_memory_format', dtypes=[torch.float32]),
                   DecorateInfo(skipIfMps, 'TestModule', dtypes=[torch.float64]),
                   # This was wrongly being skipped before and needs investigation.
                   # See https://github.com/pytorch/pytorch/issues/80247
                   DecorateInfo(unittest.expectedFailure, "TestModule", "test_memory_format",
                                device_type='cuda', dtypes=[torch.float64]),
               ),
               decorators=(
                   DecorateInfo(precisionOverride({torch.float32: 1e-04}), 'TestModule', 'test_memory_format'),
               )),
    ModuleInfo(torch.nn.Conv3d,
               module_inputs_func=partial(module_inputs_torch_nn_ConvNd, N=3, lazy=False),
               gradcheck_nondet_tol=GRADCHECK_NONDET_TOL,
               module_memformat_affects_out=True,
               skips=(
                   # channels_last support on cuda requires cudnn >= 8005
                   DecorateInfo(skipCUDAIfCudnnVersionLessThan(version=8005), 'TestModule', 'test_memory_format'),
                   # Failure on ROCM for float32 issue #70125
                   DecorateInfo(skipCUDAIfRocm, 'TestModule', 'test_memory_format', dtypes=[torch.float32]),
                   DecorateInfo(skipIfMps, 'TestModule', dtypes=[torch.float64]),
                   # This was wrongly being skipped before and needs investigation.
                   # See https://github.com/pytorch/pytorch/issues/80247
                   DecorateInfo(unittest.expectedFailure, "TestModule", "test_memory_format"),
               ),
               decorators=(
                   DecorateInfo(precisionOverride({torch.float32: 1e-04}), 'TestModule', 'test_memory_format'),
               )),
    ModuleInfo(torch.nn.ConvTranspose1d,
               module_inputs_func=partial(module_inputs_torch_nn_ConvNd, N=1, lazy=False, transposed=True),
               gradcheck_nondet_tol=GRADCHECK_NONDET_TOL,
               module_memformat_affects_out=True,
               dtypes=floating_and_complex_types_and(torch.chalf),
               skips=(
                   # channels_last support on cuda requires cudnn >= 7603
                   DecorateInfo(skipCUDAIfCudnnVersionLessThan(version=7603), 'TestModule', 'test_memory_format'),
                   # Failure on ROCM for float32 issue #70125
                   DecorateInfo(skipCUDAIfRocm, 'TestModule', 'test_memory_format', dtypes=[torch.float32]),
                   DecorateInfo(skipIfMps, 'TestModule', dtypes=[torch.float64]),
                   # Not implmented for chalf on CPU
                   DecorateInfo(unittest.expectedFailure, 'TestModule', 'test_forward',
                                dtypes=(torch.chalf,), device_type='cpu'),
                   DecorateInfo(unittest.expectedFailure, 'TestModule', 'test_memory_format',
                                dtypes=(torch.chalf,), device_type='cpu'),
                   DecorateInfo(unittest.expectedFailure, 'TestModule',
                                'test_if_train_and_eval_modes_differ', dtypes=(torch.chalf,), device_type='cpu'),
                   DecorateInfo(unittest.expectedFailure, 'TestModule', 'test_non_contiguous_tensors',
                                dtypes=(torch.chalf,), device_type='cpu'),
                   DecorateInfo(unittest.expectedFailure, 'TestModule', 'test_cpu_gpu_parity',
                                dtypes=(torch.chalf,), device_type='cuda'),
                   DecorateInfo(unittest.expectedFailure, 'TestModule', 'test_multiple_device_transfer',
                                dtypes=(torch.chalf,), device_type='cuda'),
                   # Ref: https://github.com/pytorch/pytorch/issues/73502
                   DecorateInfo(unittest.expectedFailure, 'TestModule', 'test_pickle', dtypes=(torch.chalf,)),
               ),
               decorators=(
                   DecorateInfo(precisionOverride({torch.float32: 1e-04}), 'TestModule', 'test_memory_format'),
               )),
    ModuleInfo(torch.nn.ConvTranspose2d,
               module_inputs_func=partial(module_inputs_torch_nn_ConvNd, N=2, lazy=False, transposed=True),
               gradcheck_nondet_tol=GRADCHECK_NONDET_TOL,
               module_memformat_affects_out=True,
               skips=(
                   # channels_last support on cuda requires cudnn >= 7603
                   DecorateInfo(skipCUDAIfCudnnVersionLessThan(version=7603), 'TestModule', 'test_memory_format'),
                   # Failure on ROCM for float32 issue #70125
                   DecorateInfo(skipCUDAIfRocm, 'TestModule', 'test_memory_format', dtypes=[torch.float32]),
                   DecorateInfo(skipIfMps, 'TestModule', dtypes=[torch.float64]),
                   # This was wrongly being skipped before and needs investigation.
                   # See https://github.com/pytorch/pytorch/issues/80247
                   DecorateInfo(unittest.expectedFailure, "TestModule", "test_memory_format", device_type='cpu'),
                   DecorateInfo(unittest.expectedFailure, "TestModule", "test_memory_format", device_type='cuda',
                                dtypes=[torch.float64]),
               ),
               decorators=(
                   DecorateInfo(precisionOverride({torch.float32: 1e-04}), 'TestModule', 'test_memory_format'),
               )),
    ModuleInfo(torch.nn.ConvTranspose3d,
               module_inputs_func=partial(module_inputs_torch_nn_ConvNd, N=3, lazy=False, transposed=True),
               gradcheck_nondet_tol=GRADCHECK_NONDET_TOL,
               module_memformat_affects_out=True,
               skips=(
                   # channels_last support on cuda requires cudnn >= 8005
                   DecorateInfo(skipCUDAIfCudnnVersionLessThan(version=8005), 'TestModule', 'test_memory_format'),
                   # Failure on ROCM for float32 issue #70125
                   DecorateInfo(skipCUDAIfRocm, 'TestModule', 'test_memory_format', dtypes=[torch.float32]),
                   DecorateInfo(skipIfMps, 'TestModule', dtypes=[torch.float64]),
                   # This was wrongly being skipped before and needs investigation.
                   # See https://github.com/pytorch/pytorch/issues/80247
                   DecorateInfo(unittest.expectedFailure, "TestModule", "test_memory_format"),
               ),
               decorators=(
                   DecorateInfo(precisionOverride({torch.float32: 1e-04}), 'TestModule', 'test_memory_format'),
               )),
    ModuleInfo(torch.nn.ELU,
               module_inputs_func=module_inputs_torch_nn_ELU,
               skips=(
                   DecorateInfo(skipIfMps, 'TestModule', dtypes=[torch.float64]),)
               ),
    ModuleInfo(torch.nn.L1Loss,
               module_inputs_func=module_inputs_torch_nn_L1Loss,
               skips=(
                   # No channels_last support for loss functions.
                   DecorateInfo(unittest.skip("Skipped!"), 'TestModule', 'test_memory_format'),
                   DecorateInfo(skipIfMps, 'TestModule', dtypes=[torch.float64]),)
               ),
    ModuleInfo(torch.nn.LazyConv1d,
               module_inputs_func=partial(module_inputs_torch_nn_ConvNd, N=1, lazy=True),
               gradcheck_nondet_tol=GRADCHECK_NONDET_TOL,
               module_memformat_affects_out=True,
               skips=(
                   # channels_last support on cuda requires cudnn >= 7603
                   DecorateInfo(skipCUDAIfCudnnVersionLessThan(version=7603), 'TestModule', 'test_memory_format'),
                   # Failure on ROCM for float32 issue #70125
                   DecorateInfo(skipCUDAIfRocm, 'TestModule', 'test_memory_format', dtypes=[torch.float32]),
                   # Lazy modules don't currently play well with ModuleInfo tests on the meta device.
                   # See https://github.com/pytorch/pytorch/issues/70505 for more info.
                   DecorateInfo(skipMeta),
                   DecorateInfo(skipIfMps, 'TestModule', dtypes=[torch.float64]),
               ),
               decorators=(
                   DecorateInfo(precisionOverride({torch.float32: 1e-04}), 'TestModule', 'test_memory_format'),
               )),
    ModuleInfo(torch.nn.LazyConv2d,
               module_inputs_func=partial(module_inputs_torch_nn_ConvNd, N=2, lazy=True),
               gradcheck_nondet_tol=GRADCHECK_NONDET_TOL,
               module_memformat_affects_out=True,
               skips=(
                   DecorateInfo(skipIfMps, 'TestModule', dtypes=[torch.float64]),
                   # channels_last support on cuda requires cudnn >= 7603
                   DecorateInfo(skipCUDAIfCudnnVersionLessThan(version=7603), 'TestModule', 'test_memory_format'),
                   # Failure on ROCM for float32 issue #70125
                   DecorateInfo(skipCUDAIfRocm, 'TestModule', 'test_memory_format', dtypes=[torch.float32]),
                   # Lazy modules don't currently play well with ModuleInfo tests on the meta device.
                   # See https://github.com/pytorch/pytorch/issues/70505 for more info.
                   DecorateInfo(skipMeta),
                   # This was wrongly being skipped before and needs investigation.
                   # See https://github.com/pytorch/pytorch/issues/80247
                   DecorateInfo(unittest.expectedFailure, "TestModule", "test_memory_format",
                                device_type='cuda', dtypes=[torch.float64]),
               ),
               decorators=(
                   DecorateInfo(precisionOverride({torch.float32: 1e-04}), 'TestModule', 'test_memory_format'),
               )),
    ModuleInfo(torch.nn.LazyConv3d,
               module_inputs_func=partial(module_inputs_torch_nn_ConvNd, N=3, lazy=True),
               gradcheck_nondet_tol=GRADCHECK_NONDET_TOL,
               module_memformat_affects_out=True,
               skips=(
                   # channels_last support on cuda requires cudnn >= 8005
                   DecorateInfo(skipCUDAIfCudnnVersionLessThan(version=8005), 'TestModule', 'test_memory_format'),
                   # Failure on ROCM for float32 issue #70125
                   DecorateInfo(skipCUDAIfRocm, 'TestModule', 'test_memory_format', dtypes=[torch.float32]),
                   # Lazy modules don't currently play well with ModuleInfo tests on the meta device.
                   # See https://github.com/pytorch/pytorch/issues/70505 for more info.
                   DecorateInfo(skipMeta),
                   DecorateInfo(skipIfMps, 'TestModule', dtypes=[torch.float64]),
                   # This was wrongly being skipped before and needs investigation.
                   # See https://github.com/pytorch/pytorch/issues/80247
                   DecorateInfo(unittest.expectedFailure, "TestModule", "test_memory_format"),
               ),
               decorators=(
                   DecorateInfo(precisionOverride({torch.float32: 1e-04}), 'TestModule', 'test_memory_format'),
               )),
    ModuleInfo(torch.nn.LazyConvTranspose1d,
               module_inputs_func=partial(module_inputs_torch_nn_ConvNd, N=1, lazy=True, transposed=True),
               gradcheck_nondet_tol=GRADCHECK_NONDET_TOL,
               module_memformat_affects_out=True,
               skips=(
                   # channels_last support on cuda requires cudnn >= 7603
                   DecorateInfo(skipCUDAIfCudnnVersionLessThan(version=7603), 'TestModule', 'test_memory_format'),
                   # Failure on ROCM for float32 issue #70125
                   DecorateInfo(skipCUDAIfRocm, 'TestModule', 'test_memory_format', dtypes=[torch.float32]),
                   # Lazy modules don't currently play well with ModuleInfo tests on the meta device.
                   # See https://github.com/pytorch/pytorch/issues/70505 for more info.
                   DecorateInfo(skipMeta),
                   DecorateInfo(skipIfMps, 'TestModule', dtypes=[torch.float64]),
               ),
               decorators=(
                   DecorateInfo(precisionOverride({torch.float32: 1e-04}), 'TestModule', 'test_memory_format'),
               )),
    ModuleInfo(torch.nn.LazyConvTranspose2d,
               module_inputs_func=partial(module_inputs_torch_nn_ConvNd, N=2, lazy=True, transposed=True),
               gradcheck_nondet_tol=GRADCHECK_NONDET_TOL,
               module_memformat_affects_out=True,
               skips=(
                   # channels_last support on cuda requires cudnn >= 7603
                   DecorateInfo(skipCUDAIfCudnnVersionLessThan(version=7603), 'TestModule', 'test_memory_format'),
                   # Failure on ROCM for float32 issue #70125
                   DecorateInfo(skipCUDAIfRocm, 'TestModule', 'test_memory_format', dtypes=[torch.float32]),
                   # Lazy modules don't currently play well with ModuleInfo tests on the meta device.
                   # See https://github.com/pytorch/pytorch/issues/70505 for more info.
                   DecorateInfo(skipMeta),
                   DecorateInfo(skipIfMps, 'TestModule', dtypes=[torch.float64]),
                   # This was wrongly being skipped before and needs investigation.
                   # See https://github.com/pytorch/pytorch/issues/80247
                   DecorateInfo(unittest.expectedFailure, "TestModule", "test_memory_format", device_type='cpu'),
                   DecorateInfo(unittest.expectedFailure, "TestModule", "test_memory_format", device_type='cuda',
                                dtypes=[torch.float64]),
               ),
               decorators=(
                   DecorateInfo(precisionOverride({torch.float32: 1e-04}), 'TestModule', 'test_memory_format'),
               )),
    ModuleInfo(torch.nn.LazyConvTranspose3d,
               module_inputs_func=partial(module_inputs_torch_nn_ConvNd, N=3, lazy=True, transposed=True),
               gradcheck_nondet_tol=GRADCHECK_NONDET_TOL,
               module_memformat_affects_out=True,
               skips=(
                   # channels_last support on cuda requires cudnn >= 8005
                   DecorateInfo(skipCUDAIfCudnnVersionLessThan(version=8005), 'TestModule', 'test_memory_format'),
                   # Failure on ROCM for float32 issue #70125
                   DecorateInfo(skipCUDAIfRocm, 'TestModule', 'test_memory_format', dtypes=[torch.float32]),
                   # Lazy modules don't currently play well with ModuleInfo tests on the meta device.
                   # See https://github.com/pytorch/pytorch/issues/70505 for more info.
                   DecorateInfo(skipMeta),
                   DecorateInfo(skipIfMps, 'TestModule', dtypes=[torch.float64]),
                   # This was wrongly being skipped before and needs investigation.
                   # See https://github.com/pytorch/pytorch/issues/80247
                   DecorateInfo(unittest.expectedFailure, "TestModule", "test_memory_format"),
               ),
               decorators=(
                   DecorateInfo(precisionOverride({torch.float32: 1e-04}), 'TestModule', 'test_memory_format'),
               )),
    ModuleInfo(torch.nn.Linear,
               module_inputs_func=module_inputs_torch_nn_Linear,
               skips=(
                   DecorateInfo(skipIfMps, 'TestModule', dtypes=[torch.float64]),
                   # No channels_last support for Linear currently.
                   DecorateInfo(unittest.skip("Skipped!"), 'TestModule', 'test_memory_format'),)
               ),
    ModuleInfo(torch.nn.Bilinear,
               module_inputs_func=module_inputs_torch_nn_Bilinear,
               decorators=[
                   DecorateInfo(
                       toleranceOverride({
                           torch.float32: tol(atol=1e-4, rtol=1e-4),
                           torch.float64: tol(atol=1e-4, rtol=1e-4)}),
                       'TestModule', 'test_forward', device_type='cpu')
               ],
               skips=(
                   DecorateInfo(skipIfMps, 'TestModule', dtypes=[torch.float64]),
                   # No channels_last support for Bilinear currently.
                   DecorateInfo(unittest.skip("Skipped!"), 'TestModule', 'test_memory_format'),)
               ),
    ModuleInfo(torch.nn.MaxPool2d,
               module_inputs_func=module_inputs_torch_nn_MaxPool2d,
               skips=(
                   # TODO: test_non_contiguous_tensors doesn't handle case where output is not a singleton (such as
                   # return_indices=True for MaxPool2D), submit fix
                   DecorateInfo(unittest.skip("Skipped!"), 'TestModule', 'test_non_contiguous_tensors'),
                   # TODO: test_cpu_gpu_parity doesn't handle case where output is not a singleton, submit fix
                   DecorateInfo(unittest.skip("Skipped!"), 'TestModule', 'test_cpu_gpu_parity'),
                   DecorateInfo(skipIfMps, 'TestModule', dtypes=[torch.float64]),)
               ),
    ModuleInfo(torch.nn.NLLLoss,
               module_inputs_func=module_inputs_torch_nn_NLLLoss,
               skips=(
                   # No channels_last support for loss functions.
                   DecorateInfo(unittest.skip("Skipped!"), 'TestModule', 'test_memory_format'),
                   DecorateInfo(skipIfMps, 'TestModule', dtypes=[torch.float64]),)
               ),
    ModuleInfo(torch.nn.GaussianNLLLoss,
               module_inputs_func=module_inputs_torch_nn_GaussianNLLLoss,
               skips=(
                   # No channels_last support for loss functions.
                   DecorateInfo(skipIfMps, 'TestModule', dtypes=[torch.float64]),
                   DecorateInfo(unittest.skip("Skipped!"), 'TestModule', 'test_memory_format'),)),
    ModuleInfo(torch.nn.CrossEntropyLoss,
               module_inputs_func=module_inputs_torch_nn_CrossEntropyLoss,
               skips=(
                   DecorateInfo(skipIfMps, 'TestModule', dtypes=[torch.float64]),)
               ),
    ModuleInfo(torch.nn.Hardswish,
               module_inputs_func=module_inputs_torch_nn_Hardswish,
               skips=(
                   DecorateInfo(skipIfMps, 'TestModule', dtypes=[torch.float64]),),
               supports_gradgrad=False),
    ModuleInfo(torch.nn.TransformerEncoderLayer,
               train_and_eval_differ=True,
               module_inputs_func=module_inputs_torch_nn_TransformerEncoderLayer,
               skips=(
                   # No channels_last support for TransformerEncoderLayer currently.
                   DecorateInfo(unittest.skip("Skipped!"), 'TestModule', 'test_memory_format'),
                   DecorateInfo(skipIfMps, 'TestModule', dtypes=[torch.float64]),)
               ),
    ModuleInfo(torch.nn.TransformerDecoderLayer,
               module_inputs_func=module_inputs_torch_nn_TransformerDecoderLayer,
               skips=(
                   # No channels_last support for TransformerDecoderLayer currently.
                   DecorateInfo(unittest.skip("Skipped!"), 'TestModule', 'test_memory_format'),
                   DecorateInfo(skipIfMps, 'TestModule', dtypes=[torch.float64]),)
               ),
    ModuleInfo(torch.nn.Transformer,
               module_inputs_func=module_inputs_torch_nn_Transformer,
               skips=(
                   # No channels_last support for Transformer currently.
                   DecorateInfo(unittest.skip("Skipped!"), 'TestModule', 'test_memory_format'),
                   DecorateInfo(skipIfMps, 'TestModule', dtypes=[torch.float64]),)
               ),
    ModuleInfo(torch.nn.MultiheadAttention,
               train_and_eval_differ=True,
               module_inputs_func=module_inputs_torch_nn_MultiheadAttention,
               skips=(
                   # No channels_last support for MultiheadAttention currently.
                   DecorateInfo(unittest.skip("Skipped!"), 'TestModule', 'test_memory_format'),
                   DecorateInfo(skipIfMps, 'TestModule', dtypes=[torch.float64]),)
               ),
    ModuleInfo(torch.nn.Embedding,
               module_inputs_func=module_inputs_torch_nn_Embedding,
               skips=(
                   DecorateInfo(unittest.skip("Skipped!"), 'TestModule', 'test_memory_format'),
                   DecorateInfo(skipIfMps, 'TestModule', dtypes=[torch.float64]),)
               ),
    ModuleInfo(torch.nn.ReLU,
               module_inputs_func=module_inputs_torch_nn_ReLU,
               skips=(
                   DecorateInfo(skipIfMps, 'TestModule', dtypes=[torch.float64]),)
               ),
    ModuleInfo(torch.nn.RNNCell,
               module_inputs_func=partial(module_inputs_torch_nn_RNN_GRU_Cell, is_rnn=True),
               skips=(
                   DecorateInfo(skipIfMps, 'TestModule', dtypes=[torch.float64]),)
               ),
    ModuleInfo(torch.nn.GRUCell,
               module_inputs_func=module_inputs_torch_nn_RNN_GRU_Cell,
               skips=(
                   DecorateInfo(skipIfMps, 'TestModule', dtypes=[torch.float64]),)
               ),
    ModuleInfo(torch.nn.LSTMCell,
               module_inputs_func=module_inputs_torch_nn_LSTMCell,
               skips=(
                   DecorateInfo(skipIfMps, 'TestModule', dtypes=[torch.float64]),)
               ),
    ModuleInfo(torch.nn.Sigmoid,
               module_inputs_func=module_inputs_torch_nn_Sigmoid,
               skips=(
                   DecorateInfo(skipIfMps, 'TestModule', dtypes=[torch.float64]),)
               ),
    ModuleInfo(torch.nn.RNN,
               train_and_eval_differ=True,
               module_inputs_func=partial(module_inputs_torch_nn_RNN_GRU, is_rnn=True),
               skips=(
                   DecorateInfo(skipIfMps, 'TestModule', dtypes=[torch.float64]),),
               decorators=rnn_gru_lstm_module_info_decorators
               ),
    ModuleInfo(torch.nn.GRU,
               train_and_eval_differ=True,
               module_inputs_func=partial(module_inputs_torch_nn_RNN_GRU, is_rnn=False),
               skips=(
                   DecorateInfo(skipIfMps, 'TestModule', dtypes=[torch.float64]),),
               decorators=rnn_gru_lstm_module_info_decorators),
    ModuleInfo(torch.nn.LSTM,
               train_and_eval_differ=True,
               module_inputs_func=module_inputs_torch_nn_LSTM,
               skips=(
                   DecorateInfo(skipIfMps, 'TestModule', dtypes=[torch.float64]),),
               decorators=rnn_gru_lstm_module_info_decorators)
]<|MERGE_RESOLUTION|>--- conflicted
+++ resolved
@@ -1058,11 +1058,7 @@
                train_and_eval_differ=True,
                module_inputs_func=module_inputs_torch_nn_BatchNorm3d,
                skips=(
-<<<<<<< HEAD
-                   DecorateInfo(skipIfMps, 'TestModule', dtypes=[torch.float64]),)        
-=======
-                   DecorateInfo(skipIfMps, 'TestModule', dtypes=[torch.float64]),)
->>>>>>> 64852f55
+                   DecorateInfo(skipIfMps, 'TestModule', dtypes=[torch.float64]),)
                ),
     ModuleInfo(torch.nn.Conv1d,
                module_inputs_func=partial(module_inputs_torch_nn_ConvNd, N=1, lazy=False),
