--- conflicted
+++ resolved
@@ -5776,32 +5776,6 @@
 
     return recover()(fn)
 
-<<<<<<< HEAD
-    return wrapper
-
-# Decorator to patch multiple test class members for the duration of the subtest
-def patch_test_members(updates: Dict[str, Any]):
-    def decorator(test_func):
-        @wraps(test_func)
-        def wrapper(self, *args, **kwargs):
-            # Store the original values of the specified members
-            original_values = {member: getattr(self, member) for member in updates}
-
-            # Update the members before running the subtest
-            for member, value in updates.items():
-                setattr(self, member, value)
-
-            # Run the test function, allowing subtests to run
-            try:
-                return test_func(self, *args, **kwargs)
-            finally:
-                # Restore the original values of the specified members after the subtest finishes
-                for member, original_value in original_values.items():
-                    setattr(self, member, original_value)
-
-        return wrapper
-    return decorator
-=======
 def skipIfPythonVersionMismatch(predicate):
     vi = sys.version_info
 
@@ -5813,5 +5787,4 @@
             else:
                 raise unittest.SkipTest("Python version mismatch")
         return wrap_fn
-    return dec_fn
->>>>>>> 625108ed
+    return dec_fn