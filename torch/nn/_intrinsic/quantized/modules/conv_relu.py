--- conflicted
+++ resolved
@@ -33,11 +33,7 @@
                                                self._packed_params,
                                                self.stride, self.padding,
                                                self.dilation, self.groups,
-<<<<<<< HEAD
-                                               float(self.scale), int(self.zero_point))
-=======
                                                self.scale, self.zero_point)
->>>>>>> 9b2e2ee2
 
     @classmethod
     def from_float(cls, mod):
