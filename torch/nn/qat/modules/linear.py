from __future__ import absolute_import, division, print_function, unicode_literals
import torch.nn as nn
import torch.nn.functional as F

class Linear(nn.Linear):
    r"""
    A linear module attached with FakeQuantize modules for both output
    activation and weight, used for quantization aware training.

    We adopt the same interface as `torch.nn.Linear`, please see
    https://pytorch.org/docs/stable/nn.html#torch.nn.Linear
    for documentation.

    Similar to `torch.nn.Linear`, with FakeQuantize modules initialized to
    default.

    Attributes:
        observer: fake quant module for output activation, it's called observer
            to align with post training flow
        weight: fake quant module for weight
    """
    _FLOAT_MODULE = nn.Linear

    def __init__(self, in_features, out_features, bias=True,
                 qconfig=None):
        super(Linear, self).__init__(in_features, out_features, bias)
<<<<<<< HEAD
        self.observer = activation_fake_quant()
        self.weight_fake_quant = weight_fake_quant()
=======
        assert qconfig, 'qconfig must be provided for QAT module'
        self.qconfig = qconfig
        self.observer = qconfig.activation()
        self.weight_fake_quant = qconfig.weight()
>>>>>>> 9107084c

    def forward(self, input):
        return self.observer(F.linear(input, self.weight_fake_quant(self.weight), self.bias))

    @classmethod
    def from_float(cls, mod, qconfig=None):
        r"""Create a qat module from a float module or qparams_dict

            Args: `mod` a float module, either produced by torch.quantization utilities
            or directly from user
        """
        assert type(mod) == cls._FLOAT_MODULE, ' qat.' + cls.__name__ + '.from_float only works for ' + \
            cls._FLOAT_MODULE.__name__
        if not qconfig:
            assert hasattr(mod, 'qconfig'), 'Input float module must have qconfig defined'
            assert mod.qconfig, 'Input float module must have a valid qconfig'
            qconfig = mod.qconfig
        qat_linear = cls(mod.in_features, mod.out_features, bias=mod.bias is not None, qconfig=qconfig)
        qat_linear.weight = mod.weight
        qat_linear.bias = mod.bias
        return qat_linear<|MERGE_RESOLUTION|>--- conflicted
+++ resolved
@@ -24,15 +24,10 @@
     def __init__(self, in_features, out_features, bias=True,
                  qconfig=None):
         super(Linear, self).__init__(in_features, out_features, bias)
-<<<<<<< HEAD
-        self.observer = activation_fake_quant()
-        self.weight_fake_quant = weight_fake_quant()
-=======
         assert qconfig, 'qconfig must be provided for QAT module'
         self.qconfig = qconfig
         self.observer = qconfig.activation()
         self.weight_fake_quant = qconfig.weight()
->>>>>>> 9107084c
 
     def forward(self, input):
         return self.observer(F.linear(input, self.weight_fake_quant(self.weight), self.bias))
