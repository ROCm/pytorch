--- conflicted
+++ resolved
@@ -13,11 +13,7 @@
 # This file exports ONNX ops for opset 11
 
 black_listed_operators = [
-<<<<<<< HEAD
-    "eq", "ne", "scatter", "sort", "topk", "hardtanh"
-=======
     "eq", "ne", "sort", "topk", "hardtanh"
->>>>>>> 9b2e2ee2
 ]
 
 for black_listed_op in black_listed_operators:
