--- conflicted
+++ resolved
@@ -201,11 +201,7 @@
         # - tensor data needs to be summarized
         # Some of the codepaths don't fully support named tensors, so we send in
         # an unnamed tensor to the formatting code as a workaround.
-<<<<<<< HEAD
-        self = self.renamed(None)
-=======
         self = self.rename(None)
->>>>>>> 9b2e2ee2
 
     summarize = self.numel() > PRINT_OPTS.threshold
     if self.dtype is torch.float16 or self.dtype is torch.bfloat16:
@@ -292,11 +288,7 @@
         elif self.qscheme() == torch.per_channel_affine or self.qscheme() == torch.per_channel_symmetric:
             suffixes.append('scale=' + str(self.q_per_channel_scales()))
             suffixes.append('zero_point=' + str(self.q_per_channel_zero_points()))
-<<<<<<< HEAD
-            suffixes.append('axis=' + ','.join(map(str, self.q_per_channel_axis())))
-=======
             suffixes.append('axis=' + str(self.q_per_channel_axis()))
->>>>>>> 9b2e2ee2
         tensor_str = _tensor_str(self.dequantize(), indent)
     else:
         if self.numel() == 0 and not self.is_sparse:
