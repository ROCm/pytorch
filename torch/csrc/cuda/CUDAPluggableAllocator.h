#pragma once

#include <c10/core/Allocator.h>
#include <c10/cuda/CUDAGraphsC10Utils.h>
#include <c10/cuda/CUDAMacros.h>
#include <c10/cuda/CUDAStream.h>

#include <c10/cuda/CUDACachingAllocator.h>

#include <mutex>

namespace torch::cuda::CUDAPluggableAllocator {

using MallocFuncType = void*(size_t, int, cudaStream_t);
using FreeFuncType = void(void*, size_t, int, cudaStream_t);

// A CUDAPluggableAllocatorDeleterContext object is used as the `ctx`
// argument for DataPtr. We need context because a user can use
// multiple allocators in the same PyTorch program, and
// the allocators can have different free functions, such as:
// free, cudaFree, cudaFreeAsync, ncclMemFree etc.
struct TORCH_CUDA_CPP_API CUDAPluggableAllocatorDeleterContext {
  explicit CUDAPluggableAllocatorDeleterContext(
      std::function<FreeFuncType> free_fn,
      void* data,
      size_t size,
      int device,
      cudaStream_t stream);

  void free();

 private:
  std::function<FreeFuncType> free_fn_;
  void* data_;
  size_t size_;
  int device_;
  cudaStream_t stream_{};
};

TORCH_CUDA_CPP_API std::shared_ptr<
    c10::cuda::CUDACachingAllocator::CUDAAllocator>
getCurrentAllocator();
TORCH_CUDA_CPP_API std::shared_ptr<
    c10::cuda::CUDACachingAllocator::CUDAAllocator>
createCustomAllocator(
    std::function<MallocFuncType> alloc_fn,
    std::function<FreeFuncType> free_fn);
TORCH_CUDA_CPP_API void changeCurrentAllocator(
    const std::shared_ptr<c10::cuda::CUDACachingAllocator::CUDAAllocator>&
        allocator);

struct _AllocationMetadata {
  _AllocationMetadata();
  _AllocationMetadata(
      size_t size,
      c10::DeviceIndex device_idx,
      cudaStream_t stream);
  size_t size;
  c10::DeviceIndex device_idx;
  cudaStream_t stream{};
};

struct TORCH_CUDA_CPP_API CUDAPluggableAllocator
    : public c10::cuda::CUDACachingAllocator::CUDAAllocator {
  CUDAPluggableAllocator(
      std::function<MallocFuncType> alloc_fn,
      std::function<FreeFuncType> free_fn);

  CUDAPluggableAllocator(CUDAPluggableAllocator& other);
  CUDAPluggableAllocator(CUDAPluggableAllocator&& other) = delete;
  CUDAPluggableAllocator& operator=(const CUDAPluggableAllocator& other) =
      delete;
  CUDAPluggableAllocator& operator=(CUDAPluggableAllocator&& other) = delete;
  ~CUDAPluggableAllocator() override = default;

  void set_init_fn(std::function<void(int)> init_fn);

  void set_reset_fn(std::function<void()> reset_fn);

  void set_memory_fraction_fn(
      std::function<void(double, int)> memory_fraction_fn);

  void set_base_alloc_fn(std::function<void*(void*, size_t*)> base_alloc_fn);

  void set_record_stream_fn(
      std::function<void(void* ptr, cudaStream_t stream)> record_stream_fn);

  void set_begin_allocate_to_pool(
      std::function<
          void(int, c10::cuda::MempoolId_t, std::function<bool(cudaStream_t)>)>
          capture_begin_fn);

  void set_end_allocate_to_pool_fn(
      std::function<void(int, c10::cuda::MempoolId_t)> capture_about_to_end_fn);

  void set_release_pool(
      std::function<void(int, c10::cuda::MempoolId_t)> capture_destroy_fn);

  void* malloc(size_t size, c10::DeviceIndex device, cudaStream_t stream);

  c10::DataPtr allocate(size_t size) override;
  c10::DeleterFnPtr raw_deleter() const override;

  void* raw_alloc(size_t nbytes) override;
  void* raw_alloc_with_stream(size_t nbytes, cudaStream_t stream) override;
  void raw_delete(void* ptr) override;
  void init(int device_count) override;
  bool initialized() override;
  double getMemoryFraction(c10::DeviceIndex device) override;
  void setMemoryFraction(double fraction, c10::DeviceIndex device) override;
  void emptyCache(c10::cuda::MempoolId_t mempool_id = {0, 0}) override;
  void enable(bool) override {}
  bool isEnabled() const override {
    return true;
  }
  void cacheInfo(c10::DeviceIndex device, size_t* largestBlock) override;
  void* getBaseAllocation(void* ptr, size_t* size) override;

<<<<<<< HEAD
  void recordStream(const c10::DataPtr&, c10::cuda::CUDAStream stream) override;
=======
  void recordStream(const c10::DataPtr&, c10::Stream stream) override;
>>>>>>> ee4d3434

  c10::CachingDeviceAllocator::DeviceStats getDeviceStats(
      c10::DeviceIndex device) override;
  void resetAccumulatedStats(c10::DeviceIndex device) override;
  void resetPeakStats(c10::DeviceIndex device) override;
  c10::cuda::CUDACachingAllocator::SnapshotInfo snapshot(
      c10::cuda::MempoolId_t mempool) override;
  void beginAllocateToPool(
      c10::DeviceIndex device,
      c10::cuda::MempoolId_t mempool_id,
      std::function<bool(cudaStream_t)>) override;
  void endAllocateToPool(
      c10::DeviceIndex device,
      c10::cuda::MempoolId_t mempool_id) override;
  void releasePool(c10::DeviceIndex device, c10::cuda::MempoolId_t mempool_id)
      override;
  std::shared_ptr<void> getIpcDevPtr(std::string handle) override;
  c10::cuda::CUDACachingAllocator::ShareableHandle shareIpcHandle(
      void*) override;
  void recordHistory(
      bool enabled,
      c10::cuda::CUDACachingAllocator::CreateContextFn context_recorder,
      size_t alloc_trace_max_entries,
      c10::cuda::CUDACachingAllocator::RecordContext when,
      bool clearHistory) override;
  void attachOutOfMemoryObserver(
      c10::cuda::CUDACachingAllocator::OutOfMemoryObserver observer) override;
  void attachAllocatorTraceTracker(
      c10::cuda::CUDACachingAllocator::AllocatorTraceTracker tracker) override;
  std::shared_ptr<c10::cuda::CUDACachingAllocator::AllocatorState>
  getCheckpointState(c10::DeviceIndex device, at::cuda::MempoolId_t id)
      override;
  c10::cuda::CUDACachingAllocator::CheckpointDelta setCheckpointPoolState(
      c10::DeviceIndex device,
      std::shared_ptr<c10::cuda::CUDACachingAllocator::AllocatorState> pps)
      override;
  void enablePeerAccess(c10::DeviceIndex dev, c10::DeviceIndex dev_to_access)
      override;
  cudaError_t memcpyAsync(
      void* dst,
      int dstDevice,
      const void* src,
      int srcDevice,
      size_t count,
      cudaStream_t stream,
      bool p2p_enabled) override;
  std::string name() override;
  void copy_data(void* dest, const void* src, std::size_t count) const final;

 protected:
  std::function<MallocFuncType> alloc_fn_;
  std::function<FreeFuncType> free_fn_;
  std::function<void(int)> init_fn_;
  std::function<void()> reset_fn_;
  std::function<void(double, int)> memory_fraction_fn_;
  std::function<void*(void*, size_t*)> base_alloc_fn_;
  std::function<void(void* ptr, cudaStream_t stream)> record_stream_fn_;
  std::function<
      void(int, c10::cuda::MempoolId_t, std::function<bool(cudaStream_t)>)>
      begin_allocate_to_pool_fn_;
  std::function<void(int, c10::cuda::MempoolId_t)> end_allocate_to_pool_fn_;
  std::function<void(int, c10::cuda::MempoolId_t)> relase_pool_fn_;
  std::mutex allocator_mutex_;
  // We do the bookkeeping here in order to simplify custom allocators
  std::unordered_map<void*, _AllocationMetadata> allocation_metadata_;

  bool initialized_ = false;
};
} // namespace torch::cuda::CUDAPluggableAllocator<|MERGE_RESOLUTION|>--- conflicted
+++ resolved
@@ -116,11 +116,7 @@
   void cacheInfo(c10::DeviceIndex device, size_t* largestBlock) override;
   void* getBaseAllocation(void* ptr, size_t* size) override;
 
-<<<<<<< HEAD
-  void recordStream(const c10::DataPtr&, c10::cuda::CUDAStream stream) override;
-=======
   void recordStream(const c10::DataPtr&, c10::Stream stream) override;
->>>>>>> ee4d3434
 
   c10::CachingDeviceAllocator::DeviceStats getDeviceStats(
       c10::DeviceIndex device) override;
