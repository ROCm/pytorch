--- conflicted
+++ resolved
@@ -1484,78 +1484,9 @@
           << "consider use is/is not None instead";
     }
 
-<<<<<<< HEAD
-  Value* emitIsInstance(Expr obj, Expr classinfo) {
-    // turn (float, (int, tuple)) into a flat list of types and type kind
-    // category checks: tuple_check = true, types = {float, int}
-    struct GatheredTypes {
-      GatheredTypes(ScriptTypeParser parser) : typeParser_(std::move(parser)) {}
-      void gather(Expr classinfo) {
-        if (classinfo.kind() == TK_TUPLE_LITERAL) {
-          for (Expr e : TupleLiteral(classinfo).inputs()) {
-            gather(e);
-          }
-          return;
-        }
-        if (classinfo.kind() == TK_VAR) {
-          // Special casing for list and tuple since isinstance(x, list) and
-          // isinstance(x, tuple) does not accept List[int] / Tuple[int] like
-          // subscript type annotation in python
-          auto name = Var(classinfo).name().name();
-          if (name == "tuple") {
-            tuple_check = true;
-            return;
-          } else if (name == "list") {
-            list_check = true;
-            return;
-          }
-        }
-        TypePtr type = typeParser_.parseTypeFromExpr(classinfo);
-        types.emplace_back(type);
-      }
-      ScriptTypeParser typeParser_;
-      bool list_check = false;
-      bool tuple_check = false;
-      std::vector<TypePtr> types;
-    };
-    GatheredTypes gathered(typeParser_);
-    gathered.gather(classinfo);
-    auto val = emitExpr(obj);
-    if (val->type()->kind() == OptionalType::Kind) {
-      throw ErrorReport(obj.range())
-          << "Optional isinstance check is not supported, "
-          << "consider use is/is not None instead";
-    }
-    if ((gathered.list_check && val->type()->kind() == ListType::Kind) ||
-        (gathered.tuple_check && val->type()->kind() == TupleType::Kind)) {
-      return graph->insertConstant(true, obj.range());
-    }
-    for (const TypePtr& typ : gathered.types) {
-      if (val->type()->isSubtypeOf(typ)) {
-        return graph->insertConstant(true, obj.range());
-      }
-    }
-    return graph->insertConstant(false, obj.range());
-  }
-
-  void emitIf(const If& stmt) {
-    // NOTE: emitIf checks on If stmt condition to see if the cond AST is
-    // a potential none check with is/is not, or an isinstance check.
-    // for such cases we do meta programming and disable emitting the
-    // corresponding branches
-    Expr cond = stmt.cond();
-    bool isinstance_call = isIsInstanceCall(cond);
-    bool potential_none_check = !isinstance_call && isPotentialNoneCheck(cond);
-
-    if (!isinstance_call && !potential_none_check) {
-      // emit normal IF stmt for cases except isinstance & none checks
-      Value* cond_value = emitCond(cond);
-      return emitIfElseBlocks(cond_value, stmt);
-=======
     if ((gathered.list_check && val->type()->kind() == ListType::Kind) ||
         (gathered.tuple_check && val->type()->kind() == TupleType::Kind)) {
       return CondValue(*graph, obj.range(), true);
->>>>>>> 9b2e2ee2
     }
     for (const TypePtr& typ : gathered.types) {
       if (val->type()->isSubtypeOf(typ)) {
@@ -2440,18 +2371,9 @@
       return std::make_shared<SimpleValue>(
           graph->insertNode(graph->createTuple(inp_values))->output());
     } else if (auto isinstance = dynamic_cast<IsInstanceValue*>(sv.get())) {
-<<<<<<< HEAD
-      // NOTE: for `isinstance` builtin call in JIT, we only check the static
-      // types on the inputs to evaluate, and insert the corresponding constant
-      // node
-      checkApplyNumInputs(apply, 2);
-      auto result = emitIsInstance(apply.inputs()[0], apply.inputs()[1]);
-      return std::make_shared<SimpleValue>(result);
-=======
       checkApplyNumInputs(apply, 2);
       auto result = emitIsInstance(apply.inputs()[0], apply.inputs()[1]);
       return std::make_shared<SimpleValue>(result.value());
->>>>>>> 9b2e2ee2
     } else if (auto classNew = dynamic_cast<ClassNewMethod*>(sv.get())) {
       if (apply.inputs().size() != 1) {
         throw ErrorReport(loc) << "Only one argument to __new__ allowed";
