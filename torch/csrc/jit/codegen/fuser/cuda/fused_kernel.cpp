--- conflicted
+++ resolved
@@ -140,8 +140,6 @@
       nvrtc().cuModuleGetFunction(&function_, module_, name_.c_str()));
 
   // Computes max blocks
-<<<<<<< HEAD
-=======
 #if defined(__HIP_PLATFORM_HCC__) && HIP_VERSION < 305
   // HIP function signature is not compatible yet
   uint32_t max_blocks;
@@ -149,7 +147,6 @@
       &max_blocks, function_, 128, 0));
   maxBlocks_ = max_blocks;
 #else
->>>>>>> 42b2dee6
   AT_CUDA_DRIVER_CHECK(nvrtc().cuOccupancyMaxActiveBlocksPerMultiprocessor(
       &maxBlocks_, function_, 128, 0));
   maxBlocks_ *= prop_->multiProcessorCount;
