--- conflicted
+++ resolved
@@ -23,8 +23,6 @@
 namespace torch {
 namespace jit {
 
-<<<<<<< HEAD
-=======
 // gets a string representation of a node header
 // (e.g. outputs, a node kind and outputs)
 std::string getHeader(const Node *node) {
@@ -33,7 +31,6 @@
   return ss.str();
 }
 
->>>>>>> 9b2e2ee2
 static std::unordered_map<std::string, size_t>
 parseJITLogOption(const char *option) {
 
@@ -81,22 +78,6 @@
   }
 
   return level <= static_cast<JitLoggingLevels>(it->second);
-<<<<<<< HEAD
-}
-
-// Unfortunately, in `GraphExecutor` where `log_function` is invoked
-// we won't have access to an original function, so we have to construct
-// a dummy function to give to PythonPrint
-std::string log_function(const std::shared_ptr<torch::jit::Graph> &graph) {
-  torch::jit::Function func("source_dump", graph, nullptr);
-  std::stringstream ss;
-  std::vector<at::Tensor> tensors;
-  std::vector<c10::NamedTypePtr> deps;
-  SourceRangeRecords source_ranges;
-  PythonPrint(ss, source_ranges, func, false, tensors, deps, false);
-  return ss.str();
-=======
->>>>>>> 9b2e2ee2
 }
 
 // Unfortunately, in `GraphExecutor` where `log_function` is invoked
