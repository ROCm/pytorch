--- conflicted
+++ resolved
@@ -24,11 +24,7 @@
         graph_(std::move(graph)),
         function_creator_(std::move(function_creator)) {}
 
-<<<<<<< HEAD
-  void run(Stack &stack) { get_executor().run(stack); }
-=======
   void run(Stack& stack);
->>>>>>> 9b2e2ee2
 
   void run(Stack&& stack);
 
