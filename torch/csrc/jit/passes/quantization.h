/** \brief This file defines passes used for quantization.
 *
 * The passes have python-bindings and can be invoked directly or as a part of
 * general optimization pipeline (details TBD).
 */
#pragma once

#include <torch/csrc/jit/ir.h>
#include <torch/csrc/jit/script/module.h>

namespace torch {
namespace jit {

using QConfig = std::tuple<script::Module, script::Module>;
using QConfigDict = std::unordered_map<std::string, QConfig>;
using ModuleQConfigMap =
    std::unordered_map<script::ModulePtr, c10::optional<QConfig>>;

/** \brief Quantize model's inputs and outputs.
 *
 * This pass folds quant/dequant ops into the input/output tensors, essentially
 * quantizing these tensors. It's done to reduce model's memory footprint.
 */
TORCH_API void FoldQuantNodesIntoInputsOutputs(std::shared_ptr<Graph>& graph);

/** \brief Insert observer module and observer function call for
 *  the Tensors that needs to be observed.
 *
 * For each Tensor that needs to be observed in the method, insert observer
 * module to the input module and add forward calls of observer to the specified
 * method.
 *
 * \param module the input module
 * \param method_name the method we want to insert observers for
 * \param qconfig_dict the qconfig dictionary that specifies how
 * each module is going to be quantized
 * \param inplace whether we want to do inplace modification to the input module or
 * clone the module
 */
TORCH_API script::Module InsertObservers(
    script::Module& module,
    const std::string& method_name,
    const std::unordered_map<
        std::string,
        std::tuple<script::Module, script::Module>>& qconfig_dict,
    bool inplace = false);

/** \brief Insert quantize - int_repr - dequantize calls to the Tensors
 *  that are observed in insert_observers pass
 *
 * For each Tensor that is observed, get the observer module and call
 * calculate_qparam on the observer module to get quantization parameters
 * and add quantize - int_repr - dequantize function calls using these
 * parameters we also have special handling for quantizing "bias" right now.
 *
 * \param module the input module
 * \param method_name the method we want to insert quantization calls for
 */
TORCH_API script::Module InsertQuantDeQuant(
    script::Module& module,
    const std::string& method_name,
    bool inplace = false);

/** \brief Backend specific pass to fuse dequantize - op - quantize calls
 * as quantized_op calls.
 *
 * Right now this is a fusion for fbgemm backend and only works for quantized
 * conv op, we'll extend to more ops and more backends in the future.
 *
 * Currently supported fusion:
 * q(conv2d(dq(a), dq(w), dq(b))) --> to_nchw(fbgemm_conv2d(prepack(to_nhwc(a)),
 *                                                          prepack(to_nhwc(w)),
 *                                                          prepack(to_nhwc(b))))
 *
 * q(linear(dq(a), dq(w), dq(b))) --> to_nchw(fbgemm_linear(prepack(to_nhwc(a)),
 *                                                          prepack(to_nhwc(w)),
 *                                                          prepack(to_nhwc(b))))
 *
 * \param graph the graph we want to apply fusion
 */
TORCH_API void QuantFusion(std::shared_ptr<Graph>& graph);

/** \brief Fold Conv2d-BatchNorm2d into Conv2d in forward method of this module
 * and all its submodules.
 *
 * The weight and bias of the Conv2d are correspondingly updated. Should only be
 * used on modules in eval mode.
 */
TORCH_API void FoldConvBatchNorm2d(const script::Module& module);

/** \brief Fold quantize function call into module
 *
<<<<<<< HEAD
 *  For the graph in the specified method of module, if we find a quantize_linear
 *  call on an attribute("weight") of the module, we'll quantize the attribute directly
 *  and register a new buffer "_quantized_weight" on the module and remove the
 *  quantize_linear call and replace the use of the quantized weight with
=======
 *  For the graph of the specified method of module, if we find a
 * quantize_per_tensor call on an attribute("weight") of the module, we'll
 * quantize the attribute directly and register a new buffer "_quantized_weight"
 * on the module and remove the quantize_per_tensor call and replace the use of
 * the quantized weight with
>>>>>>> 9b2e2ee2
 *  "_quantized_weight".
 */
TORCH_API void FoldQuantizeCallIntoBuffer(script::Module& module, const std::string& method_name);

<<<<<<< HEAD

=======
/** \brief Insert prepack and unpack function in graph
 *  We want add pack/unpack functions for quantized weight because later we want to
 *  fold the packed weight as an attribute of the module, in order
 *  to reduce the cost of packing the weight on the fly in quantized
 *  models.
 *
 *  Each quantized op has it's corresponding prepack/unpack function,
 *  right now, we only need to do prepack/unpack for quantized::linear
 * and quantized::conv2d.
 */
TORCH_API void InsertPrepackUnpack(std::shared_ptr<Graph>& graph);

/** \brief Insert pack and unpack function in all graphs
 *   of module
 *
 *   Go through graphs of all the methods of all child modules
 *   and call InsertPrepackUnpack on the graph.
 */
TORCH_API void InsertPrepackUnpack(script::Module& module);

/** \brief Fold prepack function call into module
 *
 *  For the graph of the specified method, if we find a
 * `quantized::linear_prepack` call, we'll clone the wrapper module and set the
 * weight and bias of the module and add the wrapper module as a child to the
 * input module. Folding is recursively applied to all methods of all child
 * modules of the input module
 *
 *  Wrapper module is used to overwrite serialization for packed
 *  weight and bias since they are not recognized by JIT, this
 *  is a workaround, a long term solution would be to support serialization of
 *  packed weight and bias using custom types
 *
 */
TORCH_API void FoldPrepackedWeightIntoModule(
    script::Module& module,
    const script::Module& wrapper_module);
>>>>>>> 9b2e2ee2
} // namespace jit
} // namespace torch<|MERGE_RESOLUTION|>--- conflicted
+++ resolved
@@ -90,25 +90,15 @@
 
 /** \brief Fold quantize function call into module
  *
-<<<<<<< HEAD
- *  For the graph in the specified method of module, if we find a quantize_linear
- *  call on an attribute("weight") of the module, we'll quantize the attribute directly
- *  and register a new buffer "_quantized_weight" on the module and remove the
- *  quantize_linear call and replace the use of the quantized weight with
-=======
  *  For the graph of the specified method of module, if we find a
  * quantize_per_tensor call on an attribute("weight") of the module, we'll
  * quantize the attribute directly and register a new buffer "_quantized_weight"
  * on the module and remove the quantize_per_tensor call and replace the use of
  * the quantized weight with
->>>>>>> 9b2e2ee2
  *  "_quantized_weight".
  */
 TORCH_API void FoldQuantizeCallIntoBuffer(script::Module& module, const std::string& method_name);
 
-<<<<<<< HEAD
-
-=======
 /** \brief Insert prepack and unpack function in graph
  *  We want add pack/unpack functions for quantized weight because later we want to
  *  fold the packed weight as an attribute of the module, in order
@@ -146,6 +136,5 @@
 TORCH_API void FoldPrepackedWeightIntoModule(
     script::Module& module,
     const script::Module& wrapper_module);
->>>>>>> 9b2e2ee2
 } // namespace jit
 } // namespace torch