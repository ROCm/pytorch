#include <c10/util/Optional.h>
#include <torch/csrc/autograd/VariableTypeUtils.h>
#include <torch/csrc/utils/memory.h>

using namespace at;
using namespace torch::autograd::generated;

namespace torch { namespace autograd {

namespace {
std::vector<at::DeprecatedTypeProperties*> allTypesForBackends(at::ArrayRef<at::Backend> backends) {
  std::vector<DeprecatedTypeProperties*> res;
  res.reserve(backends.size());
  for (auto p : backends) {
    for (int64_t s = 0; s < static_cast<int64_t>(ScalarType::NumOptions); s++) {
      auto& type = getNonVariableDeprecatedTypeProperties(static_cast<Backend>(p), static_cast<ScalarType>(s));
      res.emplace_back(&type);
    }
  }
  return res;
}
}

namespace VariableType {

C10_EXPORT std::vector<at::DeprecatedTypeProperties*> allCPUTypes() {
  return allTypesForBackends({ Backend::CPU, Backend::SparseCPU });
}

C10_EXPORT std::vector<at::DeprecatedTypeProperties*> allCUDATypes() {
  at::globalContext().lazyInitCUDA();
  return allTypesForBackends({ Backend::CUDA, Backend::SparseCUDA });
}

const Variable & checked_cast_variable(const Tensor & t, const char * name, int pos) {
  if (!t.defined()) {
    AT_ERROR("Expected a Tensor of type Variable but found an undefined Tensor for argument #", pos, " '", name, "'");
  }
  if (!t.is_variable()) {
    AT_ERROR("Expected object of type Variable but found type ", t.type().toString(), " for argument #", pos, " '", name, "'");
  }
  return as_variable_ref(t);
}

Variable & checked_cast_variable(Tensor & t, const char * name, int pos) {
  if (!t.defined()) {
    AT_ERROR("Expected a Tensor of type Variable but found an undefined Tensor for argument #", pos, " '", name, "'");
  }
  if (!t.is_variable()) {
    AT_ERROR("Expected object of type Variable but found type ", t.type().toString(), " for argument #", pos, " '", name, "'");
  }
  return as_variable_ref(t);
}

const Tensor & unpack(const Tensor & t, const char * name, int pos) {
  return checked_cast_variable(t, name, pos);
}

Tensor & unpack(Tensor & t, const char * name, int pos) {
  return checked_cast_variable(t, name, pos);
}

Tensor unpack_opt(const Tensor & t, const char * name, int pos) {
  if (!t.defined()) {
    return Tensor();
  }
  return unpack(t, name, pos);
}

std::vector<at::Tensor> unpack(at::TensorList tl, const char *name, int pos) {
  std::vector<at::Tensor> ret(tl.size());
  for (size_t i = 0; i < tl.size(); ++i) {
    const auto &t = tl[i];
    if (!t.defined()) {
      continue;
    }
    if (!t.is_variable()) {
      AT_ERROR("Expected object of type Variable but found type ", t.type().toString(), " at position #", i, " "
                    "for iterable argument #", pos, " '", name, "'");
    }
    ret[i] = static_cast<const Variable&>(t);
  }
  return ret;
}

void backward(
    const Tensor& self,
    const Tensor& gradient,
    bool keep_graph,
    bool create_graph) {
  as_variable_ref(self).backward(gradient, keep_graph, create_graph);
}

void set_data(const Tensor & self, const Tensor & new_data) {
  as_variable_ref(self).set_data(new_data);
}

<<<<<<< HEAD
Tensor VariableType::data(const Tensor & self) {
  return as_variable_ref(self).variable_data();
}

bool VariableType::is_leaf(const Tensor & self) {
  return as_variable_ref(self).is_leaf();
}

int64_t VariableType::output_nr(const Tensor & self) {
  return as_variable_ref(self).output_nr();
}

=======
Tensor data(const Tensor & self) {
  return as_variable_ref(self).variable_data();
}

bool is_leaf(const Tensor & self) {
  return as_variable_ref(self).is_leaf();
}

int64_t output_nr(const Tensor & self) {
  return as_variable_ref(self).output_nr();
}

int64_t _version(const Tensor & self) {
  return as_variable_ref(self).current_version();
}

>>>>>>> 9b2e2ee2
// We don't have an outplace copy, so this can't be generated automatically
Tensor & copy_(Tensor & self, const Tensor & src, bool non_blocking) {
  jit::Value* output = nullptr;
  if(torch::jit::tracer::isTracing()) {
    const jit::tracer::TracingState& state = *jit::tracer::getTracingState();
    auto& graph = state.graph;
    if (state.force_outplace) {
      // if you have no views of self, then an in place copy is equivalent to
      // making sure we expand src to the same size as self
      jit::Node* node = graph->create(jit::aten::expand_as, /*num_outputs=*/1);
      jit::tracer::addInputs(node, "src", src);
      jit::tracer::addInputs(node, "self", self);
      graph->insertNode(node);
      jit::tracer::ensureUniqueIfOutOfPlaced("copy_ (possibly due to an assignment)", self);
      output = node->output();
    } else {
      output = graph->insert(
          jit::aten::copy_,
          {jit::tracer::getValueTrace(self), jit::tracer::getValueTrace(src)});
    }
  }
  // TODO: once copy is exposed in Declarations.yaml we may be able to bind
  // it automatically
  auto& self_ = unpack(self, "self", 0);
  auto& src_ = unpack(src, "src", 1);
  check_inplace(self);
  std::shared_ptr<CopyBackwards> grad_fn;
  auto requires_grad = compute_requires_grad(self, src);
  requires_grad &= isFloatingPoint(self.scalar_type());
  if (requires_grad) {
    grad_fn = std::make_shared<CopyBackwards>();
    grad_fn->set_next_edges(collect_next_edges(self, src));
    grad_fn->src_options = src.options();
    grad_fn->src_device = src.device();
  }
  {
    at::AutoNonVariableTypeMode non_var_type_mode(true);
    self_.copy_(src_, non_blocking);
  }
  increment_version(self);
  rebase_history(as_variable_ref( self ), std::move(grad_fn));
  if(torch::jit::tracer::isTracing()) {
    jit::tracer::setOutput(output, self);
  }
  return self;
}

Tensor & resize_(Tensor & self, IntArrayRef size) {
  auto& self_ = unpack(self, "self", 0);
  if (as_variable_ref(self).requires_grad()) {
    AT_ERROR("cannot resize variables that require grad");
  }
  if (torch::jit::tracer::isTracing()) {
    jit::tracer::ArgumentStash::popIntArrayRef("size");
    jit::tracer::warn("resize_", jit::tracer::WARN_RESIZE);
    jit::tracer::delValueTrace(self);
  }
  {
    at::AutoNonVariableTypeMode non_var_type_mode(true);
    self_.resize_(size);
  }
  return self;
}

Tensor & resize_as_(Tensor & self, const Tensor & the_template) {
  auto& self_ = unpack(self, "self", 0);
  auto& the_template_ = unpack(the_template, "the_template", 1);
  if (as_variable_ref(self).requires_grad()) {
    AT_ERROR("cannot resize variables that require grad");
  }
  if (torch::jit::tracer::isTracing()) {
    jit::tracer::warn("resize_as_", jit::tracer::WARN_RESIZE);
    jit::tracer::delValueTrace(self);
  }
  {
    at::AutoNonVariableTypeMode non_var_type_mode(true);
    at::resize_as_(self_, the_template_);
  }
  return self;
}

Tensor detach(const Tensor & self) {
  RECORD_FUNCTION("detach", std::vector<c10::IValue>({self}));

  torch::jit::Node* node = nullptr;
  if (jit::tracer::isTracing()) {
    auto& graph = jit::tracer::getTracingState()->graph;
    node = graph->create(jit::aten::detach, /*num_outputs=*/0);
    jit::tracer::recordSourceLocation(node);
    jit::tracer::addInputs(node, "self", self);
    graph->insertNode(node);

  }
  // <NON_GENERATED_CODE>
  auto result = as_variable_ref(const_cast<Tensor&>(self)).detach(); // NOLINT(cppcoreguidelines-pro-type-const-cast)
  // </NON_GENERATED_CODE>
  if (jit::tracer::isTracing()) {
    jit::tracer::addOutput(node, result);
  }
  return std::move(result);
}

Tensor & detach_(Tensor & self) {
  RECORD_FUNCTION("detach_", std::vector<c10::IValue>({self}));

  torch::jit::Node* node = nullptr;
  if (jit::tracer::isTracing()) {
    auto& graph = jit::tracer::getTracingState()->graph;
    node = graph->create(jit::aten::detach, /*num_outputs=*/0);
    jit::tracer::recordSourceLocation(node);
    jit::tracer::addInputs(node, "self", self);
    graph->insertNode(node);
    jit::tracer::ensureUniqueIfOutOfPlaced("detach_", self);
  }
  // <NON_GENERATED_CODE>
  as_variable_ref(self).detach_();
  // </NON_GENERATED_CODE>
  if (jit::tracer::isTracing()) {
    jit::tracer::addOutput(node, self);
  }
  return self;
}

}  // namespace VariableType

}} // namespace torch::autograd<|MERGE_RESOLUTION|>--- conflicted
+++ resolved
@@ -95,20 +95,6 @@
   as_variable_ref(self).set_data(new_data);
 }
 
-<<<<<<< HEAD
-Tensor VariableType::data(const Tensor & self) {
-  return as_variable_ref(self).variable_data();
-}
-
-bool VariableType::is_leaf(const Tensor & self) {
-  return as_variable_ref(self).is_leaf();
-}
-
-int64_t VariableType::output_nr(const Tensor & self) {
-  return as_variable_ref(self).output_nr();
-}
-
-=======
 Tensor data(const Tensor & self) {
   return as_variable_ref(self).variable_data();
 }
@@ -125,7 +111,6 @@
   return as_variable_ref(self).current_version();
 }
 
->>>>>>> 9b2e2ee2
 // We don't have an outplace copy, so this can't be generated automatically
 Tensor & copy_(Tensor & self, const Tensor & src, bool non_blocking) {
   jit::Value* output = nullptr;
