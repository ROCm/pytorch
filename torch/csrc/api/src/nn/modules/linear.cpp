#include <torch/nn/modules/linear.h>

#include <torch/types.h>
#include <torch/utils.h>

#include <cmath>
#include <cstdint>

namespace torch {
namespace nn {

<<<<<<< HEAD
=======
void IdentityImpl::reset() {}

void IdentityImpl::pretty_print(std::ostream& stream) const {
  stream << "torch::nn::Identity()";
}

Tensor IdentityImpl::forward(const Tensor& input) {
  return input;
}

// ============================================================================

>>>>>>> 9b2e2ee2
LinearImpl::LinearImpl(const LinearOptions& options_) : options(options_) {
  reset();
}

void LinearImpl::reset() {
  weight =
      register_parameter("weight", torch::empty({options.out(), options.in()}));
  if (options.with_bias()) {
    bias = register_parameter("bias", torch::empty(options.out()));
  }

  const auto stdv = 1.0 / std::sqrt(weight.size(1));
  NoGradGuard no_grad;
  for (auto& p : this->parameters()) {
    p.uniform_(-stdv, stdv);
  }
}

void LinearImpl::pretty_print(std::ostream& stream) const {
  stream << std::boolalpha << "torch::nn::Linear(in=" << options.in()
         << ", out=" << options.out() << ", with_bias=" << options.with_bias()
         << ")";
}

Tensor LinearImpl::forward(const Tensor& input) {
  AT_ASSERT(!options.with_bias() || bias.defined());
  return torch::linear(input, weight, bias);
}
} // namespace nn
} // namespace torch<|MERGE_RESOLUTION|>--- conflicted
+++ resolved
@@ -9,8 +9,6 @@
 namespace torch {
 namespace nn {
 
-<<<<<<< HEAD
-=======
 void IdentityImpl::reset() {}
 
 void IdentityImpl::pretty_print(std::ostream& stream) const {
@@ -23,7 +21,6 @@
 
 // ============================================================================
 
->>>>>>> 9b2e2ee2
 LinearImpl::LinearImpl(const LinearOptions& options_) : options(options_) {
   reset();
 }
