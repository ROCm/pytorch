#pragma once

#include <torch/nn/cloneable.h>
#include <torch/nn/module.h>
#include <torch/nn/options/linear.h>
#include <torch/nn/pimpl.h>
#include <torch/types.h>

#include <cstddef>
#include <vector>

namespace torch {
namespace nn {
<<<<<<< HEAD
=======

/// A placeholder identity operator that is argument-insensitive.
class TORCH_API IdentityImpl : public Cloneable<IdentityImpl> {
 public:
  void reset() override;

  /// Pretty prints the `Identity` module into the given `stream`.
  void pretty_print(std::ostream& stream) const override;

  Tensor forward(const Tensor& input);
};
>>>>>>> 9b2e2ee2

/// A `ModuleHolder` subclass for `IdentityImpl`.
/// See the documentation for `IdentityImpl` class to learn what methods it
/// provides, or the documentation for `ModuleHolder` to learn about PyTorch's
/// module storage semantics.
TORCH_MODULE(Identity);

// ============================================================================

/// Applies a linear transformation with optional bias.
class TORCH_API LinearImpl : public Cloneable<LinearImpl> {
 public:
  LinearImpl(int64_t in, int64_t out) : LinearImpl(LinearOptions(in, out)) {}
  explicit LinearImpl(const LinearOptions& options_);

  void reset() override;

  /// Pretty prints the `Linear` module into the given `stream`.
  void pretty_print(std::ostream& stream) const override;

  /// Transforms the `input` tensor by multiplying with the `weight` and
  /// optionally adding the `bias`, if `with_bias` is true in the options.
  Tensor forward(const Tensor& input);

  /// The options used to configure this module.
  LinearOptions options;

  /// The learned weight.
  Tensor weight;

  /// The learned bias. If `with_bias` is false in the `options`, this tensor is
  /// undefined.
  Tensor bias;
};

/// A `ModuleHolder` subclass for `LinearImpl`.
/// See the documentation for `LinearImpl` class to learn what methods it
/// provides, or the documentation for `ModuleHolder` to learn about PyTorch's
/// module storage semantics.
TORCH_MODULE(Linear);

} // namespace nn
} // namespace torch<|MERGE_RESOLUTION|>--- conflicted
+++ resolved
@@ -11,8 +11,6 @@
 
 namespace torch {
 namespace nn {
-<<<<<<< HEAD
-=======
 
 /// A placeholder identity operator that is argument-insensitive.
 class TORCH_API IdentityImpl : public Cloneable<IdentityImpl> {
@@ -24,7 +22,6 @@
 
   Tensor forward(const Tensor& input);
 };
->>>>>>> 9b2e2ee2
 
 /// A `ModuleHolder` subclass for `IdentityImpl`.
 /// See the documentation for `IdentityImpl` class to learn what methods it
