import os
import sys
<<<<<<< HEAD
=======
import distutils
import distutils.sysconfig
from subprocess import check_call, check_output
from distutils.version import LooseVersion
from .setup_helpers.cuda import USE_CUDA, CUDA_HOME
from .setup_helpers.dist_check import USE_DISTRIBUTED, USE_GLOO_IBVERBS
from .setup_helpers.nccl import USE_SYSTEM_NCCL, NCCL_INCLUDE_DIR, NCCL_ROOT_DIR, NCCL_SYSTEM_LIB, USE_NCCL
from .setup_helpers.rccl import USE_RCCL, RCCL_LIB_DIR, RCCL_INCLUDE_DIR, RCCL_ROOT_DIR, RCCL_SYSTEM_LIB
from .setup_helpers.rocm import ROCM_HOME, ROCM_VERSION, USE_ROCM
from .setup_helpers.nnpack import USE_NNPACK
from .setup_helpers.qnnpack import USE_QNNPACK
from .setup_helpers.cudnn import CUDNN_INCLUDE_DIR, CUDNN_LIBRARY, USE_CUDNN


from pprint import pprint
>>>>>>> d8b9d321
from glob import glob
import shutil

from .setup_helpers import escape_path
from .setup_helpers.env import IS_64BIT, IS_WINDOWS, check_negative_env_flag
from .setup_helpers.cmake import USE_NINJA
from .setup_helpers.cuda import USE_CUDA, CUDA_HOME
from .setup_helpers.cudnn import CUDNN_INCLUDE_DIR, CUDNN_LIBRARY, USE_CUDNN


def _overlay_windows_vcvars(env):
    if sys.version_info >= (3, 5):
        from distutils._msvccompiler import _get_vc_env
        vc_arch = 'x64' if IS_64BIT else 'x86'
        vc_env = _get_vc_env(vc_arch)
        # Keys in `_get_vc_env` are always lowercase.
        # We turn them into uppercase before overlaying vcvars
        # because OS environ keys are always uppercase on Windows.
        # https://stackoverflow.com/a/7797329
        vc_env = {k.upper(): v for k, v in vc_env.items()}
        for k, v in env.items():
            uk = k.upper()
            if uk not in vc_env:
                vc_env[uk] = v
        return vc_env
    else:
        return env


def _create_build_env():
    # XXX - our cmake file sometimes looks at the system environment
    # and not cmake flags!
    # you should NEVER add something to this list. It is bad practice to
    # have cmake read the environment
    my_env = os.environ.copy()
    if USE_CUDNN:
        my_env['CUDNN_LIBRARY'] = escape_path(CUDNN_LIBRARY)
        my_env['CUDNN_INCLUDE_DIR'] = escape_path(CUDNN_INCLUDE_DIR)
    if USE_CUDA:
        my_env['CUDA_BIN_PATH'] = escape_path(CUDA_HOME)

    if IS_WINDOWS and USE_NINJA:
        # When using Ninja under Windows, the gcc toolchain will be chosen as
        # default. But it should be set to MSVC as the user's first choice.
        my_env = _overlay_windows_vcvars(my_env)
        my_env.setdefault('CC', 'cl')
        my_env.setdefault('CXX', 'cl')
    return my_env


<<<<<<< HEAD
def build_caffe2(version, cmake_python_library, build_python, rerun_cmake, cmake_only, cmake):
    my_env = _create_build_env()
=======
def run_cmake(version,
              cmake_python_library,
              build_python,
              build_test,
              build_dir,
              my_env):
    cmake_args = [
        get_cmake_command()
    ]
    if USE_NINJA:
        cmake_args.append('-GNinja')
    elif IS_WINDOWS:
        cmake_args.append('-GVisual Studio 15 2017')
        if IS_64BIT:
            cmake_args.append('-Ax64')
            cmake_args.append('-Thost=x64')
    try:
        import numpy as np
        NUMPY_INCLUDE_DIR = np.get_include()
        USE_NUMPY = True
    except ImportError:
        USE_NUMPY = False
        NUMPY_INCLUDE_DIR = None

    cflags = os.getenv('CFLAGS', "") + " " + os.getenv('CPPFLAGS', "")
    ldflags = os.getenv('LDFLAGS', "")
    if IS_WINDOWS:
        cmake_defines(cmake_args, MSVC_Z7_OVERRIDE=os.getenv('MSVC_Z7_OVERRIDE', "ON"))
        cflags += " /EHa"

    mkdir_p(install_dir)
    mkdir_p(build_dir)

    cmake_defines(
        cmake_args,
        PYTHON_EXECUTABLE=escape_path(sys.executable),
        PYTHON_LIBRARY=escape_path(cmake_python_library),
        PYTHON_INCLUDE_DIR=escape_path(distutils.sysconfig.get_python_inc()),
        BUILDING_WITH_TORCH_LIBS=os.getenv("BUILDING_WITH_TORCH_LIBS", "ON"),
        TORCH_BUILD_VERSION=version,
        CMAKE_BUILD_TYPE=build_type,
        CMAKE_VERBOSE_MAKEFILE="ON",
        BUILD_PYTHON=build_python,
        BUILD_SHARED_LIBS=os.getenv("BUILD_SHARED_LIBS", "ON"),
        BUILD_BINARY=check_env_flag('BUILD_BINARY'),
        BUILD_TEST=build_test,
        INSTALL_TEST=build_test,
        BUILD_CAFFE2_OPS=not check_negative_env_flag('BUILD_CAFFE2_OPS'),
        ONNX_NAMESPACE=os.getenv("ONNX_NAMESPACE", "onnx_torch"),
        ONNX_ML=os.getenv("ONNX_ML", False),
        USE_CUDA=USE_CUDA,
        USE_DISTRIBUTED=USE_DISTRIBUTED,
        USE_FBGEMM=not (check_env_flag('NO_FBGEMM') or check_negative_env_flag('USE_FBGEMM')),
        NAMEDTENSOR_ENABLED=(check_env_flag('USE_NAMEDTENSOR') or check_negative_env_flag('NO_NAMEDTENSOR')),
        USE_NUMPY=USE_NUMPY,
        NUMPY_INCLUDE_DIR=escape_path(NUMPY_INCLUDE_DIR),
        USE_SYSTEM_NCCL=USE_SYSTEM_NCCL,
        NCCL_INCLUDE_DIR=NCCL_INCLUDE_DIR,
        NCCL_ROOT_DIR=NCCL_ROOT_DIR,
        NCCL_SYSTEM_LIB=NCCL_SYSTEM_LIB,
        USE_RCCL=USE_RCCL,
        RCCL_LIB_DIR=RCCL_LIB_DIR,
        RCCL_INCLUDE_DIR=RCCL_INCLUDE_DIR,
        RCCL_ROOT_DIR=RCCL_ROOT_DIR,
        RCCL_SYSTEM_LIB=RCCL_SYSTEM_LIB,
        CAFFE2_STATIC_LINK_CUDA=check_env_flag('USE_CUDA_STATIC_LINK'),
        USE_ROCM=USE_ROCM,
        USE_NNPACK=USE_NNPACK,
        USE_LEVELDB=check_env_flag('USE_LEVELDB'),
        USE_LMDB=check_env_flag('USE_LMDB'),
        USE_OPENCV=check_env_flag('USE_OPENCV'),
        USE_QNNPACK=USE_QNNPACK,
        USE_TENSORRT=check_env_flag('USE_TENSORRT'),
        USE_FFMPEG=check_env_flag('USE_FFMPEG'),
        USE_SYSTEM_EIGEN_INSTALL="OFF",
        USE_MKLDNN=USE_MKLDNN,
        USE_NCCL=USE_NCCL,
        NCCL_EXTERNAL=USE_NCCL,
        CMAKE_INSTALL_PREFIX=install_dir,
        CMAKE_C_FLAGS=cflags,
        CMAKE_CXX_FLAGS=cflags,
        CMAKE_EXE_LINKER_FLAGS=ldflags,
        CMAKE_SHARED_LINKER_FLAGS=ldflags,
        THD_SO_VERSION="1",
        CMAKE_PREFIX_PATH=os.getenv('CMAKE_PREFIX_PATH') or distutils.sysconfig.get_python_lib(),
        BLAS=os.getenv('BLAS'),
        CUDA_NVCC_EXECUTABLE=escape_path(os.getenv('CUDA_NVCC_EXECUTABLE')),
        USE_REDIS=os.getenv('USE_REDIS'),
        USE_GLOG=os.getenv('USE_GLOG'),
        USE_GFLAGS=os.getenv('USE_GFLAGS'),
        USE_ASAN=check_env_flag('USE_ASAN'),
        WERROR=os.getenv('WERROR'))

    if os.getenv('_GLIBCXX_USE_CXX11_ABI'):
        cmake_defines(cmake_args, GLIBCXX_USE_CXX11_ABI=os.getenv('_GLIBCXX_USE_CXX11_ABI'))

    if os.getenv('USE_OPENMP'):
        cmake_defines(cmake_args, USE_OPENMP=check_env_flag('USE_OPENMP'))

    if os.getenv('MKL_SEQ'):
        cmake_defines(cmake_args, INTEL_MKL_SEQUENTIAL=check_env_flag('MKL_SEQ'))

    mkldnn_threading = os.getenv('MKLDNN_THREADING')
    if mkldnn_threading:
        cmake_defines(cmake_args, MKLDNN_THREADING=mkldnn_threading)

    parallel_backend = os.getenv('PARALLEL_BACKEND')
    if parallel_backend:
        cmake_defines(cmake_args, PARALLEL_BACKEND=parallel_backend)

    if USE_GLOO_IBVERBS:
        cmake_defines(cmake_args, USE_IBVERBS="1", USE_GLOO_IBVERBS="1")

    if USE_MKLDNN:
        cmake_defines(cmake_args, MKLDNN_ENABLE_CONCURRENT_EXEC="ON")

    expected_wrapper = '/usr/local/opt/ccache/libexec'
    if IS_DARWIN and os.path.exists(expected_wrapper):
        cmake_defines(cmake_args,
                      CMAKE_C_COMPILER="{}/gcc".format(expected_wrapper),
                      CMAKE_CXX_COMPILER="{}/g++".format(expected_wrapper))
    for env_var_name in my_env:
        if env_var_name.startswith('gh'):
            # github env vars use utf-8, on windows, non-ascii code may
            # cause problem, so encode first
            try:
                my_env[env_var_name] = str(my_env[env_var_name].encode("utf-8"))
            except UnicodeDecodeError as e:
                shex = ':'.join('{:02x}'.format(ord(c)) for c in my_env[env_var_name])
                sys.stderr.write('Invalid ENV[{}] = {}\n'.format(env_var_name, shex))
    # According to the CMake manual, we should pass the arguments first,
    # and put the directory as the last element. Otherwise, these flags
    # may not be passed correctly.
    # Reference:
    # 1. https://cmake.org/cmake/help/latest/manual/cmake.1.html#synopsis
    # 2. https://stackoverflow.com/a/27169347
    cmake_args.append(base_dir)
    pprint(cmake_args)
    check_call(cmake_args, cwd=build_dir, env=my_env)


def build_caffe2(version,
                 cmake_python_library,
                 build_python,
                 rerun_cmake,
                 build_dir):
    my_env = create_build_env()
>>>>>>> d8b9d321
    build_test = not check_negative_env_flag('BUILD_TEST')
    cmake.generate(version,
                   cmake_python_library,
                   build_python,
                   build_test,
                   my_env,
                   rerun_cmake)
    if cmake_only:
        return
    cmake.build(my_env)
    if build_python:
        caffe2_proto_dir = os.path.join(cmake.build_dir, 'caffe2', 'proto')
        for proto_file in glob(os.path.join(caffe2_proto_dir, '*.py')):
            if proto_file != os.path.join(caffe2_proto_dir, '__init__.py'):
                shutil.copy(proto_file, os.path.join('caffe2', 'proto'))<|MERGE_RESOLUTION|>--- conflicted
+++ resolved
@@ -1,7 +1,5 @@
 import os
 import sys
-<<<<<<< HEAD
-=======
 import distutils
 import distutils.sysconfig
 from subprocess import check_call, check_output
@@ -17,7 +15,6 @@
 
 
 from pprint import pprint
->>>>>>> d8b9d321
 from glob import glob
 import shutil
 
@@ -68,10 +65,6 @@
     return my_env
 
 
-<<<<<<< HEAD
-def build_caffe2(version, cmake_python_library, build_python, rerun_cmake, cmake_only, cmake):
-    my_env = _create_build_env()
-=======
 def run_cmake(version,
               cmake_python_library,
               build_python,
@@ -219,7 +212,6 @@
                  rerun_cmake,
                  build_dir):
     my_env = create_build_env()
->>>>>>> d8b9d321
     build_test = not check_negative_env_flag('BUILD_TEST')
     cmake.generate(version,
                    cmake_python_library,
