"""Requires the hipify-python.py script (https://github.com/ROCm-Developer-Tools/pyHIPIFY)."""
import shutil
import subprocess
import os
import sys
from shutil import copytree, ignore_patterns
from functools import reduce

amd_build_dir = os.path.dirname(os.path.realpath(__file__))
proj_dir = os.path.dirname(os.path.dirname(amd_build_dir))
include_dirs = [
    "aten",
    "torch"
]

# List of operators currently disabled
yaml_file = os.path.join(amd_build_dir, "disabled_features.yaml")

# Apply patch files.
patch_folder = os.path.join(amd_build_dir, "patches")
for filename in os.listdir(os.path.join(amd_build_dir, "patches")):
    subprocess.Popen(["git", "apply", os.path.join(patch_folder, filename)], cwd=proj_dir)

# HIPCC Compiler doesn't provide host defines - Automatically include them.
for root, _, files in os.walk(os.path.join(proj_dir, "aten/src/ATen")):
    for filename in files:
        if filename.endswith(".cu") or filename.endswith(".cuh"):
            filepath = os.path.join(root, filename)

            # Add the include header!
            with open(filepath, "r+") as f:
                txt = f.read()
                result = '#include "hip/hip_runtime.h"\n%s' % txt
                f.seek(0)
                f.write(result)
                f.truncate()
                f.flush()

                # Flush to disk
                os.fsync(f)

# Make various replacements inside AMD_BUILD/torch directory
ignore_files = ["csrc/autograd/profiler.h", "csrc/autograd/profiler.cpp",
                "csrc/cuda/cuda_check.h", "csrc/jit/fusion_compiler.cpp"]
for root, _directories, files in os.walk(os.path.join(proj_dir, "torch")):
    for filename in files:
        if filename.endswith(".cpp") or filename.endswith(".h"):
            source = os.path.join(root, filename)
            # Disabled files
            if reduce(lambda result, exclude: source.endswith(exclude) or result, ignore_files, False):
                continue
            # Update contents.
            with open(source, "r+") as f:
                contents = f.read()
                contents = contents.replace("USE_CUDA", "USE_ROCM")
                contents = contents.replace("CUDA_VERSION", "0")
                f.seek(0)
                f.write(contents)
                f.truncate()
                f.flush()
                os.fsync(f)

# Execute the Hipify Script.
<<<<<<< HEAD
args = ["--project-directory", proj_dir,
        "--output-directory", proj_dir,
        "--include-dirs"] + include_dirs + ["--yaml-settings", yaml_file, "--add-static-casts", "True"]
=======
args = (["--project-directory", proj_dir] +
        ["--output-directory", proj_dir] +
        ["--include-dirs"] + include_dirs +
        ["--yaml-settings", yaml_file] +
        ["--add-static-casts", "True"] +
        ["--show-progress", "False"])

>>>>>>> 04b33b72
os.execv(os.path.join(amd_build_dir, "pyHIPIFY", "hipify-python.py"), ['python'] + args)<|MERGE_RESOLUTION|>--- conflicted
+++ resolved
@@ -61,11 +61,6 @@
                 os.fsync(f)
 
 # Execute the Hipify Script.
-<<<<<<< HEAD
-args = ["--project-directory", proj_dir,
-        "--output-directory", proj_dir,
-        "--include-dirs"] + include_dirs + ["--yaml-settings", yaml_file, "--add-static-casts", "True"]
-=======
 args = (["--project-directory", proj_dir] +
         ["--output-directory", proj_dir] +
         ["--include-dirs"] + include_dirs +
@@ -73,5 +68,4 @@
         ["--add-static-casts", "True"] +
         ["--show-progress", "False"])
 
->>>>>>> 04b33b72
 os.execv(os.path.join(amd_build_dir, "pyHIPIFY", "hipify-python.py"), ['python'] + args)