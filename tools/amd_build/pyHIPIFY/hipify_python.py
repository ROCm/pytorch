--- conflicted
+++ resolved
@@ -1201,27 +1201,7 @@
         output_directory,
         all_files,
         show_detailed=show_detailed,
-<<<<<<< HEAD
         show_progress=show_progress)
-
-    # Extract all of the kernel parameter and template type information.
-    if add_static_casts_option:
-        KernelTemplateParams = {}
-        for filepath in all_files:
-            get_kernel_template_params(
-                output_directory,
-                filepath,
-                KernelTemplateParams,
-                CAFFE2_TEMPLATE_MAP if not is_pytorch_file(filepath) else PYTORCH_TEMPLATE_MAP)
-
-        # Execute the Clang Tool to Automatically add static casts
-        for filepath in all_files:
-            add_static_casts(
-                filepath,
-                os.path.join(
-                    output_directory,
-                    get_hip_file_path(filepath)),
-                KernelTemplateParams)
 
     # copy rccl compat file to c10d
     rccl_compat_file = "rccl1_compat.h"
@@ -1234,7 +1214,4 @@
       print("ERROR: Directory does not exist: " + rccl_compat_dst_dir)
       sys.exit(1)
     rccl_compat_dst_filepath = os.path.join(rccl_compat_dst_dir, rccl_compat_file)
-    shutil.copy(rccl_compat_src_filepath, rccl_compat_dst_filepath)
-=======
-        show_progress=show_progress)
->>>>>>> e69e35d0
+    shutil.copy(rccl_compat_src_filepath, rccl_compat_dst_filepath)