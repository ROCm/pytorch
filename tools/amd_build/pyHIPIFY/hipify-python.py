--- conflicted
+++ resolved
@@ -905,11 +905,15 @@
                             # Add static_casts to relevant arguments
                             kernel_name_with_template = KernelTemplateParams[kernel_name]["kernel_with_template"]
                             argument_types = KernelTemplateParams[kernel_name]["arg_types"]
-
-                            old_kernel_launch = input_source[arguments[5]["start"]:arguments[-1]["end"]]
+                            
+                            # The first 5 arguments are simply (function, number blocks, dimension blocks, shared memory, stream)
+                            # old_kernel_launch_parameters - will contain the actual arguments to the function itself.
+                            old_kernel_launch_parameters = input_source[arguments[5]["start"]:arguments[-1]["end"]]
+                            new_kernel_launch_parameters = old_kernel_launch_parameters
+            
+                            # full_old_kernel_launch - will contain the entire kernel launch closure.
                             full_old_kernel_launch = input_source[arguments[0]["start"]:arguments[-1]["end"]]
                             full_new_kernel_launch = full_old_kernel_launch
-                            new_kernel_launch = old_kernel_launch
 
                             kernel_params = argument_strings[5:]
                             for arg_idx, arg in enumerate(kernel_params):
@@ -921,25 +925,16 @@
                                         static_argument = "static_cast<{0}>({1})".format(the_type, the_arg)
 
                                         def replace_arg(match):
-<<<<<<< HEAD
-                                            return match.group(1) + static_argument + match.group(3)
-
-                                        # Account for case where argument is at start/end of string
-                                        new_kernel_launch = re.sub(r'(^|\W)({0})(\W|$)'.format(
-                                            re.escape(the_arg)), replace_arg, new_kernel_launch)
+                                          return match.group(1) + static_argument + match.group(3)
+                                        # Update to static_cast, account for cases where argument is at start/end of string
+                                        new_kernel_launch_parameters = re.sub(r'(^|\W)({0})(\W|$)'.format(
+                                            re.escape(the_arg)), replace_arg, new_kernel_launch_parameters)
+ 
+                            # replace kernel arguments in full kernel launch arguments w/ static_cast ones
+                            full_new_kernel_launch = full_new_kernel_launch.replace(old_kernel_launch_parameters, new_kernel_launch_parameters)
 
                             # PyTorch Specific: Add template type
                             # Here the template value will be resolved from <real> to <Dtype>.
-=======
-                                          return match.group(1) + static_argument + match.group(3)
-                                        # Update to static_cast, account for cases where argument is at start/end of string
-                                        new_kernel_launch = re.sub(r'(^|\W)({0})(\W|$)'.format(re.escape(the_arg)), replace_arg, new_kernel_launch)
- 
-                            # replace kernel arguments in full kernel launch arguments w/ static_cast ones
-                            full_new_kernel_launch = full_new_kernel_launch.replace(old_kernel_launch, new_kernel_launch)
-
-                            # Add template type
->>>>>>> dd69afbe
                             if "THCUNN" in filepath.split("/") and "generic" not in filepath.split("/"):
                                 kernel_name_with_template = kernel_name_with_template.replace("<real>", "<Dtype>")
                             full_new_kernel_launch = re.sub(r'\b{0}\b'.format(original_kernel_name_with_template),
