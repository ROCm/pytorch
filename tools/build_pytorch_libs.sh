#!/usr/bin/env bash

# Shell script used to build the aten/*, caffe2/*, and third_party/*
# dependencies prior to linking libraries and passing headers to the Python
# extension compilation stage. This file is used from setup.py, but can also be
# called standalone to compile the libraries outside of the overall PyTorch
# build process.
#
# TODO: Replace this with the root-level CMakeLists.txt

set -ex

SYNC_COMMAND="cp"
if [ -x "$(command -v rsync)" ]; then
    SYNC_COMMAND="rsync -lptgoD"
fi

# We test the presence of cmake3 (for platforms like CentOS and Ubuntu 14.04)
# and use the newer of cmake and cmake3 if so.
CMAKE_COMMAND="cmake"
if [[ -x "$(command -v cmake3)" ]]; then
    if [[ -x "$(command -v cmake)" ]]; then
        # have both cmake and cmake3, compare versions
        # Usually cmake --version returns two lines,
        #   cmake version #.##.##
        #   <an empty line>
        # On the nightly machines it returns one line
        #   cmake3 version 3.11.0 CMake suite maintained and supported by Kitware (kitware.com/cmake).
        # Thus we extract the line that has 'version' in it and hope the actual
        # version number is gonna be the 3rd element
        CMAKE_VERSION=$(cmake --version | grep 'version' | awk '{print $3}')
        CMAKE3_VERSION=$(cmake3 --version | grep 'version' | awk '{print $3}')
        CMAKE3_NEEDED=$($PYTORCH_PYTHON -c "from distutils.version import StrictVersion; print(1 if StrictVersion(\"${CMAKE_VERSION}\") < StrictVersion(\"3.5.0\") and StrictVersion(\"${CMAKE3_VERSION}\") > StrictVersion(\"${CMAKE_VERSION}\") else 0)")
    else
        # don't have cmake
        CMAKE3_NEEDED=1
    fi
    if [[ $CMAKE3_NEEDED == "1" ]]; then
        CMAKE_COMMAND="cmake3"
    fi
    unset CMAKE_VERSION CMAKE3_VERSION CMAKE3_NEEDED
fi

# Options for building only a subset of the libraries
USE_CUDA=0
USE_FBGEMM=0
USE_ROCM=0
USE_NNPACK=0
USE_MKLDNN=0
USE_QNNPACK=0
USE_GLOO_IBVERBS=0
CAFFE2_STATIC_LINK_CUDA=0
RERUN_CMAKE=1
while [[ $# -gt 0 ]]; do
    case "$1" in
      --dont-rerun-cmake)
          RERUN_CMAKE=0
          ;;
      --use-cuda)
          USE_CUDA=1
          ;;
      --use-fbgemm)
          USE_FBGEMM=1
          ;;
      --use-rocm)
          USE_ROCM=1
          ;;
      --use-nnpack)
          USE_NNPACK=1
          ;;
      --use-mkldnn)
          USE_MKLDNN=1
          ;;
      --use-qnnpack)
          USE_QNNPACK=1
          ;;
      --use-gloo-ibverbs)
          USE_GLOO_IBVERBS=1
          ;;
      --cuda-static-link)
          CAFFE2_STATIC_LINK_CUDA=1
          ;;
      *)
          break
          ;;
    esac
    shift
done

CMAKE_INSTALL=${CMAKE_INSTALL-make install}

BUILD_SHARED_LIBS=${BUILD_SHARED_LIBS-ON}

# Save user specified env vars, we will manually propagate them
# to cmake.  We copy distutils semantics, referring to
# cpython/Lib/distutils/sysconfig.py as the source of truth
USER_CFLAGS=""
USER_LDFLAGS=""
if [[ -n "$LDFLAGS" ]]; then
  USER_LDFLAGS="$USER_LDFLAGS $LDFLAGS"
fi
if [[ -n "$CFLAGS" ]]; then
  USER_CFLAGS="$USER_CFLAGS $CFLAGS"
  USER_LDFLAGS="$USER_LDFLAGS $CFLAGS"
fi
if [[ -n "$CPPFLAGS" ]]; then
  # Unlike distutils, NOT modifying CXX
  USER_C_CFLAGS="$USER_CFLAGS $CPPFLAGS"
  USER_LDFLAGS="$USER_LDFLAGS $CPPFLAGS"
fi

# Use ccache if available (this path is where Homebrew installs ccache symlinks)
if [ "$(uname)" == 'Darwin' ]; then
  if [ -d '/usr/local/opt/ccache/libexec' ]; then
    CCACHE_WRAPPER_PATH=/usr/local/opt/ccache/libexec
  fi
fi

BASE_DIR=$(cd $(dirname "$0")/.. && printf "%q\n" "$(pwd)")
TORCH_LIB_DIR="$BASE_DIR/torch/lib"
INSTALL_DIR="$TORCH_LIB_DIR/tmp_install"
THIRD_PARTY_DIR="$BASE_DIR/third_party"

C_FLAGS=""
# Workaround OpenMPI build failure
# ImportError: /build/pytorch-0.2.0/.pybuild/pythonX.Y_3.6/build/torch/_C.cpython-36m-x86_64-linux-gnu.so: undefined symbol: _ZN3MPI8Datatype4FreeEv
# https://bugs.debian.org/cgi-bin/bugreport.cgi?bug=686926
C_FLAGS="${C_FLAGS} -DOMPI_SKIP_MPICXX=1"
LDFLAGS=""
LD_POSTFIX=".so"
if [[ $(uname) == 'Darwin' ]]; then
    LDFLAGS="$LDFLAGS -Wl,-rpath,@loader_path"
    LD_POSTFIX=".dylib"
else
    if [[ $USE_ROCM -eq 1 ]]; then
        LDFLAGS="$LDFLAGS -Wl,-rpath,\\\\\\\$ORIGIN"
    else
        LDFLAGS="$LDFLAGS -Wl,-rpath,\$ORIGIN"
    fi
fi
CPP_FLAGS=" -std=c++11 "
THD_FLAGS=""
<<<<<<< HEAD
if [[ $USE_CUDA -eq 1 ]]; then
NCCL_ROOT_DIR=${NCCL_ROOT_DIR:-$INSTALL_DIR}
    GLOO_FLAGS+="-DNCCL_ROOT_DIR=$NCCL_ROOT_DIR"
fi
=======
>>>>>>> cca36503
# Gloo infiniband support
if [[ $USE_GLOO_IBVERBS -eq 1 ]]; then
    GLOO_FLAGS+=" -DUSE_IBVERBS=1"
    THD_FLAGS="-DUSE_GLOO_IBVERBS=1"
fi
CWRAP_FILES="\
$BASE_DIR/torch/lib/ATen/Declarations.cwrap;\
$BASE_DIR/torch/lib/THNN/generic/THNN.h;\
$BASE_DIR/torch/lib/THCUNN/generic/THCUNN.h;\
$BASE_DIR/torch/lib/ATen/nn.yaml"
CUDA_NVCC_FLAGS=$C_FLAGS
if [[ -z "$CUDA_DEVICE_DEBUG" ]]; then
  CUDA_DEVICE_DEBUG=0
fi
if [ -z "$MAX_JOBS" ]; then
  MAX_JOBS="$(getconf _NPROCESSORS_ONLN)"
fi

BUILD_TYPE="Release"
if [[ -n "$DEBUG" && $DEBUG -ne 0 ]]; then
  BUILD_TYPE="Debug"
elif [[ -n "$REL_WITH_DEB_INFO" && $REL_WITH_DEB_INFO -ne 0 ]]; then
  BUILD_TYPE="RelWithDebInfo"
fi

echo "Building in $BUILD_TYPE mode"

function path_remove {
  # Delete path by parts so we can never accidentally remove sub paths
  PATH=${PATH//":$1:"/":"} # delete any instances in the middle
  PATH=${PATH/#"$1:"/} # delete any instance at the beginning
  PATH=${PATH/%":$1"/} # delete any instance in the at the end
}

# purposefully not using build() because we need Caffe2 to build the same
# regardless of whether it is inside PyTorch or not, so it
# cannot take any special flags
# special flags need to be part of the Caffe2 build itself
#
# However, we do explicitly pass library paths when setup.py has already
# detected them (to ensure that we have a consistent view between the
# PyTorch and Caffe2 builds.)
function build_caffe2() {
  # pwd is pytorch_root/build

  # TODO change these to CMAKE_ARGS for consistency
  if [[ -z $EXTRA_CAFFE2_CMAKE_FLAGS ]]; then
    EXTRA_CAFFE2_CMAKE_FLAGS=()
  fi
  if [[ -n $CCACHE_WRAPPER_PATH ]]; then
    EXTRA_CAFFE2_CMAKE_FLAGS+=("-DCMAKE_C_COMPILER=$CCACHE_WRAPPER_PATH/gcc")
    EXTRA_CAFFE2_CMAKE_FLAGS+=("-DCMAKE_CXX_COMPILER=$CCACHE_WRAPPER_PATH/g++")
  fi
  if [[ -n $CMAKE_PREFIX_PATH ]]; then
    EXTRA_CAFFE2_CMAKE_FLAGS+=("-DCMAKE_PREFIX_PATH=$CMAKE_PREFIX_PATH")
  fi

  if [[ $RERUN_CMAKE -eq 1 ]] || [ ! -f CMakeCache.txt ]; then
      ${CMAKE_COMMAND} $BASE_DIR \
		       ${CMAKE_GENERATOR} \
		       -DPYTHON_EXECUTABLE=$PYTORCH_PYTHON \
		       -DPYTHON_LIBRARY="${PYTORCH_PYTHON_LIBRARY}" \
		       -DPYTHON_INCLUDE_DIR="${PYTORCH_PYTHON_INCLUDE_DIR}" \
		       -DBUILDING_WITH_TORCH_LIBS=ON \
		       -DTORCH_BUILD_VERSION="$PYTORCH_BUILD_VERSION" \
		       -DCMAKE_BUILD_TYPE=$BUILD_TYPE \
		       -DBUILD_TORCH=$BUILD_TORCH \
		       -DBUILD_PYTHON=$BUILD_PYTHON \
		       -DBUILD_SHARED_LIBS=$BUILD_SHARED_LIBS \
		       -DBUILD_BINARY=$BUILD_BINARY \
		       -DBUILD_TEST=$BUILD_TEST \
		       -DINSTALL_TEST=$INSTALL_TEST \
		       -DBUILD_CAFFE2_OPS=$BUILD_CAFFE2_OPS \
		       -DONNX_NAMESPACE=$ONNX_NAMESPACE \
		       -DUSE_CUDA=$USE_CUDA \
		       -DUSE_DISTRIBUTED=$USE_DISTRIBUTED \
		       -DUSE_FBGEMM=$USE_FBGEMM \
		       -DUSE_NUMPY=$USE_NUMPY \
		       -DCAFFE2_STATIC_LINK_CUDA=$CAFFE2_STATIC_LINK_CUDA \
		       -DUSE_ROCM=$USE_ROCM \
		       -DUSE_NNPACK=$USE_NNPACK \
		       -DUSE_LEVELDB=$USE_LEVELDB \
		       -DUSE_LMDB=$USE_LMDB \
		       -DUSE_OPENCV=$USE_OPENCV \
		       -DUSE_QNNPACK=$USE_QNNPACK \
		       -DUSE_FFMPEG=$USE_FFMPEG \
		       -DUSE_GLOG=OFF \
		       -DUSE_GFLAGS=OFF \
		       -DUSE_SYSTEM_EIGEN_INSTALL=OFF \
		       -DCUDNN_INCLUDE_DIR=$CUDNN_INCLUDE_DIR \
		       -DCUDNN_LIB_DIR=$CUDNN_LIB_DIR \
		       -DCUDNN_LIBRARY=$CUDNN_LIBRARY \
		       -DUSE_MKLDNN=$USE_MKLDNN \
		       -DNCCL_EXTERNAL=$USE_CUDA \
		       -DCMAKE_INSTALL_PREFIX="$INSTALL_DIR" \
		       -DCMAKE_C_FLAGS="$USER_CFLAGS" \
		       -DCMAKE_CXX_FLAGS="$USER_CFLAGS" \
		       -DCMAKE_EXE_LINKER_FLAGS="$LDFLAGS $USER_LDFLAGS" \
		       -DCMAKE_SHARED_LINKER_FLAGS="$LDFLAGS $USER_LDFLAGS" \
		       $GLOO_FLAGS \
		       -DTHD_SO_VERSION=1 \
		       $THD_FLAGS \
		       ${EXTRA_CAFFE2_CMAKE_FLAGS[@]}
      # STOP!!! Are you trying to add a C or CXX flag?  Add it
      # to CMakeLists.txt and aten/CMakeLists.txt, not here.
      # We need the vanilla cmake build to work.
  fi

<<<<<<< HEAD
  # This is needed by the aten tests built with caffe2
  if [[ $USE_CUDA -eq 1 ]] && [ -f "${INSTALL_DIR}/lib/libnccl.so" ] && [ ! -f "lib/libnccl.so.2" ]; then
      # $SYNC_COMMAND root/torch/lib/tmp_install/libnccl root/build/lib/libnccl
      find "${INSTALL_DIR}/lib" -name "libnccl.so*" | xargs -I {} $SYNC_COMMAND {} "lib/"
  fi

=======
>>>>>>> cca36503
  ${CMAKE_INSTALL} -j"$MAX_JOBS"
  if ls build.ninja 2>&1 >/dev/null; then
      # in cmake, .cu compilation involves generating certain intermediates
      # such as .cu.o and .cu.depend, and these intermediates finally get compiled
      # into the final .so.
      # Ninja updates build.ninja's timestamp after all dependent files have been built,
      # and re-kicks cmake on incremental builds if any of the dependent files
      # have a timestamp newer than build.ninja's timestamp.
      # There is a cmake bug with the Ninja backend, where the .cu.depend files
      # are still compiling by the time the build.ninja timestamp is updated,
      # so the .cu.depend file's newer timestamp is screwing with ninja's incremental
      # build detector.
      # This line works around that bug by manually updating the build.ninja timestamp
      # after the entire build is finished.
      touch build.ninja
  fi

  # Install Python proto files
  if [[ "$BUILD_PYTHON" == 'ON' ]]; then
      echo "Copying Caffe2 proto files from $(pwd)/caffe2/proto to  $(cd .. && pwd)/caffe2/proto"
      echo "All the files in caffe2/proto are $(find caffe2/proto)"
      for proto_file in $(pwd)/caffe2/proto/*.py; do
          cp $proto_file "$(pwd)/../caffe2/proto/"
      done
  fi


  # Fix rpaths of shared libraries
  if [[ $(uname) == 'Darwin' ]]; then
      # root/torch/lib/tmp_install/lib
      echo "Updating all install_names in $INSTALL_DIR/lib"
      pushd "$INSTALL_DIR/lib"
      for lib in *.dylib; do
          echo "Updating install_name for $(pwd)/$lib"
          install_name_tool -id @rpath/$lib $lib
      done
      popd
  fi
}

# In the torch/lib directory, create an installation directory
mkdir -p $INSTALL_DIR

# Build
for arg in "$@"; do
    if [[ "$arg" == "caffe2" ]]; then
        build_caffe2
    else
        pushd "$THIRD_PARTY_DIR"
        build $arg
        popd
    fi
done

pushd $TORCH_LIB_DIR

# If all the builds succeed we copy the libraries, headers,
# binaries to torch/lib
echo "tools/build_pytorch_libs.sh succeeded at $(date)"
echo "removing $INSTALL_DIR/lib/cmake and $INSTALL_DIR/lib/python"
rm -rf "$INSTALL_DIR/lib/cmake"
rm -rf "$INSTALL_DIR/lib/python"

echo "Copying $INSTALL_DIR/lib to $(pwd)"
$SYNC_COMMAND -r "$INSTALL_DIR/lib"/* .
if [ -d "$INSTALL_DIR/lib64/" ]; then
    $SYNC_COMMAND -r "$INSTALL_DIR/lib64"/* .
fi
echo "Copying $(cd ../.. && pwd)/aten/src/generic/THNN.h to $(pwd)"
$SYNC_COMMAND ../../aten/src/THNN/generic/THNN.h .
$SYNC_COMMAND ../../aten/src/THCUNN/generic/THCUNN.h .

echo "Copying $INSTALL_DIR/include to $(pwd)"
$SYNC_COMMAND -r "$INSTALL_DIR/include" .
if [ -d "$INSTALL_DIR/bin/" ]; then
    $SYNC_COMMAND -r "$INSTALL_DIR/bin/"/* .
fi

popd<|MERGE_RESOLUTION|>--- conflicted
+++ resolved
@@ -140,13 +140,10 @@
 fi
 CPP_FLAGS=" -std=c++11 "
 THD_FLAGS=""
-<<<<<<< HEAD
 if [[ $USE_CUDA -eq 1 ]]; then
 NCCL_ROOT_DIR=${NCCL_ROOT_DIR:-$INSTALL_DIR}
     GLOO_FLAGS+="-DNCCL_ROOT_DIR=$NCCL_ROOT_DIR"
 fi
-=======
->>>>>>> cca36503
 # Gloo infiniband support
 if [[ $USE_GLOO_IBVERBS -eq 1 ]]; then
     GLOO_FLAGS+=" -DUSE_IBVERBS=1"
@@ -255,15 +252,12 @@
       # We need the vanilla cmake build to work.
   fi
 
-<<<<<<< HEAD
   # This is needed by the aten tests built with caffe2
   if [[ $USE_CUDA -eq 1 ]] && [ -f "${INSTALL_DIR}/lib/libnccl.so" ] && [ ! -f "lib/libnccl.so.2" ]; then
       # $SYNC_COMMAND root/torch/lib/tmp_install/libnccl root/build/lib/libnccl
       find "${INSTALL_DIR}/lib" -name "libnccl.so*" | xargs -I {} $SYNC_COMMAND {} "lib/"
   fi
 
-=======
->>>>>>> cca36503
   ${CMAKE_INSTALL} -j"$MAX_JOBS"
   if ls build.ninja 2>&1 >/dev/null; then
       # in cmake, .cu compilation involves generating certain intermediates
