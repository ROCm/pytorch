--- conflicted
+++ resolved
@@ -22,35 +22,13 @@
 namespace torch {
 
 namespace detail {
-<<<<<<< HEAD
-  enum class ListInitTensorType { Scalar, InitList };
-
-  // We use `ListInitTensor` to support converting an arbitrarily nested braced-init-list
-=======
   enum class InitListTensorType { Scalar, InitList };
 
   // We use `InitListTensor` to support converting an arbitrarily nested braced-init-list
->>>>>>> 9b2e2ee2
   // (e.g. {{1, 2}, {3, 4}}) into the equivalent Tensor, taking advantage of the fact that
   // the constructor will automatically be called recursively until it reaches all innermost
   // scalar values.
   //
-<<<<<<< HEAD
-  // At any time, a `ListInitTensor` object represents either of the following:
-  // 1. A scalar with value `scalar()` and type `scalar_type()`.
-  // 2. A Tensor represented in `std::initializer_list<ListInitTensor>` form, with value
-  //    `init_list()`, Tensor scalar type `scalar_type()`, and Tensor sizes `sizes()`.
-  struct ListInitTensor {
-#define TENSOR(T, S)                   \
-    ListInitTensor(T scalar) :         \
-        scalar_(scalar), init_list_(), \
-        sizes_(),                      \
-        scalar_type_(at::k##S),        \
-        type_(ListInitTensorType::Scalar) {}
-AT_FORALL_SCALAR_TYPES_AND3(Bool, Half, BFloat16, TENSOR)
-#undef TENSOR
-    ListInitTensor(std::initializer_list<ListInitTensor> init_list) :
-=======
   // At any time, a `InitListTensor` object represents either of the following:
   // 1. A scalar with value `scalar()` and type `scalar_type()`.
   // 2. A Tensor represented in `std::initializer_list<InitListTensor>` form, with value
@@ -65,17 +43,10 @@
 AT_FORALL_SCALAR_TYPES_AND3(Bool, Half, BFloat16, TENSOR)
 #undef TENSOR
     InitListTensor(std::initializer_list<InitListTensor> init_list) :
->>>>>>> 9b2e2ee2
         scalar_(),
         init_list_(init_list),
         sizes_(),
         scalar_type_(),
-<<<<<<< HEAD
-        type_(ListInitTensorType::InitList) {
-      TORCH_CHECK(init_list.size() > 0, "Empty init-list is not supported");
-      scalar_type_ = init_list.begin()->scalar_type_;
-      const ListInitTensor& first_elem = *(init_list.begin());
-=======
         type_(InitListTensorType::InitList) {
       TORCH_CHECK(
         init_list.size() > 0,
@@ -84,7 +55,6 @@
         "N-D: `torch::randn({2, 3, 0})`");
       scalar_type_ = init_list.begin()->scalar_type_;
       const InitListTensor& first_elem = *(init_list.begin());
->>>>>>> 9b2e2ee2
       for (const auto& elem : init_list) {
         TORCH_CHECK(elem.scalar_type_ == first_elem.scalar_type_,
           "Expected all elements of the tensor to have the same scalar type: ",
@@ -109,11 +79,7 @@
       return scalar_;
     }
 
-<<<<<<< HEAD
-    const std::initializer_list<ListInitTensor>& init_list() const {
-=======
     const std::initializer_list<InitListTensor>& init_list() const {
->>>>>>> 9b2e2ee2
       return init_list_;
     }
 
@@ -125,11 +91,7 @@
       return scalar_type_;
     }
 
-<<<<<<< HEAD
-    const ListInitTensorType& type() const {
-=======
     const InitListTensorType& type() const {
->>>>>>> 9b2e2ee2
       return type_;
     }
 
@@ -149,15 +111,6 @@
     }
 
     void pretty_print_recursive(std::ostream& stream) const {
-<<<<<<< HEAD
-      if (type_ == ListInitTensorType::Scalar) {
-        AT_DISPATCH_ALL_TYPES_AND3(at::kBool, at::kHalf, at::kBFloat16, scalar_type_, "ListInitTensor_pretty_print_scalar", [&] {
-          stream << scalar_.to<scalar_t>();
-        });
-      } else if (type_ == ListInitTensorType::InitList) {
-        stream << "{";
-        for (const ListInitTensor* it = init_list_.begin(); it != init_list_.end(); it++) {
-=======
       if (type_ == InitListTensorType::Scalar) {
         AT_DISPATCH_ALL_TYPES_AND3(at::kBool, at::kHalf, at::kBFloat16, scalar_type_, "InitListTensor_pretty_print_scalar", [&] {
           stream << scalar_.to<scalar_t>();
@@ -165,7 +118,6 @@
       } else if (type_ == InitListTensorType::InitList) {
         stream << "{";
         for (const InitListTensor* it = init_list_.begin(); it != init_list_.end(); it++) {
->>>>>>> 9b2e2ee2
           it->pretty_print_recursive(stream);
           if (std::next(it) != init_list_.end()) stream << ", ";
         }
@@ -177,15 +129,6 @@
     void fill_tensor(at::Tensor tensor) const {
       size_t index = 0;
       for (const auto& elem : init_list_) {
-<<<<<<< HEAD
-        if (elem.type_ == ListInitTensorType::Scalar) {
-          at::NoGradGuard guard;
-          tensor[index].fill_(elem.scalar());
-        } else if (elem.type_ == ListInitTensorType::InitList) {
-          elem.fill_tensor(tensor[index]);
-        } else {
-          TORCH_INTERNAL_ASSERT(false, "Invalid ListInitTensor");
-=======
         if (elem.type_ == InitListTensorType::Scalar) {
           at::NoGradGuard guard;
           tensor[index].fill_(elem.scalar());
@@ -193,22 +136,11 @@
           elem.fill_tensor(tensor[index]);
         } else {
           TORCH_INTERNAL_ASSERT(false, "Invalid InitListTensor");
->>>>>>> 9b2e2ee2
         }
         index++;
       }
     }
     c10::Scalar scalar_;
-<<<<<<< HEAD
-    std::initializer_list<ListInitTensor> init_list_;
-    std::vector<int64_t> sizes_;
-    c10::ScalarType scalar_type_;
-    ListInitTensorType type_;
-  };
-
-  inline std::ostream& operator<<(std::ostream& stream, const ListInitTensor& list_init_tensor) {
-    list_init_tensor.pretty_print_recursive(stream);
-=======
     std::initializer_list<InitListTensor> init_list_;
     std::vector<int64_t> sizes_;
     c10::ScalarType scalar_type_;
@@ -217,7 +149,6 @@
 
   inline std::ostream& operator<<(std::ostream& stream, const InitListTensor& init_list_tensor) {
     init_list_tensor.pretty_print_recursive(stream);
->>>>>>> 9b2e2ee2
     return stream;
   }
 } // namespace detail
@@ -250,14 +181,6 @@
 AT_FORALL_SCALAR_TYPES_AND3(Bool, Half, BFloat16, TENSOR)
 #undef TENSOR
 
-<<<<<<< HEAD
-inline at::Tensor tensor(detail::ListInitTensor list_init_tensor, const at::TensorOptions& options) {
-  return autograd::make_variable(list_init_tensor.to_tensor(options), options.requires_grad());
-}
-
-inline at::Tensor tensor(detail::ListInitTensor list_init_tensor) {
-  return torch::tensor(list_init_tensor, at::dtype(list_init_tensor.scalar_type()));
-=======
 /// NOTE: `torch::tensor({})` doesn't work at the moment because we would need to solve the
 /// ambiguous overload problem (see https://github.com/pytorch/pytorch/pull/26210#discussion_r325336686).
 /// We can create tensors with zero-size dimensions in the following way instead:
@@ -290,7 +213,6 @@
 
 inline at::Tensor tensor(std::initializer_list<detail::InitListTensor> init_list) {
   return torch::tensor(init_list, at::dtype(init_list.begin()->scalar_type()));
->>>>>>> 9b2e2ee2
 }
 
 /// A generic deleter function.
