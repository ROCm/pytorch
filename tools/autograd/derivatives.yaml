# Defines derivative formulas and Python signatures of methods on Variable
#
# Note about possibly confusing nomenclature: An 'output gradient' is the
# gradient of an output of a forward function. Output gradients are used as
# the inputs to backward functions. `grads` is a vector of output gradients,
# and `grad == grads[0]`, in all the derivative formulas in this file.
# An 'input gradient' is the gradient of an input to a forward function.
# Input gradients are the outputs of backward functions, corresponding to the
# input names included in the derivative formulas defined in this file.
#
# Each entry consists of:
#   - A 'name', which specifies the ATen name of the function you
#     are defining derivatives for, and an argument specification.
#   - One or more gradients entries, mapping differentiable input
#     names to a formula specifying how to compute its gradient.
#     Note that a single gradient entry can specify the gradient
#     formula for multiple input names, by specifying a key
#     "input1, input2" (see atan2 for an example).
#   - An argument can be flagged as 'non_differentiable'.
#     In general there are 3 possibilities:
#       1. An argument has an entry with a specified gradient
#       2. An argument has an entry specified as not differentiable
#       3. An argument has no entry
#     Using the flag 'non_differentiable' resolves to the second case.
#     The second case was introduced in support for arguments of
#     type e.g. IndexTensor for 'embedding', that are not differentiable.
#     TODO: Determine whether case 3 and case 2 can be replaced by one concept.
#   - Optional entry with key 'output_differentiability' and value a list of the
#     same length as the number of outputs from the forward function. The list
#     should contain only booleans, specifying whether each of the output Tensor
#     is differentiable.
#     If it is not specified for a function that returns multiple elements but
#     uses `grad` instead of `grads[idx]`, then all but the first output will
#     be marked as non-differentiable.
#     If None of the output is differentiable, you can also add the function
#     name to `gen_variable_type.py`'s `DONT_REQUIRE_DERIVATIVE` list.
#
# If a function has out-of-place and in-place variants, then the derivative
# definition for the in-place variant is optional. It will default to the
# definition for the out-of-place variant. Similarly, _out variants will
# default to the derivative for the non _out variant.
#
# Gradient expressions are standard C++ expressions operating on ATen
# variables.  In a gradient expression, the following variables are in
# scope:
#
#   - 'grad', the gradient of the output (often spelled grad_output
#     in Python) which we are going to left-multiply.
#
#     When a function returns multiple *differentiable* outputs,
#     you can refer to the gradients of each outputs using 'grads',
#     e.g., 'grads[0]', 'grads[1]'.
#
#     When a function returns *one* differentiable output (the
#     first output) and some more nondifferentiable outputs,
#     you MUST refer to the gradient of the differentiable output with
#     'grad' (this case is special-cased in our code generation).
#
#     Note that the number of differentibale outputs can be modified by the
#     'output_differentiability' entry (see above).
#
#   - Any of the input arguments, tensor or non-tensor, including
#     argument names that only appear in Declarations.yaml, e.g. 'output'.
#
#   - 'result', representing the result of evaluating the forward
#     expression for ATen native function declarations. If the forward
#     expression outputs a tuple, use 'resultX' instead to access the
#     X-th entry
#
#   - 'grad_input_mask', a std::array<bool, n>, specifies which input
#     gradients are actually needed.  For example, in the entry
#     `input0, input1: foo(grad_input_mask)`, `grad_input_mask` is a size
#     two array, where `grad_input_mask[0]` is true if `input0` requires
#     grad, and `grad_input_mask[1]` is true if `input1` requires grad.
#
#     (NB: if your function computes gradient for a list of tensors,
#     the `grad_input_mask` will only have a single entry for the list
#     specifying if either zero or at least one tensor from the list requires
#     grad.  If we want to support more fine-grained signalling,
#     we'll need some alternate variable which is not a std::array)
#
#   - 'retain_variables', a bool which is true if a user has specified
#     that saved variables should be retained in case the backwards is
#     run again later.  This allows an optimization where we can
#     destroy saved buffers if we know variables are not going to be retained,
#     e.g., it is used by _cudnn_rnn
#
# If you need a complex expression, e.g., with local variables,
# write a _backward function in torch/csrc/autograd/FunctionsManual.cpp
# and invoke it from here.  By the way, go read
# https://github.com/zdevito/ATen/issues/163; this describes an
# important hazard that occurs when porting backwards from Python to C++
#
# Double backwards gradient expressions can be somewhat confusing;
# the most important thing to remember is: (1) you need to define a
# derivative formula for every input, including inputs named things
# like 'grad_output', and (2) the gradient to multiply with is always
# called 'grad' (even though it really is a grad-grad).
#
# NB: There are a number of gradient definitions in here which are bogus
# (implemented using zeros_like).  These gradients are (hopefully) not
# used by our frontend.  You MUST check the frontend code; search for
# OpName.apply to see if it's still using a legacy Python style API.
#
# Note: Returning views.
# The following cases exist:
#     - If a function returns no view, it can have arbitrary outputs.
#     - If a function return at least one Tensor that is a differentiable view
#       of one of its input:
#         - If there is only one differentiable output, this Tensor is marked as a
#           differentiable view. (alias or transpose for example)
#         - If there are more than one differentiable output, by default all the views are
#           marked as differentiable views and created with allow_rebase_history=false.
#           Meaning that any inplace operation on it will raise an error. (unbind for example)
#
#  Notes about undefined output gradients:
#     All backward functions must support all combinations of undefined output
#     gradient Tensors, where `grad[i].defined() == false`. Depending on the
#     number of input and output grads your derivative formula uses, code
#     generation may automatically add some level of undefined grad support,
#     according to these three cases:
#
#       * 1 input grad and 1 output grad:
#           Complete undefined grad support is automatically added, so you
#           shouldn't have to think about it, unless there is a bug in the code
#           generation.
#
#       * 1 input grad and multiple output grads:
#           Undefined grad support is automatically added ONLY in the case where
#           all output grads are undefined. You will have to add explicit support
#           for cases where a subset of output grads is undefined.
#
#       * multiple input grads:
#           No automatic support, so you will need to add it.
#
#     If your derivative formula uses more than one output grad, it is usually
#     preferable to add undefined grad support in the backward function itself
#     (if you're using one), rather than in the derivative formula in this file.
#
#     Undefined Tensors are created with the default constructor `at::Tensor()`.
#     It is an efficient way to represent a Tensor filled with zeros because
#     the Tensor holds no sizing information and no Storage data is allocated.
#     But consequentially, Tensor operations cannot be performed on them.
#     Therefore, your backward function should treat an undefined output grad as
#     a zero, and it needs to be a special case.
#
#     If all output grads are undefined, then it should be correct for the
#     backward function to return undefined input grads. Since we use the chain
#     rule, output grads equal to zero should result in input grads equal to zero,
#     unless there is some rare special case.
#
#     If a subset of output grads is undefined, then it may be acceptable for
#     the backward function to return undefined input grads--it depends on the
#     specific function, so you'll have to determine that yourself. If returning
#     an undefined Tensor is correct for a given input grad, it is also logically
#     correct to return a defined grad full of zeros, but that would not be
#     preferable since it would be less efficient.
#
# NB: The parameter names here MUST be consistent with the parameter names
# in Decalarations.yaml
- name: abs(Tensor self) -> Tensor
  self: grad * self.sgn()

- name: acos(Tensor self) -> Tensor
  self: grad * -((-self * self + 1).rsqrt()).conj()

- name: add.Tensor(Tensor self, Tensor other, *, Scalar alpha=1) -> Tensor
  self: handle_r_to_c(self.scalar_type(), grad)
  other: handle_r_to_c(other.scalar_type(), maybe_multiply(grad, alpha.conj()))

- name: add.Scalar(Tensor self, Scalar other, Scalar alpha=1) -> Tensor
  self: handle_r_to_c(self.scalar_type(), grad)

- name: addbmm(Tensor self, Tensor batch1, Tensor batch2, *, Scalar beta=1, Scalar alpha=1) -> Tensor
  self: maybe_multiply(grad, beta.conj())
  batch1: grad.unsqueeze(0).expand({ batch1.size(0), batch1.size(1), batch2.size(2) }).bmm(batch2.transpose(1, 2).conj()) * alpha.conj()
  batch2: batch1.transpose(1, 2).conj().bmm(grad.unsqueeze(0).expand({ batch1.size(0), batch1.size(1), batch2.size(2) })) * alpha.conj()

- name: addcdiv(Tensor self, Tensor tensor1, Tensor tensor2, *, Scalar value=1) -> Tensor
  self: handle_r_to_c(self.scalar_type(), grad)
  tensor1: handle_r_to_c(tensor1.scalar_type(), grad * (value / tensor2).conj())
  tensor2: handle_r_to_c(tensor2.scalar_type(), -grad * (value * tensor1 / (tensor2 * tensor2)).conj())

- name: addcmul(Tensor self, Tensor tensor1, Tensor tensor2, *, Scalar value=1) -> Tensor
  self: handle_r_to_c(self.scalar_type(), grad)
  tensor1: handle_r_to_c(tensor1.scalar_type(), grad * (tensor2 * value).conj())
  tensor2: handle_r_to_c(tensor2.scalar_type(), grad * (tensor1 * value).conj())

- name: addmm(Tensor self, Tensor mat1, Tensor mat2, *, Scalar beta=1, Scalar alpha=1) -> Tensor
  self: maybe_multiply(grad, beta.conj())
  mat1: mm_mat1_backward(grad, mat2, mat1.sizes(), mat1.strides(), alpha)
  mat2: mm_mat2_backward(grad, mat1, mat2.sizes(), mat2.strides(), alpha)

- name: _sparse_addmm(Tensor self, Tensor sparse, Tensor dense, *, Scalar beta=1, Scalar alpha=1) -> Tensor
  self: maybe_multiply(grad, beta)
  sparse: _sparse_addmm_sparse_backward(grad, sparse, dense, alpha)
  dense: mm_mat2_backward(grad, sparse, dense.sizes(), dense.strides(), alpha)

- name: addmv(Tensor self, Tensor mat, Tensor vec, *, Scalar beta=1, Scalar alpha=1) -> Tensor
  self: maybe_multiply(grad, beta.conj())
  mat: grad.ger(vec.conj()) * alpha.conj()
  vec: mat.t().conj().mv(grad) * alpha.conj()

- name: addr(Tensor self, Tensor vec1, Tensor vec2, *, Scalar beta=1, Scalar alpha=1) -> Tensor
  self: maybe_multiply(grad, beta.conj())
  vec1: grad.mv(vec2.conj()) * alpha.conj()
  vec2: grad.t().mv(vec1.conj()) * alpha.conj()

- name: affine_grid_generator(Tensor theta, int[] size, bool align_corners) -> Tensor
  theta: affine_grid_generator_backward(grad, size, align_corners)

- name: alias(Tensor(a) self) -> Tensor(a)
  self: grad

- name: angle(Tensor self) -> Tensor
  self: angle_backward(grad, self)

# The four items below are necessary because TensorIterator doesn't work on
# Variables (codegen does not unwrap the input Tensor for all() and any() ).
- name: any(Tensor self) -> Tensor
  self: not_implemented("any")

- name: any.dim(Tensor self, int dim, bool keepdim=False) -> Tensor
  self: not_implemented("any")

- name: all(Tensor self) -> Tensor
  self: not_implemented("all")

- name: all.dim(Tensor self, int dim, bool keepdim=False) -> Tensor
  self: not_implemented("all")

- name: acosh(Tensor self) -> Tensor
  self: grad * (self.pow(2) - 1).rsqrt().conj()

- name: acosh_(Tensor(a!) self) -> Tensor(a!)
  self: not_implemented("inplace version of acosh")

- name: asinh(Tensor self) -> Tensor
  self: grad * (self.pow(2) + 1).rsqrt().conj()

- name: asinh_(Tensor(a!) self) -> Tensor(a!)
  self: not_implemented("inplace version of asinh")

- name: atanh(Tensor self) -> Tensor
  self: grad * 1 / (1 - self.pow(2)).conj()

- name: atanh_(Tensor(a!) self) -> Tensor(a!)
  self: not_implemented("inplace version of atanh")

- name: as_strided(Tensor(a) self, int[] size, int[] stride, int? storage_offset=None) -> Tensor(a)
  self: as_strided_backward(grad, TensorGeometry(self), size, stride, storage_offset)

- name: asin(Tensor self) -> Tensor
  self: grad * (-self * self + 1).rsqrt().conj()

- name: atan(Tensor self) -> Tensor
  self: grad / (self * self + 1).conj()

- name: atan2(Tensor self, Tensor other) -> Tensor
  self, other: atan2_backward(grad, self, other, grad_input_mask)

- name: baddbmm(Tensor self, Tensor batch1, Tensor batch2, *, Scalar beta=1, Scalar alpha=1) -> Tensor
  self: maybe_multiply(grad, beta.conj())
  batch1: grad.bmm(batch2.transpose(1, 2).conj()) * alpha.conj()
  batch2: batch1.transpose(1, 2).conj().bmm(grad) * alpha.conj()

- name: bernoulli(Tensor self, *, Generator? generator=None) -> Tensor
  self: zeros_like(grad)

- name: bernoulli_.Tensor(Tensor(a!) self, Tensor p, *, Generator? generator=None) -> Tensor(a!)
  self: zeros_like(grad)
  p: zeros_like(p)

- name: bernoulli_.float(Tensor(a!) self, float p=0.5, *, Generator? generator=None) -> Tensor(a!)
  self: zeros_like(grad)

- name: bmm(Tensor self, Tensor mat2) -> Tensor
  self: grad.bmm(mat2.transpose(1, 2).conj())
  mat2: self.transpose(1, 2).conj().bmm(grad)

- name: _bmm(Tensor self, Tensor mat2, *, bool deterministic=False) -> Tensor
  self: at::_bmm(grad, mat2.transpose(1, 2), deterministic)
  mat2: at::_bmm(self.transpose(1, 2), grad, deterministic)

- name: cat(Tensor[] tensors, int dim=0) -> Tensor
  tensors: cat_tensors_backward(grad, to_args_sizes(tensors), to_args_scalartypes(tensors), dim)

- name: cauchy_(Tensor(a!) self, float median=0, float sigma=1, *, Generator? generator=None) -> Tensor(a!)
  self: zeros_like(grad)

- name: ceil(Tensor self) -> Tensor
  self: zeros_like(grad)

- name: cholesky(Tensor self, bool upper=False) -> Tensor
  self: cholesky_backward(grad, upper, result)

- name: linalg_cholesky(Tensor self) -> Tensor
  self: cholesky_backward(grad, false, result)

- name: cholesky_solve(Tensor self, Tensor input2, bool upper=False) -> Tensor
  self, input2: cholesky_solve_backward(grad, self, input2, result, upper)

- name: cholesky_inverse(Tensor self, bool upper=False) -> Tensor
  self: cholesky_inverse_backward(grad, self, upper, result)

# For clamp, gradient is not defined at the boundaries. But empirically it's helpful
# to be able to get gradient on min and max, so we return the subgradient 1 for these cases.
- name: clamp(Tensor self, Scalar? min=None, Scalar? max=None) -> Tensor
  self: clamp_backward(grad, self, min, max)

- name: clamp_min(Tensor self, Scalar min) -> Tensor
  self: grad * (self >= min).to(grad.dtype())

- name: clamp_max(Tensor self, Scalar max) -> Tensor
  self: grad * (self <= max).to(grad.dtype())

- name: clone(Tensor self, *, MemoryFormat? memory_format=None) -> Tensor
  self: grad

- name: _coalesce(Tensor self) -> Tensor
  self: grad

- name: complex(Tensor real, Tensor imag) -> Tensor
  real: at::real(grad)
  imag: at::imag(grad)

- name: polar(Tensor abs, Tensor angle) -> Tensor
  abs, angle: polar_backward(grad, result)

- name: _conj(Tensor self) -> Tensor
  self: grad.conj()

- name: copysign.Tensor(Tensor self, Tensor other) -> Tensor
  self: copysign_tensor_self_backward(grad, self, result)
  other: zeros_like(other)

- name: copysign.Scalar(Tensor self, Scalar other) -> Tensor
  self: copysign_tensor_self_backward(grad, self, result)

- name: cos(Tensor self) -> Tensor
  self: grad * -self.sin().conj()

- name: cosh(Tensor self) -> Tensor
  self: grad * self.sinh().conj()

- name: count_nonzero.dim_IntList(Tensor self, int[] dim) -> Tensor
  output_differentiability: [False]

- name: count_nonzero(Tensor self, int? dim=None) -> Tensor
  output_differentiability: [False]

- name: cross(Tensor self, Tensor other, int? dim=None) -> Tensor
  self: other.cross(grad, dim)
  other: grad.cross(self, dim)

- name: logcumsumexp(Tensor self, int dim) -> Tensor
  self: logcumsumexp_backward(grad, self, result, dim)

- name: cumprod(Tensor self, int dim, *, ScalarType? dtype=None) -> Tensor
  self: cumprod_backward(grad.to(self.scalar_type()), self, dim, result)

- name: cumsum(Tensor self, int dim, *, ScalarType? dtype=None) -> Tensor
  self: cumsum_backward(grad.to(self.scalar_type()), dim)

- name: cummax(Tensor self, int dim) -> (Tensor values, Tensor indices)
  self: cummaxmin_backward(grad, self, indices, dim)

- name: cummin(Tensor self, int dim) -> (Tensor values, Tensor indices)
  self: cummaxmin_backward(grad, self, indices, dim)

- name: conv_tbc(Tensor self, Tensor weight, Tensor bias, int pad=0) -> Tensor
  self, weight, bias: "grad.defined() ? conv_tbc_backward(grad, self, weight, bias, pad) : std::tuple<Tensor, Tensor, Tensor>()"

- name: _ctc_loss(Tensor log_probs, Tensor targets, int[] input_lengths, int[] target_lengths, int blank=0, bool zero_infinity=False) -> (Tensor, Tensor)
  log_probs: _ctc_loss_backward(grad, log_probs, targets, input_lengths, target_lengths, result0, result1, blank, zero_infinity)

- name: deg2rad(Tensor self) -> Tensor
  self: deg2rad_backward(grad)

- name: linalg_det(Tensor self) -> Tensor
  self: linalg_det_backward(grad, self, result)

- name: diag(Tensor self, int diagonal=0) -> Tensor
  self: diag_backward(grad, self.sizes(), diagonal)

- name: diagonal(Tensor(a) self, int offset=0, int dim1=0, int dim2=1) -> Tensor(a)
  self: diagonal_backward(grad, self.sizes(), offset, dim1, dim2)

- name: dist(Tensor self, Tensor other, Scalar p=2) -> Tensor
  self: norm_backward(grad, self - other, p, result)
  other: -norm_backward(grad, self - other, p, result)

# The backward formula is done in this order to improve numerical stability
# of the higher order derivatives, see https://github.com/pytorch/pytorch/issues/43414
# Note that we don't use "result" because saving it would be BC-breaking when it is used in an inplace operation later
- name: div.Tensor(Tensor self, Tensor other) -> Tensor
  self: div_tensor_self_backward(grad, other, self.scalar_type())
  other: div_tensor_other_backward(grad, self, other)

- name: div.Scalar(Tensor self, Scalar other) -> Tensor
  self: div_tensor_self_backward(grad, at::scalar_to_tensor(other), self.scalar_type())

- name: div.Tensor_mode(Tensor self, Tensor other, *, str? rounding_mode) -> Tensor
  self: div_tensor_self_backward(grad, other, self.scalar_type(), rounding_mode)
  other: div_tensor_other_backward(grad, self, other, rounding_mode)

- name: div.Scalar_mode(Tensor self, Scalar other, *, str? rounding_mode) -> Tensor
  self: div_tensor_self_backward(grad, at::scalar_to_tensor(other), self.scalar_type(), rounding_mode)

- name: dot(Tensor self, Tensor tensor) -> Tensor
  self: grad * tensor.conj()
  tensor: grad * self.conj()

- name: vdot(Tensor self, Tensor other) -> Tensor
  self: grad.conj() * other
  other: grad * self

- name: _fused_dropout(Tensor self, float p, Generator? generator=None) -> (Tensor, Tensor)
  self: _fused_dropout_backward(grad, result1, p)

- name: eig(Tensor self, bool eigenvectors=False) -> (Tensor eigenvalues, Tensor eigenvectors)
  self: eig_backward(grads, self, eigenvectors, eigenvalues, eigenvectors_return)

- name: eq_.Scalar(Tensor(a!) self, Scalar other) -> Tensor(a!)
  self: zeros_like(self)

- name: eq_.Tensor(Tensor(a!) self, Tensor other) -> Tensor(a!)
  self: zeros_like(self)
  other: zeros_like(other)

- name: erf(Tensor self) -> Tensor
  self: 2.0 / sqrt(M_PI) * exp(-(self.pow(2))) * grad

- name: erfc(Tensor self) -> Tensor
  self: -2.0 / sqrt(M_PI) * exp(-(self.pow(2))) * grad

- name: erfinv(Tensor self) -> Tensor
  self: 0.5 * sqrt(M_PI) * exp(self.erfinv().pow(2)) * grad

- name: exp(Tensor self) -> Tensor
  self: grad * result.conj()

- name: exp2(Tensor self) -> Tensor
  self: grad * result * M_LN2

- name: expm1(Tensor self) -> Tensor
  self: grad * (result + 1)

- name: expand(Tensor(a) self, int[] size, *, bool implicit=False) -> Tensor(a)
  self: at::sum_to(grad, self.sizes())

- name: exponential_(Tensor(a!) self, float lambd=1, *, Generator? generator=None) -> Tensor(a!)
  self: zeros_like(grad)

- name: fake_quantize_per_tensor_affine_cachemask(Tensor self, float scale, int zero_point, int quant_min, int quant_max) -> (Tensor output, Tensor mask)
  self: fake_quantize_per_tensor_affine_cachemask_backward(grad, mask)

- name: _fake_quantize_learnable_per_tensor_affine(Tensor self, Tensor scale, Tensor zero_point, int quant_min, int quant_max, float grad_factor=1.0) -> Tensor
  self, scale, zero_point: "grad.defined() ? _fake_quantize_learnable_per_tensor_affine_backward(grad, self, scale, zero_point, quant_min, quant_max, grad_factor) : std::tuple<Tensor, Tensor, Tensor>()"

- name: fake_quantize_per_channel_affine_cachemask(Tensor self, Tensor scale, Tensor zero_point, int axis, int quant_min, int quant_max) -> (Tensor output, Tensor mask)
  self: fake_quantize_per_channel_affine_cachemask_backward(grad, mask)

- name: _fake_quantize_learnable_per_channel_affine(Tensor self, Tensor scale, Tensor zero_point, int axis, int quant_min, int quant_max, float grad_factor=1.0) -> Tensor
  self, scale, zero_point: "grad.defined() ? _fake_quantize_learnable_per_channel_affine_backward(grad, self, scale, zero_point, axis, quant_min, quant_max, grad_factor) : std::tuple<Tensor, Tensor, Tensor>()"

- name: fill_.Scalar(Tensor(a!) self, Scalar value) -> Tensor(a!)
  self: zeros_like(grad)

- name: fill_.Tensor(Tensor(a!) self, Tensor value) -> Tensor(a!)
  self: zeros_like(grad)
  value: grad.sum()

- name: floor(Tensor self) -> Tensor
  self: zeros_like(grad)

- name: fmod.Scalar(Tensor self, Scalar other) -> Tensor
  self: grad

- name: fmod.Tensor(Tensor self, Tensor other) -> Tensor
  self: grad
  other: 'not_implemented("fmod: other")'

- name: frac(Tensor self) -> Tensor
  self: grad

- name: frexp.Tensor(Tensor self) -> (Tensor mantissa, Tensor exponent)
  self: grad / exponent.exp2()

- name: gather(Tensor self, int dim, Tensor index, *, bool sparse_grad=False) -> Tensor
  self: gather_backward(grad, self, dim, index, sparse_grad)
  index: non_differentiable

- name: ge_.Scalar(Tensor(a!) self, Scalar other) -> Tensor(a!)
  self: zeros_like(self)

- name: ge_.Tensor(Tensor(a!) self, Tensor other) -> Tensor(a!)
  self: zeros_like(self)
  other: zeros_like(other)

- name: geometric_(Tensor(a!) self, float p, *, Generator? generator=None) -> Tensor(a!)
  self: zeros_like(grad)

- name: geqrf(Tensor self) -> (Tensor a, Tensor tau)
  self: not_implemented("geqrf")

- name: ger(Tensor self, Tensor vec2) -> Tensor
  self: grad.mv(vec2.conj())
  vec2: grad.t().mv(self.conj())

- name: indices(Tensor(a) self) -> Tensor(a)
  output_differentiability: [False]

- name: _indices(Tensor(a) self) -> Tensor(a)
  output_differentiability: [False]

- name: grid_sampler_2d(Tensor input, Tensor grid, int interpolation_mode, int padding_mode, bool align_corners) -> Tensor
  input, grid: "grad.defined() ? grid_sampler_2d_backward(grad, input, grid, interpolation_mode, padding_mode, align_corners) : std::tuple<Tensor, Tensor>()"

- name: grid_sampler_3d(Tensor input, Tensor grid, int interpolation_mode, int padding_mode, bool align_corners) -> Tensor
  input, grid: "grad.defined() ? grid_sampler_3d_backward(grad, input, grid, interpolation_mode, padding_mode, align_corners) : std::tuple<Tensor, Tensor>()"

# See NOTE [ grid_sample CPU fallback ]
- name: _grid_sampler_2d_cpu_fallback(Tensor input, Tensor grid, int interpolation_mode, int padding_mode, bool align_corners) -> Tensor
  input, grid: "grad.defined() ? _grid_sampler_2d_cpu_fallback_backward(grad, input, grid, interpolation_mode, padding_mode, align_corners) : std::tuple<Tensor, Tensor>()"

- name: gt_.Scalar(Tensor(a!) self, Scalar other) -> Tensor(a!)
  self: zeros_like(self)

- name: gt_.Tensor(Tensor(a!) self, Tensor other) -> Tensor(a!)
  self: zeros_like(self)
  other: zeros_like(other)

- name: hardsigmoid(Tensor self) -> Tensor
  self: hardsigmoid_backward(grad, self)

- name: histc(Tensor self, int bins=100, Scalar min=0, Scalar max=0) -> Tensor
  self: not_implemented("histc")

- name: hardswish(Tensor self) -> Tensor
  self: hardswish_backward(grad, self)

- name: hypot(Tensor self, Tensor other) -> Tensor
  self: grad * self / result
  other: grad * other / result

- name: i0(Tensor self) -> Tensor
  self: not_implemented("i0")

- name: igamma(Tensor self, Tensor other) -> Tensor
  self: 'not_implemented("igamma: input")'
  other: grad * exp((self - 1) * log(other) - other - lgamma(self))

- name: igammac(Tensor self, Tensor other) -> Tensor
  self: 'not_implemented("igammac: input")'
  other: -grad * exp((self - 1) * log(other) - other - lgamma(self))

- name: index.Tensor(Tensor self, Tensor?[] indices) -> Tensor
  self: index_backward(grad.new_zeros(self.sizes(), self.options()), indices, grad)

<<<<<<< HEAD
- name: index_add_(Tensor(a!) self, int dim, Tensor index, Tensor source, Scalar alpha=1) -> Tensor(a!)
=======
- name: index_add_.alpha(Tensor(a!) self, int dim, Tensor index, Tensor source, *, Scalar alpha) -> Tensor(a!)
>>>>>>> c5f9e043
  self: grad
  # The case source.dim() == 0  is necessary to support scalar tensors of the form
  # source.dim() == 0 and index.dim() == 1 and index.size() == (1,),
  # This is because source is not broadcastable to index, as source.dim() < index.dim()
  source: "maybe_multiply(source.dim() > 0 ? grad.index_select(dim, index).expand_as(source) : grad.index_select(dim, index.squeeze(0)), alpha)"
  index: non_differentiable

- name: index_copy_(Tensor(a!) self, int dim, Tensor index, Tensor source) -> Tensor(a!)
  self: grad.clone().index_fill_(dim, index, 0)
  # The case source.dim() == 0  is necessary to support scalar tensors of the form
  # source.dim() == 0 and index.dim() == 1 and index.size() == (1,),
  # This is because source is not broadcastable to index, as source.dim() < index.dim()
  source: "source.dim() > 0 ? grad.index_select(dim, index).expand_as(source) : grad.index_select(dim, index.squeeze(0))"
  index: non_differentiable

- name: index_fill_.int_Scalar(Tensor(a!) self, int dim, Tensor index, Scalar value) -> Tensor(a!)
  self: grad.clone().index_fill_(dim, index, 0)
  index: non_differentiable

- name: index_fill_.int_Tensor(Tensor(a!) self, int dim, Tensor index, Tensor value) -> Tensor(a!)
  self: grad.clone().index_fill_(dim, index, 0)
  value: grad.index_select(dim, index).sum()
  index: non_differentiable

- name: index_put_(Tensor(a!) self, Tensor?[] indices, Tensor values, bool accumulate=False) -> Tensor(a!)
  self: "accumulate ? grad : grad.clone().index_put_(indices, zeros_like(values), false)"
  values: grad.index(indices)

- name: _index_put_impl_(Tensor(a!) self, Tensor?[] indices, Tensor values, bool accumulate=False, bool unsafe=False) -> Tensor(a!)
  self: "accumulate ? grad : grad.clone().index_put_(indices, zeros_like(values), false)"
  values: grad.index(indices)

- name: index_select(Tensor self, int dim, Tensor index) -> Tensor
  self: index_select_backward(grad, self.sizes(), dim, index)
  index: non_differentiable

- name: inverse(Tensor self) -> Tensor
  self: -at::matmul(result.conj().transpose(-2, -1), at::matmul(grad, result.conj().transpose(-2, -1)))

- name: linalg_inv(Tensor self) -> Tensor
  self: -at::matmul(result.conj().transpose(-2, -1), at::matmul(grad, result.conj().transpose(-2, -1)))

- name: isnan(Tensor self) -> Tensor
  self: non_differentiable

- name: kthvalue(Tensor self, int k, int dim=-1, bool keepdim=False) -> (Tensor values, Tensor indices)
  self: value_selecting_reduction_backward(grad, dim, indices, self.sizes(), keepdim)

- name: le_.Scalar(Tensor(a!) self, Scalar other) -> Tensor(a!)
  self: zeros_like(self)

- name: le_.Tensor(Tensor(a!) self, Tensor other) -> Tensor(a!)
  self: zeros_like(self)
  other: zeros_like(other)

- name: lerp.Scalar(Tensor self, Tensor end, Scalar weight) -> Tensor
  self: "weight.isComplex() ? grad * (1 - weight.conj().toComplexDouble()) : grad * (1 - weight.toDouble())"
  end: grad * weight.conj()

- name: lerp.Tensor(Tensor self, Tensor end, Tensor weight) -> Tensor
  self: grad * (1 - weight).conj()
  end: grad * weight.conj()
  weight: grad * (end - self).conj()

- name: lgamma(Tensor self) -> Tensor
  self: grad * digamma(self)

- name: digamma(Tensor self) -> Tensor
  self: grad * polygamma(1, self)

- name: polygamma(int n, Tensor self) -> Tensor
  self: grad * polygamma(n + 1, self)

- name: log(Tensor self) -> Tensor
  self: grad.div(self.conj())

- name: log10(Tensor self) -> Tensor
  self: grad / (self.conj() * 2.3025850929940456)

- name: log1p(Tensor self) -> Tensor
  self: log1p_backward(grad, self)

- name: log2(Tensor self) -> Tensor
  self: grad / (self.conj() * 0.6931471805599453)

- name: logaddexp(Tensor self, Tensor other) -> Tensor
  self: grad / (1 + exp(other - self))
  other: grad / (1 + exp(self - other))

- name: logaddexp2(Tensor self, Tensor other) -> Tensor
  self: grad / (1 + pow(2, other - self))
  other: grad / (1 + pow(2, self - other))

- name: xlogy.Tensor(Tensor self, Tensor other) -> Tensor
  self: grad * at::xlogy((self != 0), other)
  other: grad * self / other

- name: xlogy.Scalar_Self(Scalar self, Tensor other) -> Tensor
  other: grad * self / other

- name: xlogy.Scalar_Other(Tensor self, Scalar other) -> Tensor
  self: grad * at::xlogy((self != 0), other)

- name: logdet(Tensor self) -> Tensor
  self: logdet_backward(grad, self, result)

- name: log_normal_(Tensor(a!) self, float mean=1, float std=2, *, Generator? generator=None) -> Tensor(a!)
  self: zeros_like(grad)

- name: logsumexp(Tensor self, int[1] dim, bool keepdim=False) -> Tensor
  self: logsumexp_backward(grad, self, result, dim, keepdim)

- name: lstsq(Tensor self, Tensor A) -> (Tensor solution, Tensor QR)
  self: not_implemented("lstsq")
  A: not_implemented("lstsq")

- name: linalg_lstsq(Tensor self, Tensor b, float? cond=None, *, str? driver=None) -> (Tensor solution, Tensor residuals, Tensor rank, Tensor singular_values)
  self: not_implemented("linalg_lstsq")
  b: not_implemented("linalg_lstsq")
  output_differentiability: [True, True]

- name: lt_.Scalar(Tensor(a!) self, Scalar other) -> Tensor(a!)
  self: zeros_like(self)

- name: lt_.Tensor(Tensor(a!) self, Tensor other) -> Tensor(a!)
  self: zeros_like(self)
  other: zeros_like(other)

- name: _lu_with_info(Tensor self, bool pivot=True, bool check_errors=True) -> (Tensor, Tensor, Tensor)
  self: not_implemented("lu_with_info")

- name: lu_solve(Tensor self, Tensor LU_data, Tensor LU_pivots) -> Tensor
  self: not_implemented("lu_solve")

- name: masked_fill_.Scalar(Tensor(a!) self, Tensor mask, Scalar value) -> Tensor(a!)
  self: grad.clone().masked_fill_(mask, 0)
  mask: non_differentiable

- name: masked_fill_.Tensor(Tensor(a!) self, Tensor mask, Tensor value) -> Tensor(a!)
  self: grad.clone().masked_fill_(mask, 0)
  value: at::where(mask, grad, zeros_like(grad)).sum()
  mask: non_differentiable

- name: masked_scatter_(Tensor(a!) self, Tensor mask, Tensor source) -> Tensor(a!)
  self: grad.clone().masked_fill_(mask, 0)
  source: masked_scatter_backward(grad, mask, source.sizes())
  mask: non_differentiable

- name: masked_select(Tensor self, Tensor mask) -> Tensor
  self: masked_select_backward(grad, self, mask)
  mask: non_differentiable

- name: matrix_exp(Tensor self) -> Tensor
  self: matrix_exp_backward(self, grad)

- name: max.dim(Tensor self, int dim, bool keepdim=False) -> (Tensor values, Tensor indices)
  self: value_selecting_reduction_backward(grad, dim, indices, self.sizes(), keepdim)

- name: max(Tensor self) -> Tensor
  self: evenly_distribute_backward(grad, self, result)

- name: maximum(Tensor self, Tensor other) -> Tensor
  self: grad.clone().masked_fill_(self <= other, 0)
  other: grad.clone().masked_fill_(self > other, 0)

- name: fmax(Tensor self, Tensor other) -> Tensor
  self: grad.clone().masked_fill_((self >= other).logical_or_(other.isnan()).logical_not_(), 0)
  other: grad.clone().masked_fill_((self >= other).logical_or_(other.isnan()), 0)

- name: mean(Tensor self, *, ScalarType? dtype=None) -> Tensor
  self: grad.expand(self.sizes()).to(self.scalar_type()) / self.numel()

- name: mean.dim(Tensor self, int[1] dim, bool keepdim=False, *, ScalarType? dtype=None) -> Tensor
  self: sum_backward(grad, self.sizes(), dim, keepdim).to(self.scalar_type()) / _safe_size(self.sizes(), dim)

- name: median(Tensor self) -> Tensor
  self: evenly_distribute_backward(grad, self, result)

- name: nanmedian(Tensor self) -> Tensor
  self: evenly_distribute_backward(grad, self, result)

# This is in theory incorrect in the following case:
#   sorted list: [..., a, b, b, ..., b, b, c, ...] with median = b and the value
#                            |                     at middle position of the
#                            |                     list between two `b`s. E.g.,
#                            |
#                            ^the middle position
# The gradient exists and is essentially 0 in this case.
#
# In case where the middle position is at the boundary of `b` range, e.g.,
#   sorted list: [..., a, b, b, ..., b, b, c, ...]
#                                       |
#                                       ^the middle position
# The backward implementation is correct in the sense that it returns the
# subgradient on one side.
- name: median.dim(Tensor self, int dim, bool keepdim=False) -> (Tensor values, Tensor indices)
  self: value_selecting_reduction_backward(grad, dim, indices, self.sizes(), keepdim)

- name: nanmedian.dim(Tensor self, int dim, bool keepdim=False) -> (Tensor values, Tensor indices)
  self: value_selecting_reduction_backward(grad, dim, indices, self.sizes(), keepdim)

- name: min.dim(Tensor self, int dim, bool keepdim=False) -> (Tensor values, Tensor indices)
  self: value_selecting_reduction_backward(grad, dim, indices, self.sizes(), keepdim)

- name: min(Tensor self) -> Tensor
  self: evenly_distribute_backward(grad, self, result)

- name: minimum(Tensor self, Tensor other) -> Tensor
  self: grad.clone().masked_fill_(self >= other, 0)
  other: grad.clone().masked_fill_(self < other, 0)

- name: fmin(Tensor self, Tensor other) -> Tensor
  self: grad.clone().masked_fill_((self <= other).logical_or_(other.isnan()).logical_not_(), 0)
  other: grad.clone().masked_fill_((self <= other).logical_or_(other.isnan()), 0)

- name: amax(Tensor self, int[1] dim=[], bool keepdim=False) -> Tensor
  self: scale_grad_by_count(restore_reduced_dims(grad, dim, keepdim), restore_reduced_dims(result, dim, keepdim) == self, dim)

- name: amin(Tensor self, int[1] dim=[], bool keepdim=False) -> Tensor
  self: scale_grad_by_count(restore_reduced_dims(grad, dim, keepdim), restore_reduced_dims(result, dim, keepdim) == self, dim)

- name: mm(Tensor self, Tensor mat2) -> Tensor
  self: mm_mat1_backward(grad, mat2, self.sizes(), self.strides(), 1)
  mat2: mm_mat2_backward(grad, self, mat2.sizes(), mat2.strides(), 1)

- name: mode(Tensor self, int dim=-1, bool keepdim=False) -> (Tensor values, Tensor indices)
  self: value_selecting_reduction_backward(grad, dim, indices, self.sizes(), keepdim)

- name: mul.Tensor(Tensor self, Tensor other) -> Tensor
  self: mul_tensor_backward(grad, other, self.scalar_type())
  other: mul_tensor_backward(grad, self, other.scalar_type())

- name: mul.Scalar(Tensor self, Scalar other) -> Tensor
  self: mul_tensor_backward(grad, at::scalar_to_tensor(other), self.scalar_type())

- name: mv(Tensor self, Tensor vec) -> Tensor
  self: grad.ger(vec.conj())
  vec: self.conj().t().mv(grad)

- name: mvlgamma(Tensor self, int p) -> Tensor
  self: mvlgamma_backward(grad, self, p)

- name: nan_to_num(Tensor self, float? nan=None, float? posinf=None, float? neginf=None) -> Tensor
  self: grad * at::isfinite(self)

- name: native_batch_norm(Tensor input, Tensor? weight, Tensor? bias, Tensor? running_mean, Tensor? running_var, bool training, float momentum, float eps) -> (Tensor, Tensor, Tensor)
  input, weight, bias: "grad.defined() ? native_batch_norm_backward(grad, input, weight, running_mean, running_var, result1, result2, training, eps, grad_input_mask) : std::tuple<Tensor, Tensor, Tensor>()"

- name: native_batch_norm_backward(Tensor grad_out, Tensor input, Tensor? weight, Tensor? running_mean, Tensor? running_var, Tensor? save_mean, Tensor? save_invstd, bool train, float eps, bool[3] output_mask) -> (Tensor, Tensor, Tensor)
  input, weight, grad_out: batchnorm_double_backward(input, weight, grads[0], grads[1], grads[2], grad_out, running_mean, running_var, train, eps, save_mean, save_invstd, grad_input_mask)
  save_mean: not_implemented("native_batch_norm_backward save_mean")
  save_invstd: not_implemented("native_batch_norm_backward save_invstd")

- name: native_layer_norm(Tensor input, int[] normalized_shape, Tensor? weight, Tensor? bias, float eps) -> (Tensor, Tensor, Tensor)
  input, weight, bias: "GradMode::is_enabled() || grads[1].defined() || grads[2].defined() ? infinitely_differentiable_native_layer_norm_backward(grads[0], grads[1], grads[2], input, result1, result2, weight, normalized_shape, eps, grad_input_mask) : (grads[0].defined() ? native_layer_norm_backward(grads[0].is_contiguous() ? grads[0] : grads[0].contiguous(), input, normalized_shape, result1, result2, weight, bias, grad_input_mask) : std::tuple<Tensor, Tensor, Tensor>())"

- name: native_group_norm(Tensor input, Tensor? weight, Tensor? bias, int N, int C, int HxW, int group, float eps) -> (Tensor, Tensor, Tensor)
  input, weight, bias: "GradMode::is_enabled() || grads[1].defined() || grads[2].defined() ? infinitely_differentiable_native_group_norm_backward(grads[0], grads[1], grads[2], input, result1, result2, weight, N, C, HxW, group, eps, grad_input_mask) : (grads[0].defined() ? native_group_norm_backward(grads[0].is_contiguous() ? grads[0] : grads[0].contiguous(), input.is_contiguous() ? input : input.contiguous(), result1, result2, weight, N, C, HxW, group, grad_input_mask) : std::tuple<Tensor, Tensor, Tensor>())"

- name: ne_.Scalar(Tensor(a!) self, Scalar other) -> Tensor(a!)
  self: zeros_like(self)

- name: ne_.Tensor(Tensor(a!) self, Tensor other) -> Tensor(a!)
  self: zeros_like(self)
  other: zeros_like(other)

- name: neg(Tensor self) -> Tensor
  self: grad.neg()

- name: nextafter(Tensor self, Tensor other) -> Tensor
  self: not_implemented("nextafter")
  other: not_implemented("nextafter")

- name: norm.Scalar(Tensor self, Scalar p=2) -> Tensor
  self: norm_backward(grad, self, p, result)

- name: norm.ScalarOpt_dim(Tensor self, Scalar? p, int[1] dim, bool keepdim=False) -> Tensor
  self: norm_backward(grad, self, p, result, dim, keepdim)

- name: norm.ScalarOpt_dtype(Tensor self, Scalar? p, *, ScalarType dtype) -> Tensor
  self: norm_backward(grad, self.to(grad.scalar_type()), p, result)

- name: norm.ScalarOpt_dim_dtype(Tensor self, Scalar? p, int[1] dim, bool keepdim, *, ScalarType dtype) -> Tensor
  self: norm_backward(grad, self.to(grad.scalar_type()), p, result, dim, keepdim)

- name: linalg_vector_norm(Tensor self, Scalar? ord=None, int[1]? dim=None, bool keepdim=False, *, ScalarType? dtype=None) -> Tensor
  self: linalg_vector_norm_backward(grad, self, ord, result, dim, keepdim)

- name: _pdist_forward(Tensor self, float p=2) -> Tensor
  self: _pdist_backward(grad, self, p, result)

- name: _pdist_backward(Tensor grad, Tensor self, float p, Tensor pdist) -> Tensor
  grad: not_implemented("_pdist_backward")
  self: not_implemented("_pdist_backward")
  pdist: not_implemented("_pdist_backward")

- name: _euclidean_dist(Tensor x1, Tensor x2) -> Tensor
  x1, x2: _euclidean_dist_backward(grad, x1, x2, result)

- name: _cdist_forward(Tensor x1, Tensor x2, float p, int? compute_mode) -> Tensor
  x1: _cdist_backward(grad.contiguous(), x1, x2, p, result)
  x2: _cdist_backward(grad.transpose(-1, -2).contiguous(), x2, x1, p, result.transpose(-1, -2).contiguous())

- name: _cdist_backward(Tensor grad, Tensor x1, Tensor x2, float p, Tensor cdist) -> Tensor
  grad: not_implemented("_cdist_backward")
  x1: not_implemented("_cdist_backward")
  x2: not_implemented("_cdist_backward")
  cdist: not_implemented("_cdist_backward")

- name: normal_(Tensor(a!) self, float mean=0, float std=1, *, Generator? generator=None) -> Tensor(a!)
  self: zeros_like(grad)

- name: normal.Tensor_float(Tensor mean, float std=1, *, Generator? generator=None) -> Tensor
  mean: at::zeros(mean.sizes(), grad.options())

- name: normal.float_Tensor(float mean, Tensor std, *, Generator? generator=None) -> Tensor
  std: at::zeros(std.sizes(), grad.options())

- name: normal.Tensor_Tensor(Tensor mean, Tensor std, *, Generator? generator=None) -> Tensor
  mean: at::zeros(mean.sizes(), grad.options())
  std: at::zeros(std.sizes(), grad.options())

- name: linalg_householder_product(Tensor input, Tensor tau) -> Tensor
  input, tau: householder_product_backward(grad, input, tau)

- name: ormqr(Tensor self, Tensor input2, Tensor input3, bool left=True, bool transpose=False) -> Tensor
  self: not_implemented("ormqr")
  input2: not_implemented("ormqr")
  input3: not_implemented("ormqr")

- name: permute(Tensor(a) self, int[] dims) -> Tensor(a)
  self: permute_backwards(grad, dims)

- name: poisson(Tensor self, Generator? generator=None) -> Tensor
  self: zeros_like(self)

- name: pow.Tensor_Scalar(Tensor self, Scalar exponent) -> Tensor
  self: pow_backward(grad, self, exponent)

- name: pow.Tensor_Tensor(Tensor self, Tensor exponent) -> Tensor
  self: pow_backward_self(grad, self, exponent)
  exponent: pow_backward_exponent(grad, self, exponent, result)

- name: pow.Scalar(Scalar self, Tensor exponent) -> Tensor
  exponent: pow_backward_exponent(grad, self, exponent, result)

- name: prod(Tensor self, *, ScalarType? dtype=None) -> Tensor
  self: prod_backward(grad, self.to(grad.scalar_type()), result)

- name: prod.dim_int(Tensor self, int dim, bool keepdim=False, *, ScalarType? dtype=None) -> Tensor
  self: prod_backward(grad, self.to(grad.scalar_type()), result, dim, keepdim)

- name: put_(Tensor(a!) self, Tensor index, Tensor source, bool accumulate=False) -> Tensor(a!)
  self: "accumulate ? grad : grad.put(index, zeros_like(source), false)"
  index: non_differentiable
  source: grad.take(index).reshape_as(source)

- name: linalg_qr(Tensor self, str mode='reduced') -> (Tensor Q, Tensor R)
  self: linalg_qr_backward(grads, self, mode, Q, R)

- name: rad2deg(Tensor self) -> Tensor
  self: rad2deg_backward(grad)

- name: random_.from(Tensor(a!) self, int from, int? to, *, Generator? generator=None) -> Tensor(a!)
  self: zeros_like(grad)

- name: random_.to(Tensor(a!) self, int to, *, Generator? generator=None) -> Tensor(a!)
  self: zeros_like(grad)

- name: random_(Tensor(a!) self, *, Generator? generator=None) -> Tensor(a!)
  self: zeros_like(grad)

- name: reciprocal(Tensor self) -> Tensor
  self: -grad * (result * result).conj()

- name: remainder.Scalar(Tensor self, Scalar other) -> Tensor
  self: grad

- name: remainder.Tensor(Tensor self, Tensor other) -> Tensor
  self: grad

- name: renorm(Tensor self, Scalar p, int dim, Scalar maxnorm) -> Tensor
  self: renorm_backward(grad, self, p, dim, maxnorm)

- name: repeat(Tensor self, int[] repeats) -> Tensor
  self: repeat_backward(grad, repeats, self.sizes())

- name: special_entr(Tensor self) -> Tensor
  self: grad * (-(1 + self.log()))

# DO NOT define a backward for reshape!
# reshape is special in that it sometimes returns a view, and sometimes not.
# Defining a backward will make codegen spit out the forward call as
#     as_variable(baseType->reshape(self)),
# making it impossible (hard) to detect when it is actually a view.
# - name: reshape(Tensor self, IntArrayRef shape)

- name: round(Tensor self) -> Tensor
  self: zeros_like(grad)

- name: rsqrt(Tensor self) -> Tensor
  self: -0.5 * grad * result.pow(3).conj()

- name: scatter_.src(Tensor(a!) self, int dim, Tensor index, Tensor src) -> Tensor(a!)
  self: grad.clone().scatter_(dim, index, 0)
  index: non_differentiable
  src: grad.gather(dim, index)

- name: scatter_.value(Tensor(a!) self, int dim, Tensor index, Scalar value) -> Tensor(a!)
  self: grad.clone().scatter_(dim, index, 0)
  index: non_differentiable

- name: scatter_add_(Tensor(a!) self, int dim, Tensor index, Tensor src) -> Tensor(a!)
  self: grad
  index: non_differentiable
  src: grad.gather(dim, index)

- name: select.int(Tensor(a) self, int dim, int index) -> Tensor(a)
  self: select_backward(grad, self.sizes(), dim, index)

- name: sigmoid(Tensor self) -> Tensor
  self: sigmoid_backward(grad, result)

- name: logit(Tensor self, float? eps=None) -> Tensor
  self: "GradMode::is_enabled() ? infinitely_differentiable_logit_backward(grad, self, eps) : logit_backward(grad, self, eps)"

- name: sign(Tensor self) -> Tensor
  self: zeros_like(grad)

- name: sgn(Tensor self) -> Tensor
  self: sgn_backward(result, grad, self)

- name: sin(Tensor self) -> Tensor
  self: grad * self.cos().conj()

- name: sinc(Tensor self) -> Tensor
  self: grad * ((M_PI * self * (M_PI * self).cos() - (M_PI * self).sin()) / (M_PI * self * self)).conj()

- name: sinh(Tensor self) -> Tensor
  self: grad * self.cosh().conj()

- name: slice.Tensor(Tensor(a) self, int dim=0, int? start=0, int? end=9223372036854775807, int step=1) -> Tensor(a)
  self: slice_backward_wrapper(grad, self.sizes(), dim, start, end, step)

- name: slogdet(Tensor self) -> (Tensor sign, Tensor logabsdet)
  self: slogdet_backward(grad, self, sign, logabsdet)
  output_differentiability: [false, true]

- name: linalg_slogdet(Tensor self) -> (Tensor sign, Tensor logabsdet)
  self: slogdet_backward(grad, self, sign, logabsdet)
  output_differentiability: [false, true]

- name: solve(Tensor self, Tensor A) -> (Tensor solution, Tensor LU)
  self: solve_backward_self(grad, self, A)
  A: solve_backward_A(grad, self, A, solution)

- name: linalg_solve(Tensor input, Tensor other) -> Tensor
  input: solve_backward_A(grad, other, input, result)
  other: solve_backward_self(grad, other, input)

- name: sort(Tensor self, int dim=-1, bool descending=False) -> (Tensor values, Tensor indices)
  self: value_selecting_reduction_backward(grad, dim, indices, self.sizes(), true)
  output_differentiability: [True, False]

- name: sort.stable(Tensor self, *, bool? stable, int dim=-1, bool descending=False) -> (Tensor values, Tensor indices)
  self: value_selecting_reduction_backward(grad, dim, indices, self.sizes(), true)
  output_differentiability: [True, False]

- name: split.Tensor(Tensor(a) self, int split_size, int dim=0) -> Tensor(a)[]
  self: split_backward(grads, split_size, dim, self.sizes(), self.options())

- name: unsafe_split.Tensor(Tensor self, int split_size, int dim=0) -> Tensor[]
  self: split_backward(grads, split_size, dim, self.sizes(), self.options())

- name: split_with_sizes(Tensor(a) self, int[] split_sizes, int dim=0) -> Tensor(a)[]
  self: split_with_sizes_backward(grads, split_sizes, dim, self.sizes(), self.options())

- name: unsafe_split_with_sizes(Tensor self, int[] split_sizes, int dim=0) -> Tensor[]
  self: split_with_sizes_backward(grads, split_sizes, dim, self.sizes(), self.options())

- name: sqrt(Tensor self) -> Tensor
  self: grad / (2 * result.conj())

- name: squeeze(Tensor(a) self) -> Tensor(a)
  self: unsqueeze_to(grad, self.sizes())

- name: squeeze.dim(Tensor(a) self, int dim) -> Tensor(a)
  self: unsqueeze_to(grad, dim, self.sizes())

- name: squeeze_(Tensor(a!) self) -> Tensor(a!)
  self: unsqueeze_to(grad, self.sizes())

- name: squeeze_.dim(Tensor(a!) self, int dim) -> Tensor(a!)
  self: unsqueeze_to(grad, dim, self.sizes())

- name: std(Tensor self, bool unbiased=True) -> Tensor
  self: std_backward(result, grad, self, unbiased)

- name: std.dim(Tensor self, int[1] dim, bool unbiased=True, bool keepdim=False) -> Tensor
  self: std_backward(result, grad, self, dim, unbiased, keepdim)

- name: sub.Tensor(Tensor self, Tensor other, *, Scalar alpha=1) -> Tensor
  self: handle_r_to_c(self.scalar_type(), grad)
  other: handle_r_to_c(other.scalar_type(), -grad * alpha.conj())

- name: sub.Scalar(Tensor self, Scalar other, Scalar alpha=1) -> Tensor
  self: handle_r_to_c(self.scalar_type(), grad)

- name: rsub.Tensor(Tensor self, Tensor other, *, Scalar alpha=1) -> Tensor
  self: handle_r_to_c(other.scalar_type(), -grad * alpha.conj())
  other: handle_r_to_c(self.scalar_type(), grad)

- name: rsub.Scalar(Tensor self, Scalar other, Scalar alpha=1) -> Tensor
  self: handle_r_to_c(self.scalar_type(), -grad * alpha.conj())

- name: sum(Tensor self, *, ScalarType? dtype=None) -> Tensor
  self: grad.expand(self.sizes())

- name: sum.dim_IntList(Tensor self, int[1] dim, bool keepdim=False, *, ScalarType? dtype=None) -> Tensor
  self: sum_backward(grad, self.sizes(), dim, keepdim)

- name: nansum(Tensor self, *, ScalarType? dtype=None) -> Tensor
  self: grad.expand(self.sizes()).to(self.scalar_type()) * self.isnan().logical_not()

- name: nansum.dim_IntList(Tensor self, int[1] dim, bool keepdim=False, *, ScalarType? dtype=None) -> Tensor
  self: nansum_backward(grad.to(self.scalar_type()), self, dim, keepdim)

- name: _svd_helper(Tensor self, bool some, bool compute_uv) -> (Tensor U, Tensor S, Tensor V)
  self: svd_backward(grads, self, some, compute_uv, U, S, V)

- name: symeig(Tensor self, bool eigenvectors=False, bool upper=True) -> (Tensor eigenvalues, Tensor eigenvectors)
  self: symeig_backward(grads, self, eigenvectors, upper, eigenvalues, eigenvectors_return)

- name: linalg_eigh(Tensor self, str UPLO="L") -> (Tensor eigenvalues, Tensor eigenvectors)
  self: symeig_backward(grads, self, /*eigenvectors=*/true, /*upper=*/true, eigenvalues, eigenvectors)

- name: linalg_eigvalsh(Tensor self, str UPLO="L") -> Tensor
  self: non_differentiable

- name: linalg_eigvals(Tensor self) -> Tensor
  self: non_differentiable

- name: t(Tensor(a) self) -> Tensor(a)
  self: grad.t()

- name: one_hot(Tensor self, int num_classes=-1) -> Tensor
  self: non_differentiable

- name: flip(Tensor self, int[] dims) -> Tensor
  self: grad.flip(dims)

- name: roll(Tensor self, int[1] shifts, int[1] dims=[]) -> Tensor
  self: grad.roll(fmap(reverse_list(shifts), [](int64_t i){return -i;}), reverse_list(dims))

- name: rot90(Tensor self, int k=1, int[] dims=[0,1]) -> Tensor
  self: grad.rot90(-k, dims)

- name: take(Tensor self, Tensor index) -> Tensor
  self: zeros_like(self).put_(index, grad, true)
  index: non_differentiable

- name: tan(Tensor self) -> Tensor
  self: grad * (1 + result.pow(2)).conj()

- name: tanh(Tensor self) -> Tensor
  self: tanh_backward(grad, result)

- name: topk(Tensor self, int k, int dim=-1, bool largest=True, bool sorted=True) -> (Tensor values, Tensor indices)
  self: value_selecting_reduction_backward(grad, dim, indices, self.sizes(), true)
  output_differentiability: [True, False]

- name: trace(Tensor self) -> Tensor
  self: trace_backward(grad, self.sizes())

- name: transpose.int(Tensor(a) self, int dim0, int dim1) -> Tensor(a)
  self: grad.transpose(dim0, dim1)

- name: transpose_(Tensor(a!) self, int dim0, int dim1) -> Tensor(a!)
  self: grad.transpose(dim0, dim1)

- name: triangular_solve(Tensor self, Tensor A, bool upper=True, bool transpose=False, bool unitriangular=False) -> (Tensor solution, Tensor cloned_coefficient)
  self, A: triangular_solve_backward(grads[0], grads[1], self, A, solution, upper, transpose, unitriangular, grad_input_mask)

- name: tril(Tensor self, int diagonal=0) -> Tensor
  self: grad.tril(diagonal)

- name: triu(Tensor self, int diagonal=0) -> Tensor
  self: grad.triu(diagonal)

- name: trunc(Tensor self) -> Tensor
  self: zeros_like(grad)

- name: to_dense(Tensor self, ScalarType? dtype=None) -> Tensor
  self: to_dense_backward(grad, self)

- name: to_sparse(Tensor self) -> Tensor
  self: grad.to_dense()

- name: to_mkldnn(Tensor self, ScalarType? dtype=None) -> Tensor
  self: to_mkldnn_backward(grad, self)

- name: unfold(Tensor(a) self, int dimension, int size, int step) -> Tensor(a)
  self: unfold_backward(grad, self.sizes(), dimension, size, step)

- name: unfold_backward(Tensor grad_in, int[] input_sizes, int dim, int size, int step) -> Tensor
  grad_in: grad.unfold(dim, size, step)

- name: uniform_(Tensor(a!) self, float from=0, float to=1, *, Generator? generator=None) -> Tensor(a!)
  self: zeros_like(grad)

- name: _unique(Tensor self, bool sorted=True, bool return_inverse=False) -> (Tensor, Tensor)
  output_differentiability: [True, False]
  self: not_implemented("_unique")

- name: unique_dim(Tensor self, int dim, bool sorted=True, bool return_inverse=False, bool return_counts=False) -> (Tensor, Tensor, Tensor)
  output_differentiability: [True, False, False]
  self: not_implemented("unique_dim")

- name: unique_consecutive(Tensor self, bool return_inverse=False, bool return_counts=False, int? dim=None) -> (Tensor, Tensor, Tensor)
  output_differentiability: [True, False, False]
  self: not_implemented("unique_consecutive")

- name: unique_dim_consecutive(Tensor self, int dim, bool return_inverse=False, bool return_counts=False) -> (Tensor, Tensor, Tensor)
  output_differentiability: [True, False, False]
  self: not_implemented("unique_dim_consecutive")

- name: _unique2(Tensor self, bool sorted=True, bool return_inverse=False, bool return_counts=False) -> (Tensor, Tensor, Tensor)
  output_differentiability: [True, False, False]
  self: not_implemented("_unique2")

- name: _unsafe_view(Tensor self, int[] size) -> Tensor
  self: grad.reshape(self.sizes())

- name: unsqueeze(Tensor(a) self, int dim) -> Tensor(a)
  self: grad.squeeze(dim)

- name: unsqueeze_(Tensor(a!) self, int dim) -> Tensor(a!)
  self: grad.squeeze(dim)

- name: var(Tensor self, bool unbiased=True) -> Tensor
  self: var_backward(grad, self, unbiased)

- name: var.dim(Tensor self, int[1] dim, bool unbiased=True, bool keepdim=False) -> Tensor
  self: var_backward(grad, self, dim, unbiased, keepdim)

- name: view(Tensor(a) self, int[] size) -> Tensor(a)
  self: grad.reshape(self.sizes())

- name: view.dtype(Tensor(a) self, ScalarType dtype) -> Tensor(a)
  output_differentiability: [False]

- name: view_as_real(Tensor(a) self) -> Tensor(a)
  self: at::view_as_complex(grad.contiguous()) # gx0 + 1j * gx1

- name: view_as_complex(Tensor(a) self) -> Tensor(a)
  self: at::view_as_real(grad.contiguous()) # [gx, gy]

- name: _s_where(Tensor condition, Tensor self, Tensor other) -> Tensor
  condition: non_differentiable
  self: where(condition, grad, zeros_like(grad))
  other: where(condition, zeros_like(grad), grad)

# weight_norm_cuda_interface_backward does not have an explicitly defined derivative, so if we do happen
# to be running backward with create_graph=True, fall back to a backward function that uses
# differentiable ops.
- name: _weight_norm_cuda_interface(Tensor v, Tensor g, int dim=0) -> (Tensor, Tensor)
  v, g: "grad.defined() ? (GradMode::is_enabled() ? _weight_norm_differentiable_backward(grad.contiguous(), v, g, result1, dim) : _weight_norm_cuda_interface_backward(grad.contiguous(), v, g, result1, dim)) : std::tuple<Tensor, Tensor>()"

- name: zero_(Tensor(a!) self) -> Tensor(a!)
  self: zeros_like(grad)

- name: sparse_mask(Tensor self, Tensor mask) -> Tensor
  self: grad.to_dense().sparse_mask(mask).to_dense()
  mask: non_differentiable

- name: _sparse_coo_tensor_with_dims_and_tensors(int sparse_dim, int dense_dim, int[] size, Tensor indices, Tensor values, *, ScalarType? dtype=None, Layout? layout=None, Device? device=None, bool? pin_memory=False) -> Tensor
  values: sparse_constructor_values_backward(grad, indices)

- name: _sparse_sum.dim(Tensor self, int[1] dim) -> Tensor
  self: at::_sparse_sum_backward(grad, self, dim)

- name: _standard_gamma(Tensor self, Generator? generator=None) -> Tensor
  self: grad * _standard_gamma_grad(self, result)

- name: _standard_gamma_grad(Tensor self, Tensor output) -> Tensor
  self: not_implemented("_standard_gamma_grad")

- name: values(Tensor(a) self) -> Tensor(a)
  self: at::_sparse_coo_tensor_unsafe(self.indices(), grad, self.sizes())._coalesced_(true)

# Why is _values() not differentiable?
# See NOTE [ Sparse: autograd and API ]
- name: _values(Tensor(a) self) -> Tensor(a)
  output_differentiability: [False]

# NN
- name: _trilinear(Tensor i1, Tensor i2, Tensor i3, int[] expand1, int[] expand2, int[] expand3, int[] sumdim, int unroll_dim=1) -> Tensor
  i1, i2, i3: _trilinear_backward(grad, i1, i2, i3, expand1, expand2, expand3, sumdim, unroll_dim, grad_input_mask)

- name: constant_pad_nd(Tensor self, int[] pad, Scalar value=0) -> Tensor
  self: constant_pad_nd_backward(grad, pad)

- name: binary_cross_entropy(Tensor self, Tensor target, Tensor? weight=None, int reduction=Mean) -> Tensor
  self: binary_cross_entropy_backward(grad, self, target, weight, reduction)

- name: binary_cross_entropy_backward(Tensor grad_output, Tensor self, Tensor target, Tensor? weight=None, int reduction=Mean) -> Tensor
  self: binary_cross_entropy_double_backward(grad_output, grad, self, target, weight, reduction)
  grad_output: binary_cross_entropy_double_backward_grad_output(grad, self, target, weight, reduction)

- name: binary_cross_entropy_with_logits(Tensor self, Tensor target, Tensor? weight=None, Tensor? pos_weight=None, int reduction=Mean) -> Tensor
  self: binary_cross_entropy_with_logits_backward(grad, self, target, weight, pos_weight, reduction)
  target: binary_cross_entropy_with_logits_target_backward(grad, self, target, weight, pos_weight, reduction)

- name: embedding(Tensor weight, Tensor indices, int padding_idx=-1, bool scale_grad_by_freq=False, bool sparse=False) -> Tensor
  indices: non_differentiable
  weight: embedding_backward(grad, indices, weight.size(0), padding_idx, scale_grad_by_freq, sparse)

- name: embedding_dense_backward(Tensor grad_output, Tensor indices, int num_weights, int padding_idx, bool scale_grad_by_freq) -> Tensor
  grad_output: embedding_dense_double_backward(grad, indices, padding_idx)
  indices: non_differentiable

- name: _embedding_bag(Tensor weight, Tensor indices, Tensor offsets, bool scale_grad_by_freq=False, int mode=0, bool sparse=False, Tensor? per_sample_weights=None, bool include_last_offset=False, int padding_idx=-1) -> (Tensor, Tensor, Tensor, Tensor)
  indices: non_differentiable
  offsets: non_differentiable
  weight: _embedding_bag_backward(grad, indices, offsets, result1, result2, result3, weight.size(0), scale_grad_by_freq, mode, sparse, per_sample_weights, padding_idx)
  per_sample_weights: _embedding_bag_per_sample_weights_backward(grad, weight, indices, offsets, result1, mode, padding_idx)

- name: _embedding_bag_dense_backward(Tensor grad, Tensor indices, Tensor offset2bag, Tensor bag_size, Tensor maximum_indices, int num_weights, bool scale_grad_by_freq, int mode, Tensor? per_sample_weights, int padding_idx=-1) -> Tensor
  indices: non_differentiable
  offsets: non_differentiable
  offset2bag: non_differentiable
  bag_size: non_differentiable
  maximum_indices: non_differentiable

- name: embedding_renorm_(Tensor(a!) self, Tensor indices, float max_norm, float norm_type) -> Tensor(a!)
  indices: non_differentiable
  self: not_implemented("embedding_renorm")

- name: kl_div(Tensor self, Tensor target, int reduction=Mean, *, bool log_target=False) -> Tensor
  self: kl_div_backward(grad, self, target, reduction, log_target)
  target: kl_div_target_backward(grad, self, target, reduction, log_target)

- name: l1_loss(Tensor self, Tensor target, int reduction=Mean) -> Tensor
  self: l1_loss_backward(grad, self, target, reduction)
  target: l1_loss_backward(grad, target, self, reduction)

- name: mse_loss(Tensor self, Tensor target, int reduction=Mean) -> Tensor
  self: mse_loss_backward(grad, self, target, reduction)
  target: mse_loss_backward(grad, target, self, reduction)

- name: multi_margin_loss(Tensor self, Tensor target, Scalar p=1, Scalar margin=1, Tensor? weight=None, int reduction=Mean) -> Tensor
  self: multi_margin_loss_backward(grad, self, target, p, margin, weight, reduction)
  target: non_differentiable

- name: multilabel_margin_loss_forward(Tensor self, Tensor target, int reduction) -> (Tensor output, Tensor is_target)
  self: multilabel_margin_loss_backward(grad, self, target, reduction, is_target)
  target: non_differentiable

- name: nll_loss_forward(Tensor self, Tensor target, Tensor? weight, int reduction, int ignore_index) -> (Tensor output, Tensor total_weight)
  self: nll_loss_backward(grad, self, target, weight, reduction, ignore_index, total_weight)
  target: non_differentiable

- name: nll_loss2d_forward(Tensor self, Tensor target, Tensor? weight, int reduction, int ignore_index) -> (Tensor output, Tensor total_weight)
  self: nll_loss2d_backward(grad, self, target, weight, reduction, ignore_index, total_weight)
  target: non_differentiable

- name: smooth_l1_loss(Tensor self, Tensor target, int reduction=Mean, float beta=1.0) -> Tensor
  self: smooth_l1_loss_backward(grad, self, target, reduction, beta)
  target: smooth_l1_loss_backward(grad, target, self, reduction, beta)

- name: huber_loss(Tensor self, Tensor target, int reduction=Mean, float delta=1.0) -> Tensor
  self: huber_loss_backward(grad, self, target, reduction, delta)
  target: huber_loss_backward(grad, target, self, reduction, delta)

- name: soft_margin_loss(Tensor self, Tensor target, int reduction=Mean) -> Tensor
  self: soft_margin_loss_backward(grad, self, target, reduction)

- name: relu(Tensor self) -> Tensor
  self: threshold_backward(grad, self, 0)

# NB: `output` instead of `self` saves memory. It avoids saving a copy of self.
- name: relu_(Tensor(a!) self) -> Tensor(a!)
  self: threshold_backward(grad, result, 0)

- name: silu(Tensor self) -> Tensor
  self: "GradMode::is_enabled() ? infinitely_differentiable_silu_backward(grad, self) : silu_backward(grad, self)"

- name: elu(Tensor self, Scalar alpha=1, Scalar scale=1, Scalar input_scale=1) -> Tensor
  self: elu_backward(grad, alpha, scale, input_scale, /* is_result */ false, self)

- name: elu_(Tensor(a!) self, Scalar alpha=1, Scalar scale=1, Scalar input_scale=1) -> Tensor(a!)
  self: elu_backward(grad, alpha, scale, input_scale, /* is_result */ true, result)

- name: celu(Tensor self, Scalar alpha=1.0) -> Tensor
  self: elu_backward(grad, alpha, 1, 1.0/alpha.toFloat(), /* is_result */ false, self)

- name: celu_(Tensor(a!) self, Scalar alpha=1.0) -> Tensor(a!)
  self: elu_backward(grad, alpha, 1, 1.0/alpha.toFloat(), /* is_result */ true, result)

- name: gelu(Tensor self) -> Tensor
  self: "GradMode::is_enabled() ? infinitely_differentiable_gelu_backward(grad, self) : gelu_backward(grad, self)"

- name: glu(Tensor self, int dim=-1) -> Tensor
  self: glu_backward(grad, self, dim)

- name: hardshrink(Tensor self, Scalar lambd=0.5) -> Tensor
  self: hardshrink_backward(grad, self, lambd)

- name: hardshrink_backward(Tensor grad_out, Tensor self, Scalar lambd) -> Tensor
  grad_out: hardshrink_backward(grad, self, lambd)
  self: zeros_like(grad)

- name: hardtanh(Tensor self, Scalar min_val=-1, Scalar max_val=1) -> Tensor
  self: hardtanh_backward(grad, self, min_val, max_val)

- name: hardtanh_(Tensor(a!) self, Scalar min_val=-1, Scalar max_val=1) -> Tensor(a!)
  self: hardtanh_backward(grad, result, min_val, max_val)

- name: leaky_relu(Tensor self, Scalar negative_slope=0.01) -> Tensor
  self: leaky_relu_backward(grad, self, negative_slope, false)

- name: leaky_relu_(Tensor(a!) self, Scalar negative_slope=0.01) -> Tensor(a!)
  self: leaky_relu_backward(grad, result, negative_slope, true)

- name: log_sigmoid_forward(Tensor self) -> (Tensor output, Tensor buffer)
  self: log_sigmoid_backward(grad, self, buffer)

- name: _log_softmax(Tensor self, int dim, bool half_to_float) -> Tensor
  self: _log_softmax_backward_data(grad, result, dim, self)

- name: _sparse_log_softmax(Tensor self, int dim, bool half_to_float) -> Tensor
  self: _sparse_log_softmax_backward_data(grad, result, dim, self)

- name: prelu(Tensor self, Tensor weight) -> Tensor
  self, weight: "grad.defined() ? prelu_backward(grad, self, weight) : std::tuple<Tensor, Tensor>()"

- name: prelu_backward(Tensor grad_output, Tensor self, Tensor weight) -> (Tensor, Tensor)
  grad_output, self, weight: prelu_double_backward(grads[0], grads[1], grad_output, self, weight)

- name: rrelu_with_noise(Tensor self, Tensor noise, Scalar lower=0.125, Scalar upper=0.3333333333333333, bool training=False, Generator? generator=None) -> Tensor
  self: rrelu_with_noise_backward(grad, self, noise, lower, upper, training, false)

- name: rrelu_with_noise_(Tensor(a!) self, Tensor noise, Scalar lower=0.125, Scalar upper=0.3333333333333333, bool training=False, Generator? generator=None) -> Tensor(a!)
  self: rrelu_with_noise_backward(grad, result, noise, lower, upper, training, true)

- name: _softmax(Tensor self, int dim, bool half_to_float) -> Tensor
  self: _softmax_backward_data(grad, result, dim, self)

- name: _sparse_softmax(Tensor self, int dim, bool half_to_float) -> Tensor
  self: _sparse_softmax_backward_data(grad, result, dim, self)

- name: _sparse_sparse_matmul(Tensor self, Tensor other) -> Tensor
  self: sparse_sparse_matmul_backward(grad, self, other, 0)
  other: sparse_sparse_matmul_backward(grad, self, other, 1)

- name: softplus(Tensor self, Scalar beta=1, Scalar threshold=20) -> Tensor
  self: softplus_backward(grad, self, beta, threshold, result)

- name: softshrink(Tensor self, Scalar lambd=0.5) -> Tensor
  self: softshrink_backward(grad, self, lambd)

- name: threshold(Tensor self, Scalar threshold, Scalar value) -> Tensor
  self: threshold_backward(grad, self, threshold)

- name: threshold_(Tensor(a!) self, Scalar threshold, Scalar value) -> Tensor(a!)
  self: threshold_backward(grad, result, threshold)

- name: reflection_pad1d(Tensor self, int[2] padding) -> Tensor
  self: reflection_pad1d_backward(grad, self, padding)

- name: reflection_pad2d(Tensor self, int[4] padding) -> Tensor
  self: reflection_pad2d_backward(grad, self, padding)

- name: replication_pad1d(Tensor self, int[2] padding) -> Tensor
  self: replication_pad1d_backward(grad, self, padding)

- name: replication_pad2d(Tensor self, int[4] padding) -> Tensor
  self: replication_pad2d_backward(grad, self, padding)

- name: replication_pad3d(Tensor self, int[6] padding) -> Tensor
  self: replication_pad3d_backward(grad, self, padding)

- name: upsample_linear1d(Tensor self, int[1] output_size, bool align_corners, float? scales=None) -> Tensor
  self: upsample_linear1d_backward(grad, output_size, self.sizes(), align_corners, scales)

- name: upsample_bilinear2d(Tensor self, int[2] output_size, bool align_corners, float? scales_h=None, float? scales_w=None) -> Tensor
  self: upsample_bilinear2d_backward(grad, output_size, self.sizes(), align_corners, scales_h, scales_w)

- name: upsample_bicubic2d(Tensor self, int[2] output_size, bool align_corners, float? scales_h=None, float? scales_w=None) -> Tensor
  self: upsample_bicubic2d_backward(grad, output_size, self.sizes(), align_corners, scales_h, scales_w)

- name: upsample_trilinear3d(Tensor self, int[3] output_size, bool align_corners, float? scales_d=None, float? scales_h=None, float? scales_w=None) -> Tensor
  self: upsample_trilinear3d_backward(grad, output_size, self.sizes(), align_corners, scales_d, scales_h, scales_w)

- name: upsample_nearest1d(Tensor self, int[1] output_size, float? scales=None) -> Tensor
  self: upsample_nearest1d_backward(grad, output_size, self.sizes(), scales)

- name: upsample_nearest2d(Tensor self, int[2] output_size, float? scales_h=None, float? scales_w=None) -> Tensor
  self: upsample_nearest2d_backward(grad, output_size, self.sizes(), scales_h, scales_w)

- name: upsample_nearest3d(Tensor self, int[3] output_size, float? scales_d=None, float? scales_h=None, float? scales_w=None) -> Tensor
  self: upsample_nearest3d_backward(grad, output_size, self.sizes(), scales_d, scales_h, scales_w)

- name: upsample_linear1d.vec(Tensor input, int[]? output_size, bool align_corners, float[]? scale_factors) -> Tensor
  input: upsample_linear1d_backward(grad, output_size, input.sizes(), align_corners, scale_factors)

- name: upsample_bilinear2d.vec(Tensor input, int[]? output_size, bool align_corners, float[]? scale_factors) -> Tensor
  input: upsample_bilinear2d_backward(grad, output_size, input.sizes(), align_corners, scale_factors)

- name: upsample_trilinear3d.vec(Tensor input, int[]? output_size, bool align_corners, float[]? scale_factors) -> Tensor
  input: upsample_trilinear3d_backward(grad, output_size, input.sizes(), align_corners, scale_factors)

- name: upsample_bicubic2d.vec(Tensor input, int[]? output_size, bool align_corners, float[]? scale_factors) -> Tensor
  input: upsample_bicubic2d_backward(grad, output_size, input.sizes(), align_corners, scale_factors)

- name: upsample_nearest1d.vec(Tensor input, int[]? output_size, float[]? scale_factors) -> Tensor
  input: upsample_nearest1d_backward(grad, output_size, input.sizes(), scale_factors)

- name: upsample_nearest2d.vec(Tensor input, int[]? output_size, float[]? scale_factors) -> Tensor
  input: upsample_nearest2d_backward(grad, output_size, input.sizes(), scale_factors)

- name: upsample_nearest3d.vec(Tensor input, int[]? output_size, float[]? scale_factors) -> Tensor
  input: upsample_nearest3d_backward(grad, output_size, input.sizes(), scale_factors)

- name: _adaptive_avg_pool2d(Tensor self, int[2] output_size) -> Tensor
  self: _adaptive_avg_pool2d_backward(grad, self)

- name: _adaptive_avg_pool3d(Tensor self, int[3] output_size) -> Tensor
  self: _adaptive_avg_pool3d_backward(grad, self)

- name: adaptive_max_pool2d(Tensor self, int[2] output_size) -> (Tensor, Tensor)
  self: adaptive_max_pool2d_backward(grad, self, result1)

- name: adaptive_max_pool3d(Tensor self, int[3] output_size) -> (Tensor, Tensor)
  self: adaptive_max_pool3d_backward(grad, self, result1)

- name: avg_pool2d(Tensor self, int[2] kernel_size, int[2] stride=[], int[2] padding=0, bool ceil_mode=False, bool count_include_pad=True, int? divisor_override=None) -> Tensor
  self: avg_pool2d_backward(grad, self, kernel_size, stride, padding, ceil_mode, count_include_pad, divisor_override)

- name: avg_pool3d(Tensor self, int[3] kernel_size, int[3] stride=[], int[3] padding=0, bool ceil_mode=False, bool count_include_pad=True, int? divisor_override=None) -> Tensor
  self: avg_pool3d_backward(grad, self, kernel_size, stride, padding, ceil_mode, count_include_pad, divisor_override)

- name: fractional_max_pool2d(Tensor self, int[2] kernel_size, int[2] output_size, Tensor random_samples) -> (Tensor, Tensor)
  self: fractional_max_pool2d_backward(grad, self, kernel_size, output_size, result1)

- name: fractional_max_pool3d(Tensor self, int[3] kernel_size, int[3] output_size, Tensor random_samples) -> (Tensor, Tensor)
  self: fractional_max_pool3d_backward(grad, self, kernel_size, output_size, result1)

- name: max_pool2d_with_indices(Tensor self, int[2] kernel_size, int[2] stride=[], int[2] padding=0, int[2] dilation=1, bool ceil_mode=False) -> (Tensor, Tensor)
  self: max_pool2d_with_indices_backward(grad, self, kernel_size, stride, padding, dilation, ceil_mode, result1)
  output_differentiability: [True, False]

- name: max_pool3d_with_indices(Tensor self, int[3] kernel_size, int[3] stride=[], int[3] padding=0, int[3] dilation=1, bool ceil_mode=False) -> (Tensor, Tensor)
  self: max_pool3d_with_indices_backward(grad, self, kernel_size, stride, padding, dilation, ceil_mode, result1)
  output_differentiability: [True, False]

- name: max_unpool2d(Tensor self, Tensor indices, int[2] output_size) -> Tensor
  self: max_unpool2d_backward(grad, self, indices, output_size)
  indices: non_differentiable

- name: max_unpool3d(Tensor self, Tensor indices, int[3] output_size, int[3] stride, int[3] padding) -> Tensor
  self: max_unpool3d_backward(grad, self, indices, output_size, stride, padding)
  indices: non_differentiable

- name: convolution_overrideable(Tensor input, Tensor weight, Tensor? bias, int[] stride, int[] padding, int[] dilation, bool transposed, int[] output_padding, int groups) -> Tensor
  input, weight, bias: "grad.defined() ? convolution_backward_overrideable(grad, input, weight, stride, padding, dilation, transposed, output_padding, groups, grad_input_mask) : std::tuple<Tensor, Tensor, Tensor>()"

- name: convolution_backward_overrideable(Tensor grad_output, Tensor input, Tensor weight, int[] stride, int[] padding, int[] dilation, bool transposed, int[] output_padding, int groups, bool[3] output_mask) -> (Tensor grad_input, Tensor grad_weight, Tensor grad_bias)
  grad_output, input, weight: _convolution_double_backward(grads[0], grads[1], grads[2], grad_output, weight, input, stride, padding, dilation, false, output_padding, groups, false, false, false, false, grad_input_mask)

- name: slow_conv_transpose2d(Tensor self, Tensor weight, int[2] kernel_size, Tensor? bias=None, int[2] stride=1, int[2] padding=0, int[2] output_padding=0, int[2] dilation=1) -> Tensor
  self, weight, bias: "grad.defined() ? slow_conv_transpose2d_backward(grad, self, weight, kernel_size, stride, padding, output_padding, dilation, empty_like(grad, at::MemoryFormat::Contiguous), empty_like(grad, at::MemoryFormat::Contiguous), grad_input_mask) : std::tuple<Tensor, Tensor, Tensor>()"

- name: slow_conv_transpose2d_backward.output_mask(Tensor grad_output, Tensor self, Tensor weight, int[2] kernel_size, int[2] stride, int[2] padding, int[2] output_padding, int[2] dilation, Tensor columns, Tensor ones, bool[3] output_mask) -> (Tensor grad_input, Tensor grad_weight, Tensor grad_bias)
  grad_output, self, weight: _convolution_double_backward(grads[0], grads[1], grads[2], grad_output, weight, self, stride, padding, dilation, true, output_padding, 1, false, false, false, false, grad_input_mask)

- name: slow_conv_transpose3d(Tensor self, Tensor weight, int[3] kernel_size, Tensor? bias=None, int[3] stride=1, int[3] padding=0, int[3] output_padding=0, int[3] dilation=1) -> Tensor
  self, weight, bias: "grad.defined() ? slow_conv_transpose3d_backward(grad, self, weight, kernel_size, stride, padding, output_padding, dilation, empty_like(grad, at::MemoryFormat::Preserve), empty_like(grad, at::MemoryFormat::Preserve), grad_input_mask) : std::tuple<Tensor, Tensor, Tensor>()"

- name: slow_conv_transpose3d_backward.output_mask(Tensor grad_output, Tensor self, Tensor weight, int[3] kernel_size, int[3] stride, int[3] padding, int[3] output_padding, int[3] dilation, Tensor finput, Tensor fgrad_input, bool[3] output_mask) -> (Tensor grad_input, Tensor grad_weight, Tensor grad_bias)
  grad_output, self, weight: _convolution_double_backward(grads[0], grads[1], grads[2], grad_output, weight, self, stride, padding, dilation, true, output_padding, 1, false, false, false, false, grad_input_mask)

- name: thnn_conv2d_forward(Tensor self, Tensor weight, int[2] kernel_size, Tensor? bias, int[2] stride, int[2] padding) -> (Tensor output, Tensor finput, Tensor fgrad_input)
  self, weight, bias: "grad.defined() ? thnn_conv2d_backward(grad, self, weight, kernel_size, stride, padding, finput, fgrad_input, grad_input_mask) : std::tuple<Tensor, Tensor, Tensor>()"

- name: thnn_conv2d_backward.output_mask(Tensor grad_output, Tensor self, Tensor weight, int[2] kernel_size, int[2] stride, int[2] padding, Tensor finput, Tensor fgrad_input, bool[3] output_mask) -> (Tensor grad_input, Tensor grad_weight, Tensor grad_bias)
  grad_output, self, weight: _convolution_double_backward(grads[0], grads[1], grads[2], grad_output, weight, self, stride, padding, {{1, 1}}, false, {{0, 0}}, 1, false, false, false, false, grad_input_mask)

- name: thnn_conv_depthwise2d_forward(Tensor self, Tensor weight, int[2] kernel_size, Tensor? bias, int[2] stride, int[2] padding, int[2] dilation) -> Tensor
  self, weight: "grad.defined() ? thnn_conv_depthwise2d_backward(grad.contiguous(), self, weight, kernel_size, stride, padding, dilation, grad_input_mask) : std::tuple<Tensor, Tensor>()"
  bias: grad.contiguous().view({grad.size(0), grad.size(1), -1}).sum(0).sum(1)

- name: thnn_conv_depthwise2d_backward.output_mask(Tensor grad_output, Tensor self, Tensor weight, int[2] kernel_size, int[2] stride, int[2] padding, int[2] dilation, bool[2] output_mask) -> (Tensor grad_input, Tensor grad_weight)
  grad_output, self, weight: _convolution_double_backward(grads[0], grads[1], {}, grad_output, weight, self, stride, padding, dilation, false, {{0, 0}}, self.size(1), false, false, false, false, grad_input_mask)

- name: conv_depthwise3d(Tensor self, Tensor weight, int[3] kernel_size, Tensor? bias, int[3] stride, int[3] padding, int[3] dilation) -> Tensor
  self, weight, bias: conv_depthwise3d_backward(grad.contiguous(), self, weight, kernel_size, stride, padding, dilation, grad_input_mask)

- name: conv_depthwise3d_backward.output_mask(Tensor grad_output, Tensor self, Tensor weight, int[3] kernel_size, int[3] stride, int[3] padding, int[3] dilation, bool[3] output_mask) -> (Tensor grad_input, Tensor grad_weight, Tensor grad_bias)
  grad_output, self, weight: _convolution_double_backward(grads[0], grads[1], grads[2], grad_output, weight, self, stride, padding, {{1, 1, 1}}, false, {{0, 0, 0}}, self.size(1), false, false, false, false, grad_input_mask)

- name: slow_conv3d_forward(Tensor self, Tensor weight, int[3] kernel_size, Tensor? bias, int[3] stride, int[3] padding) -> (Tensor output, Tensor finput, Tensor fgrad_input)
  self, weight, bias: "grad.defined() ? slow_conv3d_backward(grad, self, weight, kernel_size, stride, padding, finput, fgrad_input, grad_input_mask) : std::tuple<Tensor, Tensor, Tensor>()"

- name: slow_conv3d_backward.output_mask(Tensor grad_output, Tensor self, Tensor weight, int[3] kernel_size, int[3] stride, int[3] padding, Tensor finput, Tensor fgrad_input, bool[3] output_mask) -> (Tensor grad_input, Tensor grad_weight, Tensor grad_bias)
  grad_output, self, weight: _convolution_double_backward(grads[0], grads[1], grads[2], grad_output, weight, self, stride, padding, {{1, 1, 1}}, false, {{0, 0, 0}}, 1, false, false, false, false, grad_input_mask)

- name: slow_conv_dilated2d(Tensor self, Tensor weight, int[2] kernel_size, Tensor? bias=None, int[2] stride=1, int[2] padding=0, int[2] dilation=1) -> Tensor
  self, weight, bias: "grad.defined() ? slow_conv_dilated2d_backward(grad, self, weight, kernel_size, stride, padding, dilation, grad_input_mask) : std::tuple<Tensor, Tensor, Tensor>()"

- name: slow_conv_dilated2d_backward(Tensor grad_output, Tensor self, Tensor weight, int[2] kernel_size, int[2] stride, int[2] padding, int[2] dilation, bool[3] output_mask) -> (Tensor grad_input, Tensor grad_weight, Tensor grad_bias)
  grad_output, self, weight: _convolution_double_backward(grads[0], grads[1], grads[2], grad_output, weight, self, stride, padding, dilation, false, {{0, 0}}, 1, false, false, false, false, grad_input_mask)

- name: slow_conv_dilated3d(Tensor self, Tensor weight, int[3] kernel_size, Tensor? bias=None, int[3] stride=1, int[3] padding=0, int[3] dilation=1) -> Tensor
  self, weight, bias: "grad.defined() ? slow_conv_dilated3d_backward(grad, self, weight, kernel_size, stride, padding, dilation, grad_input_mask) : std::tuple<Tensor, Tensor, Tensor>()"

- name: slow_conv_dilated3d_backward(Tensor grad_output, Tensor self, Tensor weight, int[3] kernel_size, int[3] stride, int[3] padding, int[3] dilation, bool[3] output_mask) -> (Tensor grad_input, Tensor grad_weight, Tensor grad_bias)
  grad_output, self, weight: _convolution_double_backward(grads[0], grads[1], grads[2], grad_output, weight, self, stride, padding, dilation, false, {{0, 0, 0}}, 1, false, false, false, false, grad_input_mask)

- name: col2im(Tensor self, int[2] output_size, int[2] kernel_size, int[2] dilation, int[2] padding, int[2] stride) -> Tensor
  self: col2im_backward(grad, kernel_size, dilation, padding, stride)

- name: im2col(Tensor self, int[2] kernel_size, int[2] dilation, int[2] padding, int[2] stride) -> Tensor
  self: im2col_backward(grad, {self.size(2), self.size(3)}, kernel_size, dilation, padding, stride)

# NN double backwards support
- name: im2col_backward(Tensor grad_output, int[2] input_size, int[2] kernel_size, int[2] dilation, int[2] padding, int[2] stride) -> Tensor
  grad_output: im2col(grad, kernel_size, dilation, padding, stride)

- name: col2im_backward(Tensor grad_output, int[2] kernel_size, int[2] dilation, int[2] padding, int[2] stride) -> Tensor
  grad_output: col2im(grad, {grad_output.size(2), grad_output.size(3)}, kernel_size, dilation, padding, stride)

- name: _adaptive_avg_pool2d_backward(Tensor grad_output, Tensor self) -> Tensor
  grad_output: _adaptive_avg_pool2d(grad, { grad_output.size(-2), grad_output.size(-1) })
  self: zeros_like(self)

- name: _adaptive_avg_pool3d_backward(Tensor grad_output, Tensor self) -> Tensor
  grad_output: _adaptive_avg_pool3d(grad, { grad_output.size(-3), grad_output.size(-2), grad_output.size(-1) })
  self: zeros_like(self)

- name: adaptive_max_pool2d_backward(Tensor grad_output, Tensor self, Tensor indices) -> Tensor
  grad_output: max_pool_double_backward(grad, indices, 2)
  self: zeros_like(self)

- name: adaptive_max_pool3d_backward(Tensor grad_output, Tensor self, Tensor indices) -> Tensor
  grad_output: max_pool_double_backward(grad, indices, 3)
  self: zeros_like(self)

- name: avg_pool2d_backward(Tensor grad_output, Tensor self, int[2] kernel_size, int[2] stride, int[2] padding, bool ceil_mode, bool count_include_pad, int? divisor_override) -> Tensor
  grad_output: avg_pool2d(grad, kernel_size, stride, padding, ceil_mode, count_include_pad, divisor_override)
  self: zeros_like(self)

- name: avg_pool3d_backward(Tensor grad_output, Tensor self, int[3] kernel_size, int[3] stride, int[3] padding, bool ceil_mode, bool count_include_pad, int? divisor_override) -> Tensor
  grad_output: avg_pool3d(grad, kernel_size, stride, padding, ceil_mode, count_include_pad, divisor_override)
  self: zeros_like(self)

- name: elu_backward(Tensor grad_output, Scalar alpha, Scalar scale, Scalar input_scale, bool is_result, Tensor self_or_result) -> Tensor
  grad_output: elu_backward(grad, alpha, scale, input_scale, is_result, self_or_result)
  self_or_result: elu_double_backward(grad, grad_output, alpha, scale, input_scale, is_result, self_or_result)

- name: fractional_max_pool2d_backward(Tensor grad_output, Tensor self, int[2] kernel_size, int[2] output_size, Tensor indices) -> Tensor
  grad_output: max_pool_double_backward(grad, indices, 2)
  self: zeros_like(self)

- name: fractional_max_pool3d_backward(Tensor grad_output, Tensor self, int[3] kernel_size, int[3] output_size, Tensor indices) -> Tensor
  grad_output: max_pool_double_backward(grad, indices, 3)
  self: zeros_like(self)

- name: glu_backward(Tensor grad_output, Tensor self, int dim) -> Tensor
  grad_output: glu_double_backward_grad_output(grad, self, dim)
  self: glu_double_backward(grad, grad_output, self, dim)

- name: hardtanh_backward(Tensor grad_output, Tensor self, Scalar min_val, Scalar max_val) -> Tensor
  grad_output: hardtanh_backward(grad, self, min_val, max_val)
  self: zeros_like(grad)

- name: kl_div_backward(Tensor grad_output, Tensor self, Tensor target, int reduction=Mean, *, bool log_target=False) -> Tensor
  grad_output: kl_div_double_backward_grad_output(grad, self, target, reduction, log_target)
  self: zeros_like(grad)
  target: zeros_like(grad)

- name: l1_loss_backward(Tensor grad_output, Tensor self, Tensor target, int reduction) -> Tensor
  grad_output: l1_loss_double_backward_grad_output(grad, grad_output, self, target, reduction)
  self: l1_loss_double_backward(grad, grad_output, self, target, reduction)
  target: l1_loss_double_backward(grad, grad_output, target, target, reduction)

- name: log_sigmoid_backward(Tensor grad_output, Tensor self, Tensor buffer) -> Tensor
  grad_output: log_sigmoid_backward(grad, self, buffer)
  self: log_sigmoid_double_backward(grad * grad_output, self)

- name: _log_softmax_backward_data(Tensor grad_output, Tensor output, int dim, Tensor self) -> Tensor
  grad_output: grad.to(output.dtype()) - (grad.to(output.dtype()) * output.exp()).sum(dim, true)
  self: log_softmax_double_backward(grad.to(output.dtype()), grad_output, dim, output).to(self.dtype())

- name: leaky_relu_backward(Tensor grad_output, Tensor self, Scalar negative_slope, bool self_is_result) -> Tensor
  # self_is_result is always false here since double backward call is an out-of-place call, self is input itself
  grad_output: leaky_relu_backward(grad, self, negative_slope, false)
  self: zeros_like(grad)

- name: max_pool2d_with_indices_backward(Tensor grad_output, Tensor self, int[2] kernel_size, int[2] stride, int[2] padding, int[2] dilation, bool ceil_mode, Tensor indices) -> Tensor
  grad_output: max_pool_double_backward(grad, indices, 2)
  self: zeros_like(self)
  indices: non_differentiable

- name: max_pool3d_with_indices_backward(Tensor grad_output, Tensor self, int[3] kernel_size, int[3] stride, int[3] padding, int[3] dilation, bool ceil_mode, Tensor indices) -> Tensor
  grad_output: max_pool_double_backward(grad, indices, 3)
  self: zeros_like(self)
  indices: non_differentiable

- name: max_unpool2d_backward(Tensor grad_output, Tensor self, Tensor indices, int[2] output_size) -> Tensor
  grad_output: max_unpool2d(grad, indices, output_size)
  self: zeros_like(self)
  indices: non_differentiable

- name: mse_loss_backward(Tensor grad_output, Tensor self, Tensor target, int reduction) -> Tensor
  grad_output: mse_loss_double_backward_grad_output(grad, grad_output, self, target, reduction)
  self: mse_loss_double_backward(grad * grad_output, self, reduction)
  target: -mse_loss_double_backward(grad * grad_output, target, reduction)

- name: nll_loss_backward(Tensor grad_output, Tensor self, Tensor target, Tensor? weight, int reduction, int ignore_index, Tensor total_weight) -> Tensor
  grad_output: nll_loss(grad, target, weight, reduction, ignore_index)
  self: zeros_like(grad)
  target: non_differentiable

- name: nll_loss2d_backward(Tensor grad_output, Tensor self, Tensor target, Tensor? weight, int reduction, int ignore_index, Tensor total_weight) -> Tensor
  grad_output: nll_loss2d(grad, target, weight, reduction, ignore_index)
  self: zeros_like(grad)
  target: non_differentiable

- name: rrelu_with_noise_backward(Tensor grad_output, Tensor self, Tensor noise, Scalar lower, Scalar upper, bool training, bool self_is_result) -> Tensor
  # self_is_result is always false here since double backward call is an out-of-place call, self is input itself
  grad_output: rrelu_with_noise_backward(grad, self, noise, lower, upper, training, false)
  self: zeros_like(grad)

- name: reflection_pad1d_backward(Tensor grad_output, Tensor self, int[2] padding) -> Tensor
  grad_output: reflection_pad1d(grad, padding)
  self: zeros_like(self)

- name: reflection_pad2d_backward(Tensor grad_output, Tensor self, int[4] padding) -> Tensor
  grad_output: reflection_pad2d(grad, padding)
  self: zeros_like(self)

- name: replication_pad1d_backward(Tensor grad_output, Tensor self, int[2] padding) -> Tensor
  grad_output: replication_pad1d(grad, padding)
  self: zeros_like(self)

- name: replication_pad2d_backward(Tensor grad_output, Tensor self, int[4] padding) -> Tensor
  grad_output: replication_pad2d(grad, padding)
  self: zeros_like(self)

- name: replication_pad3d_backward(Tensor grad_output, Tensor self, int[6] padding) -> Tensor
  grad_output: replication_pad3d(grad, padding)
  self: zeros_like(self)

- name: smooth_l1_loss_backward(Tensor grad_output, Tensor self, Tensor target, int reduction, float beta) -> Tensor
  grad_output: smooth_l1_loss_double_backward_grad_output(grad, grad_output, self, target, reduction, beta)
  self: smooth_l1_loss_double_backward(grad * grad_output, self, target, reduction, beta)
  target: -smooth_l1_loss_double_backward(grad * grad_output, self, target, reduction, beta)

- name: huber_loss_backward(Tensor grad_output, Tensor self, Tensor target, int reduction, float delta) -> Tensor
  grad_output: huber_loss_double_backward_grad_output(grad, grad_output, self, target, reduction, delta)
  self: huber_loss_double_backward(grad * grad_output, self, target, reduction, delta)
  target: -huber_loss_double_backward(grad * grad_output, self, target, reduction, delta)

- name: softplus_backward(Tensor grad_output, Tensor self, Scalar beta, Scalar threshold, Tensor output) -> Tensor
  grad_output: softplus_backward(grad, self, beta, threshold, output)
  self: softplus_double_backward(grad * grad_output, self, beta, threshold)

- name: _softmax_backward_data(Tensor grad_output, Tensor output, int dim, Tensor self) -> Tensor
  grad_output: _softmax_backward_data(grad.to(output.dtype()), output, dim, self)
  self: softmax_double_backward(grad.to(output.dtype()), grad_output, dim, output).to(self.dtype())

- name: soft_margin_loss_backward(Tensor grad_output, Tensor self, Tensor target, int reduction) -> Tensor
  grad_output: soft_margin_loss_double_backward_grad_output(grad, grad_output, self, target, reduction)
  self: soft_margin_loss_double_backward(grad * grad_output, self, target, reduction)

- name: softshrink_backward(Tensor grad_output, Tensor self, Scalar lambd) -> Tensor
  grad_output: softshrink_backward(grad, self, lambd)
  self: zeros_like(grad)

- name: threshold_backward(Tensor grad_output, Tensor self, Scalar threshold) -> Tensor
  grad_output: threshold_backward(grad, self, threshold)
  self: zeros_like(grad)

- name: upsample_linear1d_backward(Tensor grad_output, int[1] output_size, int[3] input_size, bool align_corners, float? scales=None) -> Tensor
  grad_output: upsample_linear1d(grad, output_size, align_corners, scales)

- name: upsample_bilinear2d_backward(Tensor grad_output, int[2] output_size, int[4] input_size, bool align_corners, float? scales_h=None, float? scales_w=None) -> Tensor
  grad_output: upsample_bilinear2d(grad, output_size, align_corners, scales_h, scales_w)

- name: upsample_bicubic2d_backward(Tensor grad_output, int[2] output_size, int[4] input_size, bool align_corners, float? scales_h=None, float? scales_w=None) -> Tensor
  grad_output: upsample_bicubic2d(grad, output_size, align_corners, scales_h, scales_w)

- name: upsample_trilinear3d_backward(Tensor grad_output, int[3] output_size, int[5] input_size, bool align_corners, float? scales_d=None, float? scales_h=None, float? scales_w=None) -> Tensor
  grad_output: upsample_trilinear3d(grad, output_size, align_corners, scales_d, scales_h, scales_w)

- name: upsample_nearest1d_backward(Tensor grad_output, int[1] output_size, int[3] input_size, float? scales=None) -> Tensor
  grad_output: upsample_nearest1d(grad, output_size, scales)

- name: upsample_nearest2d_backward(Tensor grad_output, int[2] output_size, int[4] input_size, float? scales_h=None, float? scales_w=None) -> Tensor
  grad_output: upsample_nearest2d(grad, output_size, scales_h, scales_w)

- name: upsample_nearest3d_backward(Tensor grad_output, int[3] output_size, int[5] input_size, float? scales_d=None, float? scales_h=None, float? scales_w=None) -> Tensor
  grad_output: upsample_nearest3d(grad, output_size, scales_d, scales_h, scales_w)

- name: upsample_linear1d_backward.vec(Tensor grad_output, int[]? output_size, int[] input_size, bool align_corners, float[]? scale_factors) -> Tensor
  grad_output: upsample_linear1d(grad, output_size, align_corners, scale_factors)

- name: upsample_bilinear2d_backward.vec(Tensor grad_output, int[]? output_size, int[] input_size, bool align_corners, float[]? scale_factors) -> Tensor
  grad_output: upsample_bilinear2d(grad, output_size, align_corners, scale_factors)

- name: upsample_trilinear3d_backward.vec(Tensor grad_output, int[]? output_size, int[] input_size, bool align_corners, float[]? scale_factors) -> Tensor
  grad_output: upsample_trilinear3d(grad, output_size, align_corners, scale_factors)

- name: upsample_bicubic2d_backward.vec(Tensor grad_output, int[]? output_size, int[] input_size, bool align_corners, float[]? scale_factors) -> Tensor
  grad_output: upsample_bicubic2d(grad, output_size, align_corners, scale_factors)

- name: upsample_nearest1d_backward.vec(Tensor grad_output, int[]? output_size, int[] input_size, float[]? scale_factors) -> Tensor
  grad_output: upsample_nearest1d(grad, output_size, scale_factors)

- name: upsample_nearest2d_backward.vec(Tensor grad_output, int[]? output_size, int[] input_size, float[]? scale_factors) -> Tensor
  grad_output: upsample_nearest2d(grad, output_size, scale_factors)

- name: upsample_nearest3d_backward.vec(Tensor grad_output, int[]? output_size, int[] input_size, float[]? scale_factors) -> Tensor
  grad_output: upsample_nearest3d(grad, output_size, scale_factors)

- name: sigmoid_backward(Tensor grad_output, Tensor output) -> Tensor
  grad_output: sigmoid_backward(grad, output)
  output: grad * grad_output * (-2 * output + 1)

- name: tanh_backward(Tensor grad_output, Tensor output) -> Tensor
  grad_output: tanh_backward(grad, output.conj())
  output: grad.conj() * (-2 * output.conj() * grad_output)

# cudnn
- name: _cudnn_ctc_loss(Tensor log_probs, Tensor targets, int[] input_lengths, int[] target_lengths, int blank, bool deterministic, bool zero_infinity) -> (Tensor, Tensor)
  log_probs: _cudnn_ctc_loss_backward(grad, result0, result1, zero_infinity)

- name: cudnn_convolution_transpose(Tensor self, Tensor weight, int[] padding, int[] output_padding, int[] stride, int[] dilation, int groups, bool benchmark, bool deterministic, bool allow_tf32) -> Tensor
  self, weight: "grad.defined() ? cudnn_convolution_transpose_backward(self, grad, weight, padding, output_padding, stride, dilation, groups, benchmark, deterministic, allow_tf32, grad_input_mask) : std::tuple<Tensor, Tensor>()"

- name: cudnn_convolution_transpose_backward(Tensor self, Tensor grad_output, Tensor weight, int[] padding, int[] output_padding, int[] stride, int[] dilation, int groups, bool benchmark, bool deterministic, bool allow_tf32, bool[2] output_mask) -> (Tensor, Tensor)
  grad_output, self, weight: _convolution_double_backward(grads[0], grads[1], Tensor(), grad_output, weight, self, stride, padding, dilation, true, output_padding, groups, benchmark, deterministic, true, allow_tf32, grad_input_mask)

- name: cudnn_convolution(Tensor self, Tensor weight, int[] padding, int[] stride, int[] dilation, int groups, bool benchmark, bool deterministic, bool allow_tf32) -> Tensor
  self, weight: "grad.defined() ? cudnn_convolution_backward(self, grad, weight, padding, stride, dilation, groups, benchmark, deterministic, allow_tf32, grad_input_mask) : std::tuple<Tensor, Tensor>()"

- name: cudnn_convolution_backward(Tensor self, Tensor grad_output, Tensor weight, int[] padding, int[] stride, int[] dilation, int groups, bool benchmark, bool deterministic, bool allow_tf32, bool[2] output_mask) -> (Tensor, Tensor)
  grad_output, self, weight: _convolution_double_backward(grads[0], grads[1], Tensor(), grad_output, weight, self, stride, padding, dilation, false, std::vector<int64_t>(padding.size(), 0), groups, benchmark, deterministic, true, allow_tf32, grad_input_mask)

# The above backward definitions are equivalent to the definitions below.  Why do we bundle
# everything up?  It's because it's more convenient to define double backwards
# when there is a single function that manages everything.
#
# Unfortuantely, there's one downside to not doing it all in one day: we
# unconditionally save input and weight, even if weight/input gradients are not
# being computed.  That's too bad.
#
# input: cudnn_convolution_backward_input(input.sizes(), grad.contiguous(), weight, padding, stride, dilation, groups, benchmark, deterministic)
# weight: cudnn_convolution_backward_weight(weight.sizes(), grad.contiguous(), input, padding, stride, dilation, groups, benchmark, deterministic)
#
# input: cudnn_convolution_transpose_backward_input(grad.contiguous(), weight, padding, stride, dilation, groups, benchmark, deterministic)
# weight: cudnn_convolution_transpose_backward_weight(weight.sizes(), grad.contiguous(), input, padding, stride, dilation, groups, benchmark, deterministic)

- name: cudnn_grid_sampler(Tensor self, Tensor grid) -> Tensor output
  self, grid: "grad.defined() ? cudnn_grid_sampler_backward(self, grid, grad) : std::tuple<Tensor, Tensor>()"

- name: cudnn_affine_grid_generator(Tensor theta, int N, int C, int H, int W) -> Tensor grid
  theta: cudnn_affine_grid_generator_backward(grad, N, C, H, W)

# NB: Why is the backwards here so complicated?  CuDNN cannot be used to compute
# backward in evaluation mode, because the math for backward in evaluation mode
# is different (since the forward math is different), and CuDNN does not support
# it.  And in any case, you shouldn't be using this bn in evaluation mode,
# because it should be merged into the previous convolution (left for future
# work.)
# NB2: The quotes around the gradient are needed to appease YAML parsing rules.
- name: cudnn_batch_norm(Tensor input, Tensor weight, Tensor? bias, Tensor? running_mean, Tensor? running_var, bool training, float exponential_average_factor, float epsilon) -> (Tensor, Tensor, Tensor, Tensor)
  input, weight, bias: "grad.defined() ? (training ? cudnn_batch_norm_backward(input, grad.contiguous(input.suggest_memory_format()), weight, running_mean, running_var, result1, result2, epsilon, retain_variables ? result3.clone() : result3) : native_batch_norm_backward(grad, input, weight, running_mean, running_var, result1, result2, training, epsilon, grad_input_mask)) : std::tuple<Tensor, Tensor, Tensor>()"

# HACK: save_mean and save_var are going to be passed in as
# requires_grad variables (even though we'll never backprop through
# them) so we need to prevent the unpacking from triggering an error.
- name: cudnn_batch_norm_backward(Tensor input, Tensor grad_output, Tensor weight, Tensor? running_mean, Tensor? running_var, Tensor? save_mean, Tensor? save_var, float epsilon, Tensor reserveSpace) -> (Tensor, Tensor, Tensor)
  save_mean: not_implemented("cudnn_batch_norm_backward save_mean")
  save_var: not_implemented("cudnn_batch_norm_backward save_var")
  reserveSpace: not_implemented("cudnn_batch_norm_backward reserveSpace")
  input, weight, grad_output: batchnorm_double_backward(input, weight, grads[0], grads[1], grads[2], grad_output, running_mean, running_var, true, epsilon, save_mean, save_var, grad_input_mask)

# nnpack

- name: _nnpack_spatial_convolution(Tensor input, Tensor weight, Tensor? bias, int[2] padding, int[2] stride=1) -> Tensor
  # NNPACK does not support strided convolutions in the backwards path, which is the reason why we are using the closest available function that does here.
  input, weight, bias: "grad.defined() ? slow_conv_dilated2d_backward(grad, input, weight, std::vector<int64_t>{weight.size(2), weight.size(3)}, stride, padding, std::vector<int64_t>{1, 1}, grad_input_mask) : std::tuple<Tensor, Tensor, Tensor>()"

# Only frst three of _cudnn_rnn outputs can have gradients.
# _cudnn_rnn outputs: (output, hy, cy, reserve, weight_buf)
- name: _cudnn_rnn(Tensor input, Tensor[] weight, int weight_stride0, Tensor? weight_buf, Tensor hx, Tensor? cx, int mode, int hidden_size, int proj_size, int num_layers, bool batch_first, float dropout, bool train, bool bidirectional, int[] batch_sizes, Tensor? dropout_state) -> (Tensor, Tensor, Tensor, Tensor, Tensor)
  dropout_state: non_differentiable
  output_differentiability: [True, True, True, False, False]
  input, hx, cx, weight: "_cudnn_rnn_backward(input, weight, weight_stride0, result4, hx, cx, result0, grads[0], grads[1], grads[2], mode, hidden_size, proj_size, num_layers, batch_first, dropout, train, bidirectional, batch_sizes, dropout_state, retain_variables ? result3.clone() : result3, grad_input_mask)"

- name: _cudnn_rnn_backward(Tensor input, Tensor[] weight, int weight_stride0, Tensor weight_buf, Tensor hx, Tensor? cx, Tensor output, Tensor? grad_output, Tensor? grad_hy, Tensor? grad_cy, int mode, int hidden_size, int proj_size, int num_layers, bool batch_first, float dropout, bool train, bool bidirectional, int[] batch_sizes, Tensor? dropout_state, Tensor reserve, bool[4] output_mask) -> (Tensor, Tensor, Tensor, Tensor[])
  dropout_state: non_differentiable
  input: not_implemented("_cudnn_rnn_backward", kCudnnDoubleBackwardMsg)
  weight: not_implemented_list("_cudnn_rnn_backward", kCudnnDoubleBackwardMsg)
  hx: not_implemented("_cudnn_rnn_backward", kCudnnDoubleBackwardMsg)
  cx: not_implemented("_cudnn_rnn_backward", kCudnnDoubleBackwardMsg)
  output: not_implemented("_cudnn_rnn_backward", kCudnnDoubleBackwardMsg)
  grad_output: not_implemented("_cudnn_rnn_backward", kCudnnDoubleBackwardMsg)
  grad_hy: not_implemented("_cudnn_rnn_backward", kCudnnDoubleBackwardMsg)
  grad_cy: not_implemented("_cudnn_rnn_backward", kCudnnDoubleBackwardMsg)

# miopen

- name: miopen_convolution_transpose(Tensor self, Tensor weight, Tensor? bias, int[] padding, int[] output_padding, int[] stride, int[] dilation, int groups, bool benchmark, bool deterministic) -> Tensor
  self, weight, bias: "grad.defined() ? miopen_convolution_transpose_backward(self, grad, weight, padding, output_padding, stride, dilation, groups, benchmark, deterministic, grad_input_mask) : std::tuple<Tensor, Tensor, Tensor>()"

- name: miopen_convolution_transpose_backward(Tensor self, Tensor grad_output, Tensor weight, int[] padding, int[] output_padding, int[] stride, int[] dilation, int groups, bool benchmark, bool deterministic, bool[3] output_mask) -> (Tensor, Tensor, Tensor)
  grad_output, self, weight: _convolution_double_backward(grads[0], grads[1], grads[2], grad_output, weight, self, stride, padding, dilation, true, output_padding, groups, benchmark, deterministic, true, false, grad_input_mask)

- name: miopen_convolution(Tensor self, Tensor weight, Tensor? bias, int[] padding, int[] stride, int[] dilation, int groups, bool benchmark, bool deterministic) -> Tensor
  self, weight, bias: "grad.defined() ? miopen_convolution_backward(self, grad, weight, padding, stride, dilation, groups, benchmark, deterministic, grad_input_mask) : std::tuple<Tensor, Tensor, Tensor>()"

- name: miopen_convolution_backward(Tensor self, Tensor grad_output, Tensor weight, int[] padding, int[] stride, int[] dilation, int groups, bool benchmark, bool deterministic, bool[3] output_mask) -> (Tensor, Tensor, Tensor)
  grad_output, self, weight: _convolution_double_backward(grads[0], grads[1], grads[2], grad_output, weight, self, stride, padding, dilation, false, std::vector<int64_t>(padding.size(), 0), groups, benchmark, deterministic, true, false, grad_input_mask)

- name: miopen_depthwise_convolution(Tensor self, Tensor weight, Tensor? bias, int[] padding, int[] stride, int[] dilation, int groups, bool benchmark, bool deterministic) -> Tensor
  self, weight, bias: "grad.defined() ? miopen_depthwise_convolution_backward(self, grad, weight, padding, stride, dilation, groups, benchmark, deterministic, grad_input_mask) : std::tuple<Tensor, Tensor, Tensor>()"

- name: miopen_depthwise_convolution_backward(Tensor self, Tensor grad_output, Tensor weight, int[] padding, int[] stride, int[] dilation, int groups, bool benchmark, bool deterministic, bool[3] output_mask) -> (Tensor, Tensor, Tensor)
  grad_output, self, weight: _convolution_double_backward(grads[0], grads[1], grads[2], grad_output, weight, self, stride, padding, dilation, false, std::vector<int64_t>(padding.size(), 0), groups, benchmark, deterministic, true, false, grad_input_mask)

- name: miopen_batch_norm(Tensor input, Tensor weight, Tensor? bias, Tensor? running_mean, Tensor? running_var, bool training, float exponential_average_factor, float epsilon) -> (Tensor, Tensor, Tensor)
  input, weight, bias: "grad.defined() ? (training ? miopen_batch_norm_backward(input, grad.contiguous(), weight, running_mean, running_var, result1, result2, epsilon) : native_batch_norm_backward(grad, input, weight, running_mean, running_var, result1, result2, training, epsilon, grad_input_mask)) : std::tuple<Tensor, Tensor, Tensor>()"

- name: miopen_batch_norm_backward(Tensor input, Tensor grad_output, Tensor weight, Tensor? running_mean, Tensor? running_var, Tensor? save_mean, Tensor? save_var, float epsilon) -> (Tensor, Tensor, Tensor)
  save_mean: not_implemented("miopen_batch_norm_backward save_mean")
  save_var: not_implemented("miopen_batch_norm_backward save_var")
  input, weight, grad_output: batchnorm_double_backward(input, weight, grads[0], grads[1], grads[2], grad_output, running_mean, running_var, true, epsilon, save_mean, save_var, grad_input_mask)

- name: miopen_rnn(Tensor input, Tensor[] weight, int weight_stride0, Tensor hx, Tensor? cx, int mode, int hidden_size, int num_layers, bool batch_first, float dropout, bool train, bool bidirectional, int[] batch_sizes, Tensor? dropout_state) -> (Tensor, Tensor, Tensor, Tensor, Tensor)
  dropout_state: non_differentiable
  output_differentiability: [True, True, True, False, False]
  input, hx, cx, weight: "miopen_rnn_backward(input, weight, weight_stride0, result4, hx, cx, result0, grads[0], grads[1], grads[2], mode, hidden_size, num_layers, batch_first, dropout, train, bidirectional, batch_sizes, dropout_state, retain_variables ? result3.clone() : result3, grad_input_mask)"

- name: miopen_rnn_backward(Tensor input, Tensor[] weight, int weight_stride0, Tensor weight_buf, Tensor hx, Tensor? cx, Tensor output, Tensor? grad_output, Tensor? grad_hy, Tensor? grad_cy, int mode, int hidden_size, int num_layers, bool batch_first, float dropout, bool train, bool bidirectional, int[] batch_sizes, Tensor? dropout_state, Tensor reserve, bool[4] output_mask) -> (Tensor, Tensor, Tensor, Tensor[])
  dropout_state: non_differentiable

# mkldnn
- name: mkldnn_convolution(Tensor self, Tensor weight, Tensor? bias, int[] padding, int[] stride, int[] dilation, int groups) -> Tensor
  self, weight, bias: "grad.defined() ? mkldnn_convolution_backward(self, grad, weight, padding, stride, dilation, groups, grad_input_mask) : std::tuple<Tensor, Tensor, Tensor>()"

- name: mkldnn_convolution_backward(Tensor self, Tensor grad_output, Tensor weight, int[] padding, int[] stride, int[] dilation, int groups, bool[3] output_mask) -> (Tensor, Tensor, Tensor)
  grad_output, self, weight: _convolution_double_backward(grads[0], grads[1], grads[2], grad_output, weight, self, stride, padding, dilation, false, std::vector<int64_t>(padding.size(), 0), groups, false, false, false, false, grad_input_mask)

- name: mkldnn_linear(Tensor self, Tensor weight, Tensor? bias=None) -> Tensor
  self, weight, bias: mkldnn_linear_backward(self, grad, weight, grad_input_mask)

- name: mkldnn_max_pool2d(Tensor self, int[2] kernel_size, int[2] stride=[], int[2] padding=0, int[2] dilation=1, bool ceil_mode=False) -> Tensor
  self: mkldnn_max_pool2d_backward(grad, result, self, kernel_size, stride, padding, dilation, ceil_mode)

- name: mkldnn_max_pool3d(Tensor self, int[3] kernel_size, int[3] stride=[], int[3] padding=0, int[3] dilation=1, bool ceil_mode=False) -> Tensor
  self: mkldnn_max_pool3d_backward(grad, result, self, kernel_size, stride, padding, dilation, ceil_mode)

- name: mkldnn_adaptive_avg_pool2d(Tensor self, int[2] output_size) -> Tensor
  self: mkldnn_adaptive_avg_pool2d_backward(grad, self)

- name: _mkldnn_reshape(Tensor self, int[] shape) -> Tensor
  self: grad.reshape(self.sizes())

# fft
- name: _fft_r2c(Tensor self, int[] dim, int normalization, bool onesided) -> Tensor
  self: fft_r2c_backward(grad, dim, normalization, onesided, self.size(dim.back()))

- name: _fft_c2r(Tensor self, int[] dim, int normalization, int last_dim_size) -> Tensor
  self: fft_c2r_backward(grad, dim, normalization)

- name: _fft_c2c(Tensor self, int[] dim, int normalization, bool forward) -> Tensor
  self: _fft_c2c(grad, dim, normalization, !forward)

- name: unbind.int(Tensor(a) self, int dim=0) -> Tensor(a)[]
  self: unbind_backward(grads, dim)

- name: stack(Tensor[] tensors, int dim=0) -> Tensor
  tensors: "grad.defined() ? unbind(grad, dim) : std::vector<Tensor>(tensors.size())"

# fused RNN kernels

# Only frst two of _thnn_fused_lstm_cell outputs can have gradients.
# _thnn_fused_lstm_cell outputs: (hy, cy, workspace)
- name: _thnn_fused_lstm_cell(Tensor input_gates, Tensor hidden_gates, Tensor cx, Tensor? input_bias=None, Tensor? hidden_bias=None) -> (Tensor, Tensor, Tensor)
  output_differentiability: [True, True, False]
  input_gates, hidden_gates, cx, input_bias, hidden_bias: "GradMode::is_enabled() ? _thnn_differentiable_lstm_cell_backward(grads[0], grads[1], input_gates, hidden_gates, input_bias, hidden_bias, cx, result1) : _thnn_fused_lstm_cell_backward(grads[0], grads[1], cx, result1, result2, input_bias.defined())"

- name: _thnn_fused_gru_cell(Tensor input_gates, Tensor hidden_gates, Tensor hx, Tensor? input_bias=None, Tensor? hidden_bias=None) -> (Tensor, Tensor)
  input_gates, hidden_gates, hx, input_bias, hidden_bias: "grad.defined() ? (GradMode::is_enabled() ? _thnn_differentiable_gru_cell_backward(grad, input_gates, hidden_gates, hx, input_bias, hidden_bias) : _thnn_fused_gru_cell_backward(grad, result1, input_bias.defined())) : std::tuple<Tensor, Tensor, Tensor, Tensor, Tensor>()"

# PackedSequence helpers
- name: _pack_padded_sequence(Tensor input, Tensor lengths, bool batch_first) -> (Tensor, Tensor)
  input: _pack_padded_sequence_backward(grad, input.sizes(), result1, batch_first)

- name: std_mean.dim(Tensor self, int[1] dim, bool unbiased=True, bool keepdim=False) -> (Tensor, Tensor)
  self: var_std_mean_backward(grads, self, result0, result1, dim, unbiased, keepdim, true)

- name: var_mean.dim(Tensor self, int[1] dim, bool unbiased=True, bool keepdim=False) -> (Tensor, Tensor)
  self: var_std_mean_backward(grads, self, result0, result1, dim, unbiased, keepdim, false)

- name: std_mean(Tensor self, bool unbiased=True) -> (Tensor, Tensor)
  self: var_std_mean_backward(grads, self, result0, result1, unbiased, true)

- name: var_mean(Tensor self, bool unbiased=True) -> (Tensor, Tensor)
  self: var_std_mean_backward(grads, self, result0, result1, unbiased, false)

# TH wrappers
- name: eq.Scalar(Tensor self, Scalar other) -> Tensor
  output_differentiability: [False]

- name: eq.Tensor(Tensor self, Tensor other) -> Tensor
  output_differentiability: [False]

- name: ge.Scalar(Tensor self, Scalar other) -> Tensor
  output_differentiability: [False]

- name: ge.Tensor(Tensor self, Tensor other) -> Tensor
  output_differentiability: [False]

- name: gt.Scalar(Tensor self, Scalar other) -> Tensor
  output_differentiability: [False]

- name: gt.Tensor(Tensor self, Tensor other) -> Tensor
  output_differentiability: [False]

- name: le.Scalar(Tensor self, Scalar other) -> Tensor
  output_differentiability: [False]

- name: le.Tensor(Tensor self, Tensor other) -> Tensor
  output_differentiability: [False]

- name: lt.Scalar(Tensor self, Scalar other) -> Tensor
  output_differentiability: [False]

- name: lt.Tensor(Tensor self, Tensor other) -> Tensor
  output_differentiability: [False]

- name: ne.Scalar(Tensor self, Scalar other) -> Tensor
  output_differentiability: [False]

- name: ne.Tensor(Tensor self, Tensor other) -> Tensor
  output_differentiability: [False]

- name: multinomial(Tensor self, int num_samples, bool replacement=False, *, Generator? generator=None) -> Tensor
  output_differentiability: [False]

- name: nonzero(Tensor self) -> Tensor
  output_differentiability: [False]<|MERGE_RESOLUTION|>--- conflicted
+++ resolved
@@ -558,11 +558,7 @@
 - name: index.Tensor(Tensor self, Tensor?[] indices) -> Tensor
   self: index_backward(grad.new_zeros(self.sizes(), self.options()), indices, grad)
 
-<<<<<<< HEAD
-- name: index_add_(Tensor(a!) self, int dim, Tensor index, Tensor source, Scalar alpha=1) -> Tensor(a!)
-=======
 - name: index_add_.alpha(Tensor(a!) self, int dim, Tensor index, Tensor source, *, Scalar alpha) -> Tensor(a!)
->>>>>>> c5f9e043
   self: grad
   # The case source.dim() == 0  is necessary to support scalar tensors of the form
   # source.dim() == 0 and index.dim() == 1 and index.size() == (1,),
