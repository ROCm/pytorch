--- conflicted
+++ resolved
@@ -36,11 +36,7 @@
     'set_quantizer_',  # return types not supported yet
     'set_data',
     '.*_overrideable',  # overrideable functions for backend extension
-<<<<<<< HEAD
-    'data', 'is_leaf', 'output_nr'
-=======
     'data', 'is_leaf', 'output_nr', '_version'
->>>>>>> 9b2e2ee2
 ]
 
 # These function signatures are not exposed to Python. Note that this signature
@@ -161,10 +157,7 @@
     'Scalar', 'bool', 'int64_t', 'void*', 'void',
     'QScheme', 'double',
     'IntArrayRef',
-<<<<<<< HEAD
-=======
     'ScalarType'
->>>>>>> 9b2e2ee2
 }
 
 TENSOR_OPTIONS = CodeTemplate("""\
