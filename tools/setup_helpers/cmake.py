--- conflicted
+++ resolved
@@ -215,10 +215,7 @@
             # adding a new build option to this block: Consider making these two names identical and adding this option
             # in the block below.
             '_GLIBCXX_USE_CXX11_ABI': 'GLIBCXX_USE_CXX11_ABI',
-<<<<<<< HEAD
-=======
             'CUDNN_LIB_DIR': 'CUDNN_LIBRARY',
->>>>>>> 9b2e2ee2
             'USE_CUDA_STATIC_LINK': 'CAFFE2_STATIC_LINK_CUDA',
             'USE_GLOO_IBVERBS': 'USE_IBVERBS'   # Backward compatibility. Will be removed in the future.
         }
