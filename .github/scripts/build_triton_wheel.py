--- conflicted
+++ resolved
@@ -101,17 +101,12 @@
 
         triton_repo = "https://github.com/openai/triton"
         if device == "rocm":
-<<<<<<< HEAD
-            triton_pkg_name = "pytorch-triton-rocm"
-            triton_repo = "https://github.com/ROCm/triton"
-=======
             triton_repo = "https://github.com/ROCm/triton"
             rocm_version = get_rocm_version()  # e.g., "7.0.1"
             if tuple(map(int, rocm_version.split("."))) > (7, 0, 0):
                 triton_pkg_name = "triton"
             else:
                 triton_pkg_name = "pytorch-triton-rocm"
->>>>>>> 8d1791e1
         elif device == "xpu":
             triton_pkg_name = "pytorch-triton-xpu"
             triton_repo = "https://github.com/intel/intel-xpu-backend-for-triton"
