--- conflicted
+++ resolved
@@ -25,19 +25,11 @@
       id-token: write
       contents: read
 
-<<<<<<< HEAD
-  linux-focal-rocm6_2-py3_8-build:
-    name: linux-focal-rocm6.2-py3.8
+  linux-focal-rocm6_2-py3_10-build:
+    name: linux-focal-rocm6.2-py3.10
     uses: ./.github/workflows/_linux-build.yml
     with:
-      build-environment: linux-focal-rocm6.2-py3.8
-=======
-  linux-focal-rocm6_1-py3_10-build:
-    name: linux-focal-rocm6.1-py3.10
-    uses: ./.github/workflows/_linux-build.yml
-    with:
-      build-environment: linux-focal-rocm6.1-py3.10
->>>>>>> 1a86d8aa
+      build-environment: linux-focal-rocm6.2-py3.10
       docker-image-name: pytorch-linux-focal-rocm-n-py3
       sync-tag: rocm-build
       test-matrix: |
@@ -50,32 +42,16 @@
           { config: "default", shard: 6, num_shards: 6, runner: "linux.rocm.gpu.2" },
         ]}
 
-<<<<<<< HEAD
-  linux-focal-rocm6_2-py3_8-test:
+  linux-focal-rocm6_2-py3_10-test:
     permissions:
       id-token: write
       contents: read
-    name: linux-focal-rocm6.2-py3.8
+    name: linux-focal-rocm6.2-py3.10
     uses: ./.github/workflows/_rocm-test.yml
     needs:
-      - linux-focal-rocm6_2-py3_8-build
+      - linux-focal-rocm6_2-py3_10-build
       - target-determination
     with:
-      build-environment: linux-focal-rocm6.2-py3.8
-      docker-image: ${{ needs.linux-focal-rocm6_2-py3_8-build.outputs.docker-image }}
-      test-matrix: ${{ needs.linux-focal-rocm6_2-py3_8-build.outputs.test-matrix }}
-=======
-  linux-focal-rocm6_1-py3_10-test:
-    permissions:
-      id-token: write
-      contents: read
-    name: linux-focal-rocm6.1-py3.10
-    uses: ./.github/workflows/_rocm-test.yml
-    needs:
-      - linux-focal-rocm6_1-py3_10-build
-      - target-determination
-    with:
-      build-environment: linux-focal-rocm6.1-py3.10
-      docker-image: ${{ needs.linux-focal-rocm6_1-py3_10-build.outputs.docker-image }}
-      test-matrix: ${{ needs.linux-focal-rocm6_1-py3_10-build.outputs.test-matrix }}
->>>>>>> 1a86d8aa
+      build-environment: linux-focal-rocm6.2-py3.10
+      docker-image: ${{ needs.linux-focal-rocm6_2-py3_10-build.outputs.docker-image }}
+      test-matrix: ${{ needs.linux-focal-rocm6_2-py3_10-build.outputs.test-matrix }}