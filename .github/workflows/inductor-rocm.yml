name: inductor-rocm

on:
  schedule:
    # We have several schedules so jobs can check github.event.schedule to activate only for a fraction of the runs.
    # Also run less frequently on weekends.
    - cron: 45 0,4,8,12,16,20 * * 1-5
    - cron: 45 4,12 * * 0,6
    - cron: 29 8 * * *  # about 1:29am PDT, for mem leak check and rerun disabled tests
  push:
    branches:
#     - main
      - release/*
    tags:
      - ciflow/inductor-rocm/*
  workflow_dispatch:

concurrency:
  group: ${{ github.workflow }}-${{ github.event.pull_request.number || github.ref_name }}-${{ github.ref_type == 'branch' && github.sha }}-${{ github.event_name == 'workflow_dispatch' }}-${{ github.event_name == 'schedule' }}-${{ github.event.schedule }}
  cancel-in-progress: true

permissions: read-all

jobs:
<<<<<<< HEAD
  linux-focal-rocm6_2-py3_8-inductor-build:
    name: rocm6.2-py3.8-inductor
=======
  get-label-type:
    name: get-label-type
    uses: ./.github/workflows/_runner-determinator.yml
    with:
      triggering_actor: ${{ github.triggering_actor }}
      issue_owner: ${{ github.event.pull_request.user.login || github.event.issue.user.login }}
      curr_branch: ${{ github.head_ref || github.ref_name }}
      curr_ref_type: ${{ github.ref_type }}

  linux-focal-rocm6_1-py3_8-inductor-build:
    name: rocm6.1-py3.8-inductor
>>>>>>> c1277945
    uses: ./.github/workflows/_linux-build.yml
    needs: get-label-type
    with:
<<<<<<< HEAD
      build-environment: linux-focal-rocm6.2-py3.8
=======
      runner_prefix: "${{ needs.get-label-type.outputs.label-type }}"
      build-environment: linux-focal-rocm6.1-py3.8
>>>>>>> c1277945
      docker-image-name: pytorch-linux-focal-rocm-n-py3
      test-matrix: |
        { include: [
          { config: "inductor", shard: 1, num_shards: 2, runner: "linux.rocm.gpu.2" },
          { config: "inductor", shard: 2, num_shards: 2, runner: "linux.rocm.gpu.2" },
        ]}

  linux-focal-rocm6_2-py3_8-inductor-test:
    permissions:
      id-token: write
      contents: read
    name: rocm6.2-py3.8-inductor
    uses: ./.github/workflows/_rocm-test.yml
    needs: linux-focal-rocm6_2-py3_8-inductor-build
    with:
      build-environment: linux-focal-rocm6.2-py3.8
      docker-image: ${{ needs.linux-focal-rocm6_2-py3_8-inductor-build.outputs.docker-image }}
      test-matrix:  ${{ needs.linux-focal-rocm6_2-py3_8-inductor-build.outputs.test-matrix }}<|MERGE_RESOLUTION|>--- conflicted
+++ resolved
@@ -22,10 +22,6 @@
 permissions: read-all
 
 jobs:
-<<<<<<< HEAD
-  linux-focal-rocm6_2-py3_8-inductor-build:
-    name: rocm6.2-py3.8-inductor
-=======
   get-label-type:
     name: get-label-type
     uses: ./.github/workflows/_runner-determinator.yml
@@ -35,18 +31,13 @@
       curr_branch: ${{ github.head_ref || github.ref_name }}
       curr_ref_type: ${{ github.ref_type }}
 
-  linux-focal-rocm6_1-py3_8-inductor-build:
-    name: rocm6.1-py3.8-inductor
->>>>>>> c1277945
+  linux-focal-rocm6_2-py3_8-inductor-build:
+    name: rocm6.2-py3.8-inductor
     uses: ./.github/workflows/_linux-build.yml
     needs: get-label-type
     with:
-<<<<<<< HEAD
+      runner_prefix: "${{ needs.get-label-type.outputs.label-type }}"
       build-environment: linux-focal-rocm6.2-py3.8
-=======
-      runner_prefix: "${{ needs.get-label-type.outputs.label-type }}"
-      build-environment: linux-focal-rocm6.1-py3.8
->>>>>>> c1277945
       docker-image-name: pytorch-linux-focal-rocm-n-py3
       test-matrix: |
         { include: [
