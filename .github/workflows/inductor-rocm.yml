name: inductor-rocm

on:
  schedule:
    # We have several schedules so jobs can check github.event.schedule to activate only for a fraction of the runs.
    # Also run less frequently on weekends.
    - cron: 45 0,4,8,12,16,20 * * 1-5
    - cron: 45 4,12 * * 0,6
    - cron: 29 8 * * *  # about 1:29am PDT, for mem leak check and rerun disabled tests
  push:
    branches:
#     - main
      - release/*
    tags:
      - ciflow/inductor-rocm/*
  workflow_dispatch:

concurrency:
  group: ${{ github.workflow }}-${{ github.event.pull_request.number || github.ref_name }}-${{ github.ref_type == 'branch' && github.sha }}-${{ github.event_name == 'workflow_dispatch' }}-${{ github.event_name == 'schedule' }}-${{ github.event.schedule }}
  cancel-in-progress: true

permissions: read-all

jobs:
  get-label-type:
    name: get-label-type
    uses: ./.github/workflows/_runner-determinator.yml
    with:
      triggering_actor: ${{ github.triggering_actor }}
      issue_owner: ${{ github.event.pull_request.user.login || github.event.issue.user.login }}
      curr_branch: ${{ github.head_ref || github.ref_name }}
      curr_ref_type: ${{ github.ref_type }}

<<<<<<< HEAD
  linux-focal-rocm6_2-py3_8-inductor-build:
    name: rocm6.2-py3.8-inductor
=======
  linux-focal-rocm6_1-py3_10-inductor-build:
    name: rocm6.1-py3.10-inductor
>>>>>>> 1a86d8aa
    uses: ./.github/workflows/_linux-build.yml
    needs: get-label-type
    with:
      runner_prefix: "${{ needs.get-label-type.outputs.label-type }}"
<<<<<<< HEAD
      build-environment: linux-focal-rocm6.2-py3.8
=======
      build-environment: linux-focal-rocm6.1-py3.10
>>>>>>> 1a86d8aa
      docker-image-name: pytorch-linux-focal-rocm-n-py3
      test-matrix: |
        { include: [
          { config: "inductor", shard: 1, num_shards: 2, runner: "linux.rocm.gpu.2" },
          { config: "inductor", shard: 2, num_shards: 2, runner: "linux.rocm.gpu.2" },
        ]}

<<<<<<< HEAD
  linux-focal-rocm6_2-py3_8-inductor-test:
    permissions:
      id-token: write
      contents: read
    name: rocm6.2-py3.8-inductor
    uses: ./.github/workflows/_rocm-test.yml
    needs: linux-focal-rocm6_2-py3_8-inductor-build
    with:
      build-environment: linux-focal-rocm6.2-py3.8
      docker-image: ${{ needs.linux-focal-rocm6_2-py3_8-inductor-build.outputs.docker-image }}
      test-matrix:  ${{ needs.linux-focal-rocm6_2-py3_8-inductor-build.outputs.test-matrix }}
=======
  linux-focal-rocm6_1-py3_10-inductor-test:
    permissions:
      id-token: write
      contents: read
    name: rocm6.1-py3.10-inductor
    uses: ./.github/workflows/_rocm-test.yml
    needs: linux-focal-rocm6_1-py3_10-inductor-build
    with:
      build-environment: linux-focal-rocm6.1-py3.10
      docker-image: ${{ needs.linux-focal-rocm6_1-py3_10-inductor-build.outputs.docker-image }}
      test-matrix:  ${{ needs.linux-focal-rocm6_1-py3_10-inductor-build.outputs.test-matrix }}
>>>>>>> 1a86d8aa
<|MERGE_RESOLUTION|>--- conflicted
+++ resolved
@@ -31,22 +31,13 @@
       curr_branch: ${{ github.head_ref || github.ref_name }}
       curr_ref_type: ${{ github.ref_type }}
 
-<<<<<<< HEAD
-  linux-focal-rocm6_2-py3_8-inductor-build:
-    name: rocm6.2-py3.8-inductor
-=======
-  linux-focal-rocm6_1-py3_10-inductor-build:
-    name: rocm6.1-py3.10-inductor
->>>>>>> 1a86d8aa
+  linux-focal-rocm6_2-py3_10-inductor-build:
+    name: rocm6.2-py3.10-inductor
     uses: ./.github/workflows/_linux-build.yml
     needs: get-label-type
     with:
       runner_prefix: "${{ needs.get-label-type.outputs.label-type }}"
-<<<<<<< HEAD
-      build-environment: linux-focal-rocm6.2-py3.8
-=======
-      build-environment: linux-focal-rocm6.1-py3.10
->>>>>>> 1a86d8aa
+      build-environment: linux-focal-rocm6.2-py3.10
       docker-image-name: pytorch-linux-focal-rocm-n-py3
       test-matrix: |
         { include: [
@@ -54,28 +45,14 @@
           { config: "inductor", shard: 2, num_shards: 2, runner: "linux.rocm.gpu.2" },
         ]}
 
-<<<<<<< HEAD
-  linux-focal-rocm6_2-py3_8-inductor-test:
+  linux-focal-rocm6_2-py3_10-inductor-test:
     permissions:
       id-token: write
       contents: read
-    name: rocm6.2-py3.8-inductor
+    name: rocm6.2-py3.10-inductor
     uses: ./.github/workflows/_rocm-test.yml
-    needs: linux-focal-rocm6_2-py3_8-inductor-build
+    needs: linux-focal-rocm6_2-py3_10-inductor-build
     with:
-      build-environment: linux-focal-rocm6.2-py3.8
-      docker-image: ${{ needs.linux-focal-rocm6_2-py3_8-inductor-build.outputs.docker-image }}
-      test-matrix:  ${{ needs.linux-focal-rocm6_2-py3_8-inductor-build.outputs.test-matrix }}
-=======
-  linux-focal-rocm6_1-py3_10-inductor-test:
-    permissions:
-      id-token: write
-      contents: read
-    name: rocm6.1-py3.10-inductor
-    uses: ./.github/workflows/_rocm-test.yml
-    needs: linux-focal-rocm6_1-py3_10-inductor-build
-    with:
-      build-environment: linux-focal-rocm6.1-py3.10
-      docker-image: ${{ needs.linux-focal-rocm6_1-py3_10-inductor-build.outputs.docker-image }}
-      test-matrix:  ${{ needs.linux-focal-rocm6_1-py3_10-inductor-build.outputs.test-matrix }}
->>>>>>> 1a86d8aa
+      build-environment: linux-focal-rocm6.2-py3.10
+      docker-image: ${{ needs.linux-focal-rocm6_2-py3_10-inductor-build.outputs.docker-image }}
+      test-matrix:  ${{ needs.linux-focal-rocm6_2-py3_10-inductor-build.outputs.test-matrix }}