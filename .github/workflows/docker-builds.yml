name: docker-builds

on:
  workflow_dispatch:
  pull_request:
    paths:
      - .circleci/docker/**
      - .github/workflows/docker-builds.yml
  push:
    branches:
      - master
      - main
      - release/*
      - landchecks/*
    paths:
      - .circleci/docker/**
      - .github/workflows/docker-builds.yml
  schedule:
    - cron: 1 3 * * 3

concurrency:
  group: ${{ github.workflow }}-${{ github.event.pull_request.number || github.sha }}-${{ github.event_name == 'workflow_dispatch' }}
  cancel-in-progress: true

env:
  ALPINE_IMAGE: 308535385114.dkr.ecr.us-east-1.amazonaws.com/tool/alpine
  AWS_DEFAULT_REGION: us-east-1

jobs:
  docker-build:
    runs-on: [self-hosted, linux.2xlarge]
    timeout-minutes: 240
    strategy:
      fail-fast: false
      matrix:
        include:
          - docker-image-name: pytorch-linux-bionic-cuda11.6-cudnn8-py3-gcc7
          - docker-image-name: pytorch-linux-bionic-cuda11.7-cudnn8-py3-gcc7
          - docker-image-name: pytorch-linux-bionic-cuda11.8-cudnn8-py3-gcc7
          - docker-image-name: pytorch-linux-bionic-py3.7-clang9
<<<<<<< HEAD
          - docker-image-name: pytorch-linux-focal-rocm-n-1-py3
          - docker-image-name: pytorch-linux-focal-rocm-n-py3
=======
          - docker-image-name: pytorch-linux-bionic-py3.11-clang9
          - docker-image-name: pytorch-linux-focal-rocm5.2-py3.8
          - docker-image-name: pytorch-linux-focal-rocm5.3-py3.8
>>>>>>> b0f5e15c
          - docker-image-name: pytorch-linux-jammy-cuda11.6-cudnn8-py3.8-clang12
          - docker-image-name: pytorch-linux-jammy-cuda11.7-cudnn8-py3.8-clang12
          - docker-image-name: pytorch-linux-jammy-cuda11.8-cudnn8-py3.8-clang12
          - docker-image-name: pytorch-linux-focal-py3-clang7-android-ndk-r19c
          - docker-image-name: pytorch-linux-focal-py3.7-gcc7
          - docker-image-name: pytorch-linux-focal-py3-clang7-asan
          - docker-image-name: pytorch-linux-focal-py3-clang10-onnx
    env:
      DOCKER_IMAGE_BASE: 308535385114.dkr.ecr.us-east-1.amazonaws.com/pytorch/${{ matrix.docker-image-name }}
    steps:
      - name: Clean workspace
        shell: bash
        run: |
          echo "${GITHUB_WORKSPACE}"
          sudo rm -rf "${GITHUB_WORKSPACE}"
          mkdir "${GITHUB_WORKSPACE}"

      # [see note: pytorch repo ref]
      # deep clone (fetch-depth 0) required for git merge-base
      - name: Checkout PyTorch
        uses: pytorch/pytorch/.github/actions/checkout-pytorch@master

      - name: Setup Linux
        uses: ./.github/actions/setup-linux

      - name: Build docker image
        id: build-docker-image
        uses: ./.github/actions/calculate-docker-image
        with:
          docker-image-name: ${{ matrix.docker-image-name }}
          always-rebuild: true
          skip_push: false
          force_push: true

      - name: Pull docker image
        uses: pytorch/test-infra/.github/actions/pull-docker-image@main
        with:
          docker-image: ${{ steps.build-docker-image.outputs.docker-image }}

      - uses: nick-fields/retry@3e91a01664abd3c5cd539100d10d33b9c5b68482
        name: Push to https://https://ghcr.io/
        id: push-to-ghcr-io
        if: ${{ github.event_name == 'push' }}
        env:
          ECR_DOCKER_IMAGE: ${{ steps.build-docker-image.outputs.docker-image }}
          GHCR_PAT: ${{ secrets.GHCR_PAT }}
          IMAGE_NAME: ${{ matrix.docker-image-name }}
        with:
          shell: bash
          timeout_minutes: 15
          max_attempts: 5
          retry_wait_seconds: 90
          command: |
            ghcr_image="ghcr.io/pytorch/ci-image"
            tag=${ECR_DOCKER_IMAGE##*:}
            # Push docker image to the ghcr.io
            echo $GHCR_PAT | docker login ghcr.io -u pytorch --password-stdin
            docker tag "${ECR_DOCKER_IMAGE}" "${ghcr_image}:${IMAGE_NAME}-${tag}"
            docker push "${ghcr_image}:${IMAGE_NAME}-${tag}"

      - name: Chown workspace
        uses: ./.github/actions/chown-workspace
        if: always()

      - name: Teardown Linux
        uses: pytorch/test-infra/.github/actions/teardown-linux@main

        if: always()<|MERGE_RESOLUTION|>--- conflicted
+++ resolved
@@ -38,14 +38,9 @@
           - docker-image-name: pytorch-linux-bionic-cuda11.7-cudnn8-py3-gcc7
           - docker-image-name: pytorch-linux-bionic-cuda11.8-cudnn8-py3-gcc7
           - docker-image-name: pytorch-linux-bionic-py3.7-clang9
-<<<<<<< HEAD
+          - docker-image-name: pytorch-linux-bionic-py3.11-clang9
           - docker-image-name: pytorch-linux-focal-rocm-n-1-py3
           - docker-image-name: pytorch-linux-focal-rocm-n-py3
-=======
-          - docker-image-name: pytorch-linux-bionic-py3.11-clang9
-          - docker-image-name: pytorch-linux-focal-rocm5.2-py3.8
-          - docker-image-name: pytorch-linux-focal-rocm5.3-py3.8
->>>>>>> b0f5e15c
           - docker-image-name: pytorch-linux-jammy-cuda11.6-cudnn8-py3.8-clang12
           - docker-image-name: pytorch-linux-jammy-cuda11.7-cudnn8-py3.8-clang12
           - docker-image-name: pytorch-linux-jammy-cuda11.8-cudnn8-py3.8-clang12
